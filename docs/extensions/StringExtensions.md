--- conflicted
+++ resolved
@@ -2,11 +2,7 @@
 title: String Extensions
 author: avknaidu
 description: String extension methods from toolkit
-<<<<<<< HEAD
-keywords: windows 10, uwp, uwp community toolkit, uwp toolkit, Extensions, string
-=======
-keywords: windows 10, uwp, windows community toolkit, uwp community toolkit, uwp toolkit, Extensions
->>>>>>> ee4efcfd
+keywords: windows 10, uwp, windows community toolkit, uwp community toolkit, uwp toolkit, Extensions, string
 ---
 
 ### String Extensions
