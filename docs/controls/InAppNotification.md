---
title: InAppNotification XAML Control
author: nmetulev
description: The InAppNotification control offers the ability to show local notifications in your application.
keywords: windows 10, uwp, uwp community toolkit, uwp toolkit, InAppNotification, in app notification, xaml control, xaml
dev_langs:
  - csharp
  - vb
---

# InAppNotification 

The [InAppNotification](https://docs.microsoft.com/dotnet/api/microsoft.toolkit.uwp.ui.controls.inappnotification) control offers the ability to show local notifications in your application.

The control should be placed where you want your notification to be displayed in the page, generally in the root grid.

> [!NOTE]
Since the control is part of the page visual tree, it will render in the order it was added in the parent control, and might be hidden by other elements. For the control to render on top of other elements, add it as the last child of the parent control or set the Canvas.ZIndex to a high number.

## Syntax

```xaml
<controls:InAppNotification>
    <!-- InAppNotification content -->
</controls:InAppNotification>
```

## Sample Output

<<<<<<< HEAD
    ```csharp
    ExampleInAppNotification.Show();
    ```
    ```vb
    ExampleInAppNotification.Show()
    ```
=======
![InAppNotification animation](../resources/images/Controls/InAppNotification/InAppNotification.gif)
>>>>>>> 44e9edad

## Properties

<<<<<<< HEAD
    ```csharp
    ExampleInAppNotification.Show("Some text.");
    ```
    ```vb
    ExampleInAppNotification.Show("Some text.")
    ```
=======
| Property | Type | Description |
| -- | -- | -- |
| AnimationDuration | TimeSpan | Gets or sets a value indicating the duration of the popup animation (in milliseconds) |
| HorizontalOffset | double | Gets or sets a value indicating the horizontal offset of the popup animation |
| ShowDismissButton | bool | Gets or sets a value indicating whether to show the Dismiss button of the control |
| StackMode | StackMode | Gets or sets a value indicating the stack mode of the notifications |
| VerticalOffset | double | Gets or sets a value indicating the vertical offset of the popup animation |
>>>>>>> 44e9edad

### StackMode

By default, each time you display an in-app notification using the same control, each notification will replace the previous one.
You can change this behavior with one of these values:

| StackMode properties | Description |
| -- | -- |
| Replace | Default mode, replace previous notification |
| QueueBehind | Store every notifications to show, when you dismiss a notification the remaining ones will be displayed successively |
| StackInFront | Store every notifications to show, when you show a notification it will be displayed in priority (in the reverse order of `QueueBehind` mode) |

<<<<<<< HEAD
    ExampleInAppNotification.Show(grid);
    ```
    ```vb
        Dim grid = New Grid()
    
        ' TODO : Construct the Grid in code

        ExampleInAppNotification.Show(grid)
    ```
=======
## Methods
>>>>>>> 44e9edad

| Methods | Return Type | Description |
| -- | -- | -- |
| Dismiss() | void | Dismiss the notification |
| Show(int) | void | Show notification using the current template |
| Show(String, int) | void | Show notification using text as the content of the notification with a display duration |
| Show(DataTemplate, int) | void | Show notification using DataTemplate as the content of the notification with a display duration |
| Show(UIElement, int) | void | Show notification using UIElement as the content of the notification with a display duration |

## Events

<<<<<<< HEAD
    if (isTemplatePresent && inAppNotificationWithButtonsTemplate is DataTemplate)
    {
        ExampleInAppNotification.Show(inAppNotificationWithButtonsTemplate as DataTemplate);
    }
    ```
    ```vb
    Dim inAppNotificationWithButtonsTemplate As Object
    Dim isTemplatePresent As Boolean = Resources.TryGetValue("InAppNotificationWithButtonsTemplate", inAppNotificationWithButtonsTemplate)

    If isTemplatePresent AndAlso TypeOf inAppNotificationWithButtonsTemplate Is DataTemplate Then
        ExampleInAppNotification.Show(TryCast(inAppNotificationWithButtonsTemplate, DataTemplate))
    End If
    ```
=======
| Events | Description |
| -- | -- |
| Closed | Event raised when the notification is closed |
| Closing | Event raised when the notification is closing |
| Opened | Event raised when the notification is opened |
| Opening | Event raised when the notification is opening |
>>>>>>> 44e9edad

### Examples

- You have multiple options to show an in-app notification.

<<<<<<< HEAD
```csharp
ExampleInAppNotification.Show("Some text.", 2000); // the notification will appear for 2 seconds
```
```vb
ExampleInAppNotification.Show("Some text.", 2000)  ' The notification will appear for 2 seconds
```
=======
    - By simply displaying the notification using the current template
>>>>>>> 44e9edad

        ```csharp
        ExampleInAppNotification.Show();
        ```

<<<<<<< HEAD
```csharp
ExampleInAppNotification.Dismiss();
```
```vb
ExampleInAppNotification.Dismiss()
```
=======
    - By using a simple text content.
>>>>>>> 44e9edad

        ```csharp
        ExampleInAppNotification.Show("Some text.");
        ```

    - By using a UIElement (with a container as parent, ex: Grid)

        ```csharp
        var grid = new Grid();

        // TODO : Construct the Grid in C#
        ExampleInAppNotification.Show(grid);
        ```

    - By using a DataTemplate

        ```csharp
        object inAppNotificationWithButtonsTemplate;
        bool isTemplatePresent = Resources.TryGetValue("InAppNotificationWithButtonsTemplate", out inAppNotificationWithButtonsTemplate);

<<<<<<< HEAD
```csharp
private void InAppNotification_OnOpening(object sender, InAppNotificationOpeningEventArgs e)
{
    // TODO
}
```
```vb
Private Sub InAppNotification_OnOpening(ByVal sender As Object, ByVal e As InAppNotificationOpeningEventArgs)
    ' TODO
End Sub
```
=======
        if (isTemplatePresent && inAppNotificationWithButtonsTemplate is DataTemplate)
        {
            ExampleInAppNotification.Show(inAppNotificationWithButtonsTemplate as DataTemplate);
        }
        ```
>>>>>>> 44e9edad

- By passing a second argument to the `Show()` method, you can set the duration of the notification (in milliseconds).

    ```csharp
    ExampleInAppNotification.Show("Some text.", 2000); // the notification will appear for 2 seconds
    ```

<<<<<<< HEAD
```csharp
private void InAppNotification_OnOpened(object sender, EventArgs e)
{
    // TODO
}
```
```vb
Private Sub InAppNotification_OnOpened(ByVal sender As Object, ByVal e As EventArgs)
    ' TODO
End Sub
```
=======
- Call Dismiss to dismiss the notification
>>>>>>> 44e9edad

    ```csharp
    ExampleInAppNotification.Dismiss();
    ```

- Use EventArgs to find the dismiss kind of the InAppNotification in and Closed

    ```csharp
    private void InAppNotification_OnClosing(object sender, InAppNotificationDismissingEventArgs e)
    {
        if (e.DismissKind == InAppNotificationDismissKind.User)
        {
            // When the user asked to dismiss the notification
        }
        if (e.DismissKind == InAppNotificationDismissKind.Timeout)
        {
            // When the notification is dismissed after timeout
        }
    }
<<<<<<< HEAD
}
```
```vb
Private Sub InAppNotification_OnClosing(ByVal sender As Object, ByVal e As InAppNotificationDismissingEventArgs)
    If e.DismissKind = InAppNotificationDismissKind.User Then
        ' When the user asked to dismiss the notification
    End If

    If e.DismissKind = InAppNotificationDismissKind.Timeout Then
        ' When the notification is dismissed after timeout
    End If
End Sub
```

### Closed

This event is raised when the notification is fully closed (after close animation).

```csharp
private void InAppNotification_OnClosed(object sender, EventArgs e)
{
    // TODO
}
```
```vb
Private Sub InAppNotification_OnClosed(ByVal sender As Object, ByVal e As EventArgs)
    ' TODO
End Sub
```

## Animation
=======
    ```
>>>>>>> 44e9edad

- The in-app notification control is designed to support multiple styles. The default style applied is the Microsoft Edge-like notification. Other styles have been added to the Toolkit so you can easily switch to another of your favorite In App Notification styles.

    Here is the list of existing styles :

    - [Microsoft Edge notification style](https://github.com/Microsoft/UWPCommunityToolkit/blob/master/Microsoft.Toolkit.Uwp.UI.Controls/InAppNotification/Styles/MSEdgeNotificationStyle.xaml)

        ![Microsoft Edge notification style](../resources/images/Controls/InAppNotification/MicrosoftEdge-Notification-Style.png)

    - [Visual Studio Code notification style](https://github.com/Microsoft/UWPCommunityToolkit/blob/master/Microsoft.Toolkit.Uwp.UI.Controls/InAppNotification/Styles/VSCodeNotificationStyle.xaml)

        ![Visual Studio Code notification style](../resources/images/Controls/InAppNotification/VisualStudioCode-Notification-style.png)

    If you want to use another style than the default one, please follow the example below :

    - Import external styles in your resources

    ```xaml
    <Page.Resources>
        <ResourceDictionary>
            <ResourceDictionary.MergedDictionaries>
                <ResourceDictionary Source="ms-appx:///Microsoft.Toolkit.Uwp.UI.Controls/InAppNotification/Styles/VSCodeNotificationStyle.xaml" />
            </ResourceDictionary.MergedDictionaries>
        </ResourceDictionary>
    </Page.Resources>
    ```

    - Apply the `Style`

        ```xaml
        <controls:InAppNotification x:Name="ExampleVSCodeInAppNotification" Style="{StaticResource VSCodeNotificationStyle}" />
        ```

## Adding styles to Toolkit

If you want to add styles to the Toolkit, please follow these steps :

1. Create a `ResourceDictionary` file in [Microsoft.Toolkit.Uwp.UI.Controls/InAppNotification/Styles/](https://github.com/Microsoft/UWPCommunityToolkit/tree/master/Microsoft.Toolkit.Uwp.UI.Controls/InAppNotification/Styles) folder
2. Create a new `Style` with `TargetType="local:InAppNotification"`
3. Create a new `ControlTemplate` with `TargetType="local:InAppNotification"` and add a `ContentPresenter` inside the Template
4. Do not forget to set the `Template` property inside your `Style` resource

## Sample Code

[InAppNotification Sample Page Source](https://github.com/Microsoft/UWPCommunityToolkit/tree/master/Microsoft.Toolkit.Uwp.SampleApp/SamplePages/InAppNotification). You can see this in action in [UWP Community Toolkit Sample App](https://www.microsoft.com/store/apps/9NBLGGH4TLCQ).

## Default Template 

[InAppNotification XAML File](https://github.com/Microsoft/UWPCommunityToolkit/blob/master/Microsoft.Toolkit.Uwp.UI.Controls/InAppNotification/InAppNotification.xaml) is the XAML template used in the toolkit for the default styling.

## Requirements

| Device family | Universal, 10.0.14393.0 or higher |
| -- | -- |
| Namespace | Microsoft.Toolkit.Uwp.UI.Controls |
| NuGet package | [Microsoft.Toolkit.Uwp.UI.Controls](https://www.nuget.org/packages/Microsoft.Toolkit.Uwp.UI.Controls/) |

## API

* [InAppNotification source code](https://github.com/Microsoft/UWPCommunityToolkit/tree/master/Microsoft.Toolkit.Uwp.UI.Controls/InAppNotification)<|MERGE_RESOLUTION|>--- conflicted
+++ resolved
@@ -27,27 +27,10 @@
 
 ## Sample Output
 
-<<<<<<< HEAD
-    ```csharp
-    ExampleInAppNotification.Show();
-    ```
-    ```vb
-    ExampleInAppNotification.Show()
-    ```
-=======
 ![InAppNotification animation](../resources/images/Controls/InAppNotification/InAppNotification.gif)
->>>>>>> 44e9edad
 
 ## Properties
 
-<<<<<<< HEAD
-    ```csharp
-    ExampleInAppNotification.Show("Some text.");
-    ```
-    ```vb
-    ExampleInAppNotification.Show("Some text.")
-    ```
-=======
 | Property | Type | Description |
 | -- | -- | -- |
 | AnimationDuration | TimeSpan | Gets or sets a value indicating the duration of the popup animation (in milliseconds) |
@@ -55,7 +38,6 @@
 | ShowDismissButton | bool | Gets or sets a value indicating whether to show the Dismiss button of the control |
 | StackMode | StackMode | Gets or sets a value indicating the stack mode of the notifications |
 | VerticalOffset | double | Gets or sets a value indicating the vertical offset of the popup animation |
->>>>>>> 44e9edad
 
 ### StackMode
 
@@ -68,19 +50,7 @@
 | QueueBehind | Store every notifications to show, when you dismiss a notification the remaining ones will be displayed successively |
 | StackInFront | Store every notifications to show, when you show a notification it will be displayed in priority (in the reverse order of `QueueBehind` mode) |
 
-<<<<<<< HEAD
-    ExampleInAppNotification.Show(grid);
-    ```
-    ```vb
-        Dim grid = New Grid()
-    
-        ' TODO : Construct the Grid in code
-
-        ExampleInAppNotification.Show(grid)
-    ```
-=======
 ## Methods
->>>>>>> 44e9edad
 
 | Methods | Return Type | Description |
 | -- | -- | -- |
@@ -92,61 +62,33 @@
 
 ## Events
 
-<<<<<<< HEAD
-    if (isTemplatePresent && inAppNotificationWithButtonsTemplate is DataTemplate)
-    {
-        ExampleInAppNotification.Show(inAppNotificationWithButtonsTemplate as DataTemplate);
-    }
-    ```
-    ```vb
-    Dim inAppNotificationWithButtonsTemplate As Object
-    Dim isTemplatePresent As Boolean = Resources.TryGetValue("InAppNotificationWithButtonsTemplate", inAppNotificationWithButtonsTemplate)
-
-    If isTemplatePresent AndAlso TypeOf inAppNotificationWithButtonsTemplate Is DataTemplate Then
-        ExampleInAppNotification.Show(TryCast(inAppNotificationWithButtonsTemplate, DataTemplate))
-    End If
-    ```
-=======
 | Events | Description |
 | -- | -- |
 | Closed | Event raised when the notification is closed |
 | Closing | Event raised when the notification is closing |
 | Opened | Event raised when the notification is opened |
 | Opening | Event raised when the notification is opening |
->>>>>>> 44e9edad
 
 ### Examples
 
 - You have multiple options to show an in-app notification.
 
-<<<<<<< HEAD
-```csharp
-ExampleInAppNotification.Show("Some text.", 2000); // the notification will appear for 2 seconds
-```
-```vb
-ExampleInAppNotification.Show("Some text.", 2000)  ' The notification will appear for 2 seconds
-```
-=======
     - By simply displaying the notification using the current template
->>>>>>> 44e9edad
 
         ```csharp
         ExampleInAppNotification.Show();
         ```
-
-<<<<<<< HEAD
-```csharp
-ExampleInAppNotification.Dismiss();
-```
-```vb
-ExampleInAppNotification.Dismiss()
-```
-=======
+        ```vb
+        ExampleInAppNotification.Show()
+        ```
+
     - By using a simple text content.
->>>>>>> 44e9edad
 
         ```csharp
         ExampleInAppNotification.Show("Some text.");
+        ```
+        ```vb
+        ExampleInAppNotification.Show("Some text.")
         ```
 
     - By using a UIElement (with a container as parent, ex: Grid)
@@ -157,6 +99,12 @@
         // TODO : Construct the Grid in C#
         ExampleInAppNotification.Show(grid);
         ```
+        ```vb
+        Dim grid = New Grid()
+
+        ' TODO : Construct the Grid in code
+        ExampleInAppNotification.Show(grid)
+        ```
 
     - By using a DataTemplate
 
@@ -164,50 +112,36 @@
         object inAppNotificationWithButtonsTemplate;
         bool isTemplatePresent = Resources.TryGetValue("InAppNotificationWithButtonsTemplate", out inAppNotificationWithButtonsTemplate);
 
-<<<<<<< HEAD
-```csharp
-private void InAppNotification_OnOpening(object sender, InAppNotificationOpeningEventArgs e)
-{
-    // TODO
-}
-```
-```vb
-Private Sub InAppNotification_OnOpening(ByVal sender As Object, ByVal e As InAppNotificationOpeningEventArgs)
-    ' TODO
-End Sub
-```
-=======
         if (isTemplatePresent && inAppNotificationWithButtonsTemplate is DataTemplate)
         {
             ExampleInAppNotification.Show(inAppNotificationWithButtonsTemplate as DataTemplate);
         }
         ```
->>>>>>> 44e9edad
+        ```vb
+        Dim inAppNotificationWithButtonsTemplate As Object
+        Dim isTemplatePresent As Boolean = Resources.TryGetValue("InAppNotificationWithButtonsTemplate", inAppNotificationWithButtonsTemplate)
+
+        If isTemplatePresent AndAlso TypeOf inAppNotificationWithButtonsTemplate Is DataTemplate Then
+            ExampleInAppNotification.Show(TryCast(inAppNotificationWithButtonsTemplate, DataTemplate))
+        End If
+        ```
 
 - By passing a second argument to the `Show()` method, you can set the duration of the notification (in milliseconds).
 
     ```csharp
     ExampleInAppNotification.Show("Some text.", 2000); // the notification will appear for 2 seconds
     ```
-
-<<<<<<< HEAD
-```csharp
-private void InAppNotification_OnOpened(object sender, EventArgs e)
-{
-    // TODO
-}
-```
-```vb
-Private Sub InAppNotification_OnOpened(ByVal sender As Object, ByVal e As EventArgs)
-    ' TODO
-End Sub
-```
-=======
+    ```vb
+    ExampleInAppNotification.Show("Some text.", 2000)  ' The notification will appear for 2 seconds
+    ```
+
 - Call Dismiss to dismiss the notification
->>>>>>> 44e9edad
 
     ```csharp
     ExampleInAppNotification.Dismiss();
+    ```
+    ```vb
+    ExampleInAppNotification.Dismiss()
     ```
 
 - Use EventArgs to find the dismiss kind of the InAppNotification in and Closed
@@ -224,41 +158,18 @@
             // When the notification is dismissed after timeout
         }
     }
-<<<<<<< HEAD
-}
-```
-```vb
-Private Sub InAppNotification_OnClosing(ByVal sender As Object, ByVal e As InAppNotificationDismissingEventArgs)
-    If e.DismissKind = InAppNotificationDismissKind.User Then
-        ' When the user asked to dismiss the notification
-    End If
-
-    If e.DismissKind = InAppNotificationDismissKind.Timeout Then
-        ' When the notification is dismissed after timeout
-    End If
-End Sub
-```
-
-### Closed
-
-This event is raised when the notification is fully closed (after close animation).
-
-```csharp
-private void InAppNotification_OnClosed(object sender, EventArgs e)
-{
-    // TODO
-}
-```
-```vb
-Private Sub InAppNotification_OnClosed(ByVal sender As Object, ByVal e As EventArgs)
-    ' TODO
-End Sub
-```
-
-## Animation
-=======
-    ```
->>>>>>> 44e9edad
+    ```
+    ```vb
+    Private Sub InAppNotification_OnClosing(ByVal sender As Object, ByVal e As InAppNotificationDismissingEventArgs)
+        If e.DismissKind = InAppNotificationDismissKind.User Then
+            ' When the user asked to dismiss the notification
+        End If
+
+        If e.DismissKind = InAppNotificationDismissKind.Timeout Then
+            ' When the notification is dismissed after timeout
+        End If
+    End Sub
+    ```
 
 - The in-app notification control is designed to support multiple styles. The default style applied is the Microsoft Edge-like notification. Other styles have been added to the Toolkit so you can easily switch to another of your favorite In App Notification styles.
 
@@ -288,9 +199,11 @@
 
     - Apply the `Style`
 
-        ```xaml
-        <controls:InAppNotification x:Name="ExampleVSCodeInAppNotification" Style="{StaticResource VSCodeNotificationStyle}" />
-        ```
+    ```xaml
+    <controls:InAppNotification 
+        x:Name="ExampleVSCodeInAppNotification"
+        Style="{StaticResource VSCodeNotificationStyle}" />
+    ```
 
 ## Adding styles to Toolkit
 
