--- conflicted
+++ resolved
@@ -23,17 +23,13 @@
 
 ## Prerequisites
 
-<<<<<<< HEAD
-:heavy_check_mark: UWP Community Toolkit.
-
-=======
->>>>>>> e5483365
 :heavy_check_mark: Visual Studio 2017.
 
 :heavy_check_mark: Windows 10 Insider Preview Build 17110 or a later release.
 
-<<<<<<< HEAD
-:heavy_check_mark: Windows SDK Insider Preview Build 17110 or a later release.
+:heavy_check_mark: .NET Framework 4.6.2 or a later release.
+
+:heavy_check_mark: Configure your application for high DPI support. To learn how, see [this section](#high-dpi) of the guide.
 
 ## Feature limitations
 
@@ -41,15 +37,6 @@
 
 > [!NOTE]
 > We recommend that you do not add **WebView** controls to popup windows because support for that scenario will soon be disabled for security reasons.
-=======
-:heavy_check_mark: .NET Framework 4.6.2 or a later release.
-
-:heavy_check_mark: Configure your application for high DPI support. To learn how, see [this section](#high-dpi) of the guide.
-
-## Feature limitations
-
-When compared to the UWP **WebView** control, the current release of the WPF and Windows Forms **WebView** control has some limitations. For the complete list of these limitations, see [Known Issues of the WebView control for Windows Forms and WPF applications](controls/WebView-known.issues.md).
->>>>>>> e5483365
 
 ## Add the WebView control to the Visual Studio Toolbox
 
