---
title: Streams Helper
author: nmetulev
description: There are several operations that apps need commonly to do against their APPX, or from the Internet that are not easy.  This helper class wraps up some of the most common operations we need in multiple apps.
keywords: windows 10, uwp, uwp community toolkit, uwp toolkit, Streams
dev_langs:
  - csharp
  - vb
---

# Streams Helper

There are several operations that apps need commonly to do against their APPX, or from the Internet that are not easy.  [Streams helper](https://docs.microsoft.com/dotnet/api/microsoft.toolkit.uwp.helpers.streamhelper) class wraps up some of the most common operations we need in multiple apps.

## Some common scenarios

* Get a stream from a URI using an in memory stream (rather than needing to download it first).
* Download a URI and write it to a local storage file.
* Get a packaged file stream (files included in the APPX as *Content - do not copy*).
* Does a file exist local folder?
* Read text from a file using ASCII or specified encoding.

## Methods

| Methods | Return Type | Description |
| -- | -- | -- |
| GetHttpStreamAsync(Uri, CancellationToken) | Task<IRandomAccessStream> | Get the response stream returned by a HTTP get request |
| GetHttpStreamToStorageFileAsync(Uri, StorageFile) | Task | Get the response stream returned by a HTTP get request and save it to a local file |
| GetKnowFoldersFileStreamAsync(KnownFolderId, String, FileAccessMode) | Task<IRandomAccessStream> | Return a stream to a specified file from the application local cache folder |
| GetLocalCacheFileStreamAsync(String, FileAccessMode) | Task<IRandomAccessStream> | Return a stream to a specified file from the application local cache folder |
| GetLocalFileStreamAsync(String, FileAccessMode) | Task<IRandomAccessStream> | Return a stream to a specified file from the application local folder |
| GetPackagedFileStreamAsync(String, FileAccessMode) | Task<IRandomAccessStream> | Return a stream to a specified file from the installation folder |
| IsFileExistsAsync(StorageFolder, String) | Task<bool> | Test if a file exists in the application local folder |
| IsKnownFolderFileExistsAsync(KnownFolderId, String) | Task<bool> | Test if a file exists in the application local cache folder |
| IsLocalCacheFileExistsAsync(String) | Task<bool> | Test if a file exists in the application local cache folder |
| IsLocalFileExistsAsync(String) | Task<bool> | Test if a file exists in the application local folder |
| IsPackagedFileExistsAsync(String) | Task<bool> | Test if a file exists in the application installation folder |
| ReadTextAsync(IRandomAccessStream, Encoding) | Task<string> | Read stream content as a string |

## Example

```csharp
// Get access to a text file that was included in solution as Content | do not copy local
using (var stream = await StreamHelper.GetPackagedFileStreamAsync("Assets/Sub/test.txt"))
{
<<<<<<< HEAD
    // Read the contents as ASCII text
    var readText = await stream.ReadTextAsync();
}

// Get access to a HTTP resource
=======
// Read the contents as ASCII text
    var readText = await stream.ReadTextAsync();
}

// Get access to a HTTP ressource
>>>>>>> 44e9edad
using (var stream = await StreamHelper.GetHttpStreamAsync(new Uri("http://dev.windows.com")))
{
    ...
}
<<<<<<< HEAD
```
```vb
' Get access to a text file that was included in solution as Content | do not copy local
Using stream = Await StreamHelper.GetPackagedFileStreamAsync("Assets/Sub/test.txt")
    '  Read the contents as ASCII text
    Dim readText = Await stream.ReadTextAsync()
    ...
End Using

' // Get access to a HTTP resource
Using stream = Await StreamHelper.GetHttpStreamAsync(New Uri("http://dev.windows.com"))
    ...
End Using
=======
>>>>>>> 44e9edad
```

## Sample Code

You can find more examples in our [unit tests](https://github.com/Microsoft/UWPCommunityToolkit/blob/master/UnitTests/Helpers/Test_StreamHelper.cs)

## Requirements

| Device family | Universal, 10.0.14393.0 or higher |
| --- | --- |
| Namespace | Microsoft.Toolkit.Uwp |
| NuGet package | [Microsoft.Toolkit.Uwp](https://www.nuget.org/packages/Microsoft.Toolkit.Uwp/) |

## API Source Code

* [Stream Helper source code](https://github.com/Microsoft/UWPCommunityToolkit/blob/master/Microsoft.Toolkit.Uwp/Helpers/StreamHelper.cs)
<|MERGE_RESOLUTION|>--- conflicted
+++ resolved
@@ -43,24 +43,15 @@
 // Get access to a text file that was included in solution as Content | do not copy local
 using (var stream = await StreamHelper.GetPackagedFileStreamAsync("Assets/Sub/test.txt"))
 {
-<<<<<<< HEAD
     // Read the contents as ASCII text
     var readText = await stream.ReadTextAsync();
 }
 
 // Get access to a HTTP resource
-=======
-// Read the contents as ASCII text
-    var readText = await stream.ReadTextAsync();
-}
-
-// Get access to a HTTP ressource
->>>>>>> 44e9edad
 using (var stream = await StreamHelper.GetHttpStreamAsync(new Uri("http://dev.windows.com")))
 {
     ...
 }
-<<<<<<< HEAD
 ```
 ```vb
 ' Get access to a text file that was included in solution as Content | do not copy local
@@ -74,8 +65,6 @@
 Using stream = Await StreamHelper.GetHttpStreamAsync(New Uri("http://dev.windows.com"))
     ...
 End Using
-=======
->>>>>>> 44e9edad
 ```
 
 ## Sample Code
@@ -91,4 +80,4 @@
 
 ## API Source Code
 
-* [Stream Helper source code](https://github.com/Microsoft/UWPCommunityToolkit/blob/master/Microsoft.Toolkit.Uwp/Helpers/StreamHelper.cs)
+* [Stream Helper source code](https://github.com/Microsoft/UWPCommunityToolkit/blob/master/Microsoft.Toolkit.Uwp/Helpers/StreamHelper.cs)