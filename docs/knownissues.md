--- conflicted
+++ resolved
@@ -1,13 +1,8 @@
 ---
 title: Windows Community Toolkit Known Issues
 author: nmetulev
-<<<<<<< HEAD
-description: The UWP Community Toolkit is a collection of helper functions, custom controls, and app services. It simplifies and demonstrates common developer tasks building UWP apps for Windows 10.
-keywords: windows 10, uwp, uwp community toolkit, uwp toolkit, known issues
-=======
 description: The Windows Community Toolkit is a collection of helper functions, custom controls, and app services. It simplifies and demonstrates common developer tasks building UWP apps for Windows 10. 
 keywords: windows 10, uwp, windows community toolkit, uwp community toolkit, uwp toolkit, known issues
->>>>>>> 847553ba
 ---
 
 # Windows Community Toolkit Known Issues
