---
title: Light animation behavior
author: nmetulev
ms.date: 08/20/2017
description: The Light animation behavior performs a point light in the middle of a given UIElement. 
keywords: windows 10, uwp, uwp community toolkit, uwp toolkit, light, light animation
---

# Light

The Light animation behavior performs a point light (A point source of light that emits light in all directions) in the middle of a given UIElement. You set the distance property of the light to determine how bright the light will be. The closer the light source, the darker the UI element will be. **_NOTE_**:  Heavy usage of effects may have a negative impact on the performance of your application.* 

## Syntax

### **XAML**

```xaml
<Page ...
    xmlns:interactivity="using:Microsoft.Xaml.Interactivity"  
    xmlns:behaviors="using:Microsoft.Toolkit.Uwp.UI.Animations.Behaviors"/>

<interactivity:Interaction.Behaviors>
    <behaviors:Light x:Name="LightBehavior" 
           Distance="10" 
           Duration="500" 
           Delay="0" 
           AutomaticallyStart="True"
           Color="Red"/>
</interactivity:Interaction.Behaviors>

```

### **C#**

```csharp
MyUIElement.Light(distance: 5, duration: 2500, delay: 250, color: Colors.Red).Start();
await MyUIElement.Light(distance: 5, duration: 2500, delay: 250, color: Colors.Red).StartAsync(); //Light animation can be awaited
```

## Sample Output

![Light Behavior animation](../resources/images/Animations/Light/Sample-Output.gif)

## Examples

<<<<<<< HEAD
_The light behavior is great at drawing the user's eye towards a particular pieces of user interface. Closer the light source, the more focused it will be, but, will make the overall UI element darker. The further away from the light source the more the light will spread over the UIElement._

**Use this to create chaining animations with other animations. Visit the [AnimationSet](\AnimationSet.md) documentation for more information.**
=======
### Distance
The distance of the spotlight. 0 being the furthest.

### Color
The color of the spot light specified as a Brush
>>>>>>> 36f47826

_Sample Code_

```csharp
var anim = MyUIElement.Light(5).Offset(offsetX: 100, offsetY: 100).Saturation(0.5).Scale(scaleX: 2, scaleY: 2);
anim.SetDurationForAll(2500);
anim.SetDelay(250);
anim.Completed += animation_completed;
anim.Start();
```

_Sample Output_

![Use Case 1 Output](../resources/images/Animations/Chaining-Animations-Light-Offset-Saturation-Scale.gif)

## Sample Project

[Light Behavior Sample Page Source](https://github.com/Microsoft/UWPCommunityToolkit/tree/master/Microsoft.Toolkit.Uwp.SampleApp/SamplePages/Light). You can see this in action in [UWP Community Toolkit Sample App](https://www.microsoft.com/store/apps/9NBLGGH4TLCQ)

## Requirements

| [Device family](http://go.microsoft.com/fwlink/p/?LinkID=526370) | Universal, 10.0.14393.0 or higher   |
| ---------------------------------------------------------------- | ----------------------------------- |
| Namespace                                                        | Microsoft.Toolkit.Uwp.UI.Animations |
| NuGet package | [Microsoft.Toolkit.Uwp.UI.Animations](https://www.nuget.org/packages/Microsoft.Toolkit.Uwp.UI.Animations/) |

## API

* [Light source code](https://github.com/Microsoft/UWPCommunityToolkit/blob/master/Microsoft.Toolkit.Uwp.UI.Animations/Behaviors/Light.cs)
<|MERGE_RESOLUTION|>--- conflicted
+++ resolved
@@ -43,17 +43,11 @@
 
 ## Examples
 
-<<<<<<< HEAD
-_The light behavior is great at drawing the user's eye towards a particular pieces of user interface. Closer the light source, the more focused it will be, but, will make the overall UI element darker. The further away from the light source the more the light will spread over the UIElement._
-
-**Use this to create chaining animations with other animations. Visit the [AnimationSet](\AnimationSet.md) documentation for more information.**
-=======
 ### Distance
 The distance of the spotlight. 0 being the furthest.
 
 ### Color
 The color of the spot light specified as a Brush
->>>>>>> 36f47826
 
 _Sample Code_
 
