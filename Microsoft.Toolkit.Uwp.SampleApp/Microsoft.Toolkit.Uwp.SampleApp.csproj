﻿<?xml version="1.0" encoding="utf-8"?>
<Project ToolsVersion="14.0" DefaultTargets="Build" xmlns="http://schemas.microsoft.com/developer/msbuild/2003">
  <Import Project="$(MSBuildExtensionsPath)\$(MSBuildToolsVersion)\Microsoft.Common.props" Condition="Exists('$(MSBuildExtensionsPath)\$(MSBuildToolsVersion)\Microsoft.Common.props')" />
  <PropertyGroup>
    <Configuration Condition=" '$(Configuration)' == '' ">Debug</Configuration>
    <Platform Condition=" '$(Platform)' == '' ">x86</Platform>
    <ProjectGuid>{719C43C6-8753-4395-ADAA-2FCC70F76BF3}</ProjectGuid>
    <OutputType>AppContainerExe</OutputType>
    <AppDesignerFolder>Properties</AppDesignerFolder>
    <RootNamespace>Microsoft.Toolkit.Uwp.SampleApp</RootNamespace>
    <AssemblyName>Microsoft.Toolkit.Uwp.SampleApp</AssemblyName>
    <DefaultLanguage>en-US</DefaultLanguage>
    <TargetPlatformIdentifier>UAP</TargetPlatformIdentifier>
    <TargetPlatformVersion>10.0.14393.0</TargetPlatformVersion>
    <TargetPlatformMinVersion>10.0.10586.0</TargetPlatformMinVersion>
    <MinimumVisualStudioVersion>14</MinimumVisualStudioVersion>
    <FileAlignment>512</FileAlignment>
    <ProjectTypeGuids>{A5A43C5B-DE2A-4C0C-9213-0A381AF9435A};{FAE04EC0-301F-11D3-BF4B-00C04F79EFBC}</ProjectTypeGuids>
    <PackageCertificateKeyFile>Microsoft.Toolkit.Uwp.SampleApp_TemporaryKey.pfx</PackageCertificateKeyFile>
    <AppxAutoIncrementPackageRevision>True</AppxAutoIncrementPackageRevision>
    <AppxBundle>Always</AppxBundle>
    <AppxBundlePlatforms>x64</AppxBundlePlatforms>
  </PropertyGroup>
  <PropertyGroup Condition="'$(Configuration)|$(Platform)' == 'Debug|x86'">
    <DebugSymbols>true</DebugSymbols>
    <OutputPath>bin\x86\Debug\</OutputPath>
    <DefineConstants>DEBUG;TRACE;NETFX_CORE;WINDOWS_UWP</DefineConstants>
    <NoWarn>;2008</NoWarn>
    <DebugType>full</DebugType>
    <PlatformTarget>x86</PlatformTarget>
    <UseVSHostingProcess>false</UseVSHostingProcess>
    <ErrorReport>prompt</ErrorReport>
    <Prefer32Bit>true</Prefer32Bit>
    <DocumentationFile>
    </DocumentationFile>
    <CodeAnalysisRuleSet>microsoft.toolkit.uwp.sampleapp.ruleset</CodeAnalysisRuleSet>
  </PropertyGroup>
  <PropertyGroup Condition="'$(Configuration)|$(Platform)' == 'Release|x86'">
    <OutputPath>bin\x86\Release\</OutputPath>
    <DefineConstants>TRACE;NETFX_CORE;WINDOWS_UWP</DefineConstants>
    <Optimize>true</Optimize>
    <NoWarn>;2008</NoWarn>
    <DebugType>pdbonly</DebugType>
    <PlatformTarget>x86</PlatformTarget>
    <UseVSHostingProcess>false</UseVSHostingProcess>
    <ErrorReport>prompt</ErrorReport>
    <Prefer32Bit>true</Prefer32Bit>
    <UseDotNetNativeToolchain>true</UseDotNetNativeToolchain>
    <RunCodeAnalysis>true</RunCodeAnalysis>
    <TreatWarningsAsErrors>true</TreatWarningsAsErrors>
    <DocumentationFile>
    </DocumentationFile>
    <CodeAnalysisRuleSet>microsoft.toolkit.uwp.sampleapp.ruleset</CodeAnalysisRuleSet>
  </PropertyGroup>
  <PropertyGroup Condition="'$(Configuration)|$(Platform)' == 'Debug|ARM'">
    <DebugSymbols>true</DebugSymbols>
    <OutputPath>bin\ARM\Debug\</OutputPath>
    <DefineConstants>DEBUG;TRACE;NETFX_CORE;WINDOWS_UWP</DefineConstants>
    <NoWarn>;2008</NoWarn>
    <DebugType>full</DebugType>
    <PlatformTarget>ARM</PlatformTarget>
    <UseVSHostingProcess>false</UseVSHostingProcess>
    <ErrorReport>prompt</ErrorReport>
    <Prefer32Bit>true</Prefer32Bit>
    <CodeAnalysisRuleSet>microsoft.toolkit.uwp.sampleapp.ruleset</CodeAnalysisRuleSet>
  </PropertyGroup>
  <PropertyGroup Condition="'$(Configuration)|$(Platform)' == 'Release|ARM'">
    <OutputPath>bin\ARM\Release\</OutputPath>
    <DefineConstants>TRACE;NETFX_CORE;WINDOWS_UWP</DefineConstants>
    <Optimize>true</Optimize>
    <NoWarn>;2008</NoWarn>
    <DebugType>pdbonly</DebugType>
    <PlatformTarget>ARM</PlatformTarget>
    <UseVSHostingProcess>false</UseVSHostingProcess>
    <ErrorReport>prompt</ErrorReport>
    <Prefer32Bit>true</Prefer32Bit>
    <UseDotNetNativeToolchain>true</UseDotNetNativeToolchain>
    <RunCodeAnalysis>true</RunCodeAnalysis>
    <TreatWarningsAsErrors>true</TreatWarningsAsErrors>
    <DocumentationFile>
    </DocumentationFile>
    <CodeAnalysisRuleSet>microsoft.toolkit.uwp.sampleapp.ruleset</CodeAnalysisRuleSet>
  </PropertyGroup>
  <PropertyGroup Condition="'$(Configuration)|$(Platform)' == 'Debug|x64'">
    <DebugSymbols>true</DebugSymbols>
    <OutputPath>bin\x64\Debug\</OutputPath>
    <DefineConstants>DEBUG;TRACE;NETFX_CORE;WINDOWS_UWP</DefineConstants>
    <NoWarn>;2008</NoWarn>
    <DebugType>full</DebugType>
    <PlatformTarget>x64</PlatformTarget>
    <UseVSHostingProcess>false</UseVSHostingProcess>
    <ErrorReport>prompt</ErrorReport>
    <Prefer32Bit>true</Prefer32Bit>
    <CodeAnalysisRuleSet>microsoft.toolkit.uwp.sampleapp.ruleset</CodeAnalysisRuleSet>
  </PropertyGroup>
  <PropertyGroup Condition="'$(Configuration)|$(Platform)' == 'Release|x64'">
    <OutputPath>bin\x64\Release\</OutputPath>
    <DefineConstants>TRACE;NETFX_CORE;WINDOWS_UWP</DefineConstants>
    <Optimize>true</Optimize>
    <NoWarn>;2008</NoWarn>
    <DebugType>pdbonly</DebugType>
    <PlatformTarget>x64</PlatformTarget>
    <UseVSHostingProcess>false</UseVSHostingProcess>
    <ErrorReport>prompt</ErrorReport>
    <Prefer32Bit>true</Prefer32Bit>
    <UseDotNetNativeToolchain>true</UseDotNetNativeToolchain>
    <RunCodeAnalysis>true</RunCodeAnalysis>
    <TreatWarningsAsErrors>true</TreatWarningsAsErrors>
    <DocumentationFile>
    </DocumentationFile>
    <CodeAnalysisRuleSet>microsoft.toolkit.uwp.sampleapp.ruleset</CodeAnalysisRuleSet>
  </PropertyGroup>
  <ItemGroup>
    <!-- A reference to the entire .Net Framework and Windows SDK are automatically included -->
    <Content Include="Assets\Helpers.png" />
    <Content Include="Assets\NotificationAssets\Cloudy-Square.png" />
    <Content Include="Assets\NotificationAssets\Cloudy.png" />
    <Content Include="Assets\NotificationAssets\Drizzle-Square.png" />
    <Content Include="Assets\NotificationAssets\Drizzle.png" />
    <Content Include="Assets\NotificationAssets\Haze-Square.png" />
    <Content Include="Assets\NotificationAssets\Haze.png" />
    <Content Include="Assets\NotificationAssets\Mostly Cloudy-Background.jpg" />
    <Content Include="Assets\NotificationAssets\Mostly Cloudy-Square.png" />
    <Content Include="Assets\NotificationAssets\Mostly Cloudy.png" />
    <Content Include="Assets\NotificationAssets\Slight Drizzle-Square.png" />
    <Content Include="Assets\NotificationAssets\Slight Drizzle.png" />
    <Content Include="Assets\NotificationAssets\Snow-Square.png" />
    <Content Include="Assets\NotificationAssets\Snow.png" />
    <Content Include="Assets\NotificationAssets\Sunny-Square.png" />
    <Content Include="Assets\NotificationAssets\Sunny.png" />
    <Content Include="Assets\NotificationAssets\Thunderstorms-Square.png" />
    <Content Include="Assets\NotificationAssets\Thunderstorms.png" />
    <Content Include="Assets\Photos\BigFourSummerHeat.jpg" />
    <Content Include="Assets\Photos\BisonBadlandsChillin.jpg" />
    <Content Include="Assets\Photos\ColumbiaRiverGorge.jpg" />
    <Content Include="Assets\Photos\GiantSlabInOregon.jpg" />
    <Content Include="Assets\Photos\GrandTetons.jpg" />
    <Content Include="Assets\Photos\ImageExPlaceholder.jpg" />
    <Content Include="Assets\Photos\LakeAnnMushroom.jpg" />
    <Content Include="Assets\Photos\LunchBreak.jpg" />
    <Content Include="Assets\Photos\MilkyWayStHelensHikePurple.jpg" />
    <Content Include="Assets\Photos\MitchellButtes.jpg" />
    <Content Include="Assets\Photos\MultnomahFalls.jpg" />
    <Content Include="Assets\Photos\NorthernCascadesReflection.jpg" />
    <Content Include="Assets\Photos\NovemberHikeWaterfall.jpg" />
    <Content Include="Assets\Photos\OregonWineryNamaste.jpg" />
    <Content Include="Assets\Photos\Owl.jpg" />
    <Content Include="Assets\Photos\PaintedHillsPathway.jpg" />
    <Content Include="Assets\Photos\RunningDogPacificCity.jpg" />
    <Content Include="Assets\Photos\ShootingOnAutoOnTheDrone.jpg" />
    <Content Include="Assets\Photos\SmithnRockDownTheRiverView.jpg" />
    <Content Include="Assets\Photos\SnowyInterbayt.jpg" />
    <Content Include="Assets\Photos\SpeedTripleAtristsPoint.jpg" />
    <Content Include="Assets\Photos\Van.jpg" />
    <Content Include="Assets\Photos\WestSeattleView.jpg" />
    <Content Include="Assets\ToolkitLogoTransparent.png" />
    <Content Include="Assets\UWPCommunityToolkitSampleAppAppList.scale-100.png" />
    <Content Include="Assets\UWPCommunityToolkitSampleAppAppList.scale-125.png" />
    <Content Include="Assets\UWPCommunityToolkitSampleAppAppList.scale-150.png" />
    <Content Include="Assets\UWPCommunityToolkitSampleAppAppList.scale-200.png" />
    <Content Include="Assets\UWPCommunityToolkitSampleAppAppList.scale-400.png" />
    <Content Include="Assets\UWPCommunityToolkitSampleAppAppList.targetsize-16.png" />
    <Content Include="Assets\UWPCommunityToolkitSampleAppAppList.targetsize-16_altform-unplated.png" />
    <Content Include="Assets\UWPCommunityToolkitSampleAppAppList.targetsize-20.png" />
    <Content Include="Assets\UWPCommunityToolkitSampleAppAppList.targetsize-20_altform-unplated.png" />
    <Content Include="Assets\UWPCommunityToolkitSampleAppAppList.targetsize-24.png" />
    <Content Include="Assets\UWPCommunityToolkitSampleAppAppList.targetsize-24_altform-unplated.png" />
    <Content Include="Assets\UWPCommunityToolkitSampleAppAppList.targetsize-256.png" />
    <Content Include="Assets\UWPCommunityToolkitSampleAppAppList.targetsize-256_altform-unplated.png" />
    <Content Include="Assets\UWPCommunityToolkitSampleAppAppList.targetsize-30.png" />
    <Content Include="Assets\UWPCommunityToolkitSampleAppAppList.targetsize-30_altform-unplated.png" />
    <Content Include="Assets\UWPCommunityToolkitSampleAppAppList.targetsize-32.png" />
    <Content Include="Assets\UWPCommunityToolkitSampleAppAppList.targetsize-32_altform-unplated.png" />
    <Content Include="Assets\UWPCommunityToolkitSampleAppAppList.targetsize-36.png" />
    <Content Include="Assets\UWPCommunityToolkitSampleAppAppList.targetsize-36_altform-unplated.png" />
    <Content Include="Assets\UWPCommunityToolkitSampleAppAppList.targetsize-40.png" />
    <Content Include="Assets\UWPCommunityToolkitSampleAppAppList.targetsize-40_altform-unplated.png" />
    <Content Include="Assets\UWPCommunityToolkitSampleAppAppList.targetsize-48.png" />
    <Content Include="Assets\UWPCommunityToolkitSampleAppAppList.targetsize-48_altform-unplated.png" />
    <Content Include="Assets\UWPCommunityToolkitSampleAppAppList.targetsize-60.png" />
    <Content Include="Assets\UWPCommunityToolkitSampleAppAppList.targetsize-60_altform-unplated.png" />
    <Content Include="Assets\UWPCommunityToolkitSampleAppAppList.targetsize-64.png" />
    <Content Include="Assets\UWPCommunityToolkitSampleAppAppList.targetsize-64_altform-unplated.png" />
    <Content Include="Assets\UWPCommunityToolkitSampleAppAppList.targetsize-72.png" />
    <Content Include="Assets\UWPCommunityToolkitSampleAppAppList.targetsize-72_altform-unplated.png" />
    <Content Include="Assets\UWPCommunityToolkitSampleAppAppList.targetsize-80.png" />
    <Content Include="Assets\UWPCommunityToolkitSampleAppAppList.targetsize-80_altform-unplated.png" />
    <Content Include="Assets\UWPCommunityToolkitSampleAppAppList.targetsize-96.png" />
    <Content Include="Assets\UWPCommunityToolkitSampleAppAppList.targetsize-96_altform-unplated.png" />
    <Content Include="Assets\UWPCommunityToolkitSampleAppBadgeLogo.scale-100.png" />
    <Content Include="Assets\UWPCommunityToolkitSampleAppBadgeLogo.scale-125.png" />
    <Content Include="Assets\UWPCommunityToolkitSampleAppBadgeLogo.scale-150.png" />
    <Content Include="Assets\UWPCommunityToolkitSampleAppBadgeLogo.scale-200.png" />
    <Content Include="Assets\UWPCommunityToolkitSampleAppBadgeLogo.scale-400.png" />
    <Content Include="Assets\UWPCommunityToolkitSampleAppLargeTile.scale-100.png" />
    <Content Include="Assets\UWPCommunityToolkitSampleAppLargeTile.scale-125.png" />
    <Content Include="Assets\UWPCommunityToolkitSampleAppLargeTile.scale-150.png" />
    <Content Include="Assets\UWPCommunityToolkitSampleAppLargeTile.scale-200.png" />
    <Content Include="Assets\UWPCommunityToolkitSampleAppLargeTile.scale-400.png" />
    <Content Include="Assets\UWPCommunityToolkitSampleAppMedTile.scale-100.png" />
    <Content Include="Assets\UWPCommunityToolkitSampleAppMedTile.scale-125.png" />
    <Content Include="Assets\UWPCommunityToolkitSampleAppMedTile.scale-150.png" />
    <Content Include="Assets\UWPCommunityToolkitSampleAppMedTile.scale-200.png" />
    <Content Include="Assets\UWPCommunityToolkitSampleAppMedTile.scale-400.png" />
    <Content Include="Assets\UWPCommunityToolkitSampleAppSmallTile.scale-100.png" />
    <Content Include="Assets\UWPCommunityToolkitSampleAppSmallTile.scale-125.png" />
    <Content Include="Assets\UWPCommunityToolkitSampleAppSmallTile.scale-150.png" />
    <Content Include="Assets\UWPCommunityToolkitSampleAppSmallTile.scale-200.png" />
    <Content Include="Assets\UWPCommunityToolkitSampleAppSmallTile.scale-400.png" />
    <Content Include="Assets\UWPCommunityToolkitSampleAppSplashScreen.scale-100.png" />
    <Content Include="Assets\UWPCommunityToolkitSampleAppSplashScreen.scale-125.png" />
    <Content Include="Assets\UWPCommunityToolkitSampleAppSplashScreen.scale-150.png" />
    <Content Include="Assets\UWPCommunityToolkitSampleAppSplashScreen.scale-200.png" />
    <Content Include="Assets\UWPCommunityToolkitSampleAppSplashScreen.scale-400.png" />
    <Content Include="Assets\UWPCommunityToolkitSampleAppStoreLogo.scale-100.png" />
    <Content Include="Assets\UWPCommunityToolkitSampleAppStoreLogo.scale-125.png" />
    <Content Include="Assets\ToolkitLogo.png" />
    <Content Include="Assets\UWPCommunityToolkitSampleAppStoreLogo.scale-150.png" />
    <Content Include="Assets\UWPCommunityToolkitSampleAppStoreLogo.scale-200.png" />
    <Content Include="Assets\UWPCommunityToolkitSampleAppStoreLogo.scale-400.png" />
    <Content Include="Assets\UWPCommunityToolkitSampleAppWideTile.scale-100.png" />
    <Content Include="Assets\UWPCommunityToolkitSampleAppWideTile.scale-125.png" />
    <Content Include="Assets\UWPCommunityToolkitSampleAppWideTile.scale-150.png" />
    <Content Include="Assets\UWPCommunityToolkitSampleAppWideTile.scale-200.png" />
    <Content Include="Assets\UWPCommunityToolkitSampleAppWideTile.scale-400.png" />
    <Content Include="Assets\Wide310x150Logo.scale-400.png" />
    <Content Include="Icons\Animations.png" />
    <Content Include="Icons\About.png" />
    <Content Include="Icons\Helpers.png" />
    <Content Include="Icons\Foundation.png" />
    <Content Include="Icons\Layouts.png" />
    <Content Include="Icons\More.png" />
    <Content Include="Icons\Notifications.png" />
    <Content Include="Icons\Services.png" />
    <Content Include="SamplePages\AdvancedCollectionView\AdvancedCollectionView.png" />
    <Content Include="SamplePages\Analytics\Analytics.png" />
    <Content Include="SamplePages\Bing Service\BingCode.bind" />
    <Content Include="SamplePages\Bing Service\icon.png" />
    <Content Include="SamplePages\BladeView\BladeView.png" />
    <Content Include="SamplePages\Blur\BlurBehavior.png" />
    <Content Include="SamplePages\Carousel\Carousel.png" />
    <Content Include="SamplePages\DropShadowPanel\DropShadowPanel.png" />
    <Content Include="SamplePages\Expander\Expander.png" />
    <Content Include="SamplePages\FadeHeader\FadeHeaderBehavior.png" />
    <Content Include="SamplePages\DropShadowPanel\Trex.png" />
    <Content Include="SamplePages\DropShadowPanel\Unicorn.png" />
    <Content Include="SamplePages\GridSplitter\GridSplitter.png" />
    <Content Include="SamplePages\Facebook Service\FacebookLogo.png" />
    <Content Include="SamplePages\Fade\FadeBehavior.png" />
    <Content Include="SamplePages\HamburgerMenu\HamburgerMenu.png" />
    <Content Include="SamplePages\HeaderedTextBlock\HeaderedTextBlock.png" />
    <Content Include="SamplePages\ImageCache\ImageEx.png" />
    <Content Include="SamplePages\ImageEx\ImageEx.png" />
    <Content Include="SamplePages\Incremental Loading Collection\icon.png" />
    <Content Include="SamplePages\Light\LightBehavior.png" />
    <Content Include="SamplePages\LinkedIn Service\LinkedInLogo.png" />
    <Content Include="SamplePages\MarkdownTextBlock\MarkdownTextBlock.png" />
    <Content Include="SamplePages\Loading\Loading.png" />
    <Content Include="SamplePages\MasterDetailsView\MasterDetailsView.png" />
    <Content Include="SamplePages\Microsoft Graph Service\OfficeLogo.png" />
    <Content Include="SamplePages\Microsoft Graph Service\user.png" />
    <Content Include="SamplePages\Microsoft Translator Service\TranslatorService.png" />
    <Content Include="SamplePages\OneDrive Service\OneDriveLogo.png" />
    <Content Include="SamplePages\TileControl\Animations.png" />
    <Content Include="SamplePages\TileControl\TileControl.png" />
    <Content Include="SamplePages\Offset\OffsetBehavior.png" />
    <Content Include="SamplePages\ParallaxService\Parallax.png" />
    <Content Include="SamplePages\PrintHelper\PrintHelper.png" />
    <Content Include="SamplePages\PullToRefreshListView\PullToRefreshListView.png" />
    <Content Include="SamplePages\ScrollHeader\ScrollHeader.png" />
    <Content Include="SamplePages\RadialGauge\RadialGauge.png" />
    <Content Include="SamplePages\RangeSelector\RangeSelector.png" />
    <Content Include="SamplePages\AdaptiveGridView\AdaptiveGridView.png" />
    <Content Include="SamplePages\ReorderGridAnimation\ReorderGrid.png" />
    <Content Include="SamplePages\Rotate\RotateBehavior.png" />
    <Content Include="SamplePages\LiveTile\icon.jpg" />
    <Content Include="SamplePages\RotatorTile\RotatorTile.png" />
    <Content Include="SamplePages\Scale\ScaleBehavior.png" />
    <Content Include="SamplePages\SlidableListItem\SlidableListItem.png" />
    <Content Include="SamplePages\Object Storage\ObjectStorage.png" />
    <Content Include="SamplePages\SurfaceDialTextboxHelper\SurfaceDialTextboxHelper.png" />
    <Content Include="SamplePages\TextBoxMask\TextBoxMask.png" />
    <Content Include="SamplePages\TextBoxRegex\TextBoxRegex.png" />
    <Content Include="SamplePages\Toast\icon.jpg" />
    <Content Include="SamplePages\Twitter Service\TwitterCode.bind" />
    <Content Include="SamplePages\Twitter Service\icon.png" />
    <Content Include="SamplePages\Facebook Service\FacebookCode.bind" />
    <Content Include="SamplePages\HamburgerMenu\HamburgerMenuCode.bind" />
    <Content Include="SamplePages\HeaderedTextBlock\HeaderedTextBlockCode.bind" />
    <Content Include="SamplePages\Useful links\UsefulLinks.png" />
    <Content Include="SamplePages\WrapPanel\WrapPanel.png" />
    <None Include="Microsoft.Toolkit.Uwp.SampleApp.ruleset" />
    <Content Include="SamplePages\Twitter Service\TwitterLogo.png" />
    <Content Include="SamplePages\WeatherLiveTileAndToast\WeatherLiveTileAndToast.png" />
    <Content Include="SamplePages\WeatherLiveTileAndToast\WeatherLiveTileAndToastCode.bind" />
    <Content Include="SamplePages\ImageEx\ImageExCode.bind" />
    <Content Include="SamplePages\Offset\OffsetBehaviorCode.bind" />
    <Content Include="SamplePages\Fade\FadeBehaviorCode.bind" />
    <Content Include="SamplePages\PullToRefreshListView\PullToRefreshListViewCode.bind" />
    <Content Include="SamplePages\RadialGauge\RadialGaugeCode.bind" />
    <Content Include="SamplePages\Rotate\RotateBehaviorCode.bind" />
    <Content Include="SamplePages\Scale\ScaleBehaviorCode.bind" />
    <Content Include="SamplePages\SlidableListItem\SlidableListItemCode.bind" />
    <Content Include="Assets\Photos\Photos.json" />
    <Content Include="Assets\Photos\OnlinePhotos.json" />
    <None Include="project.json" />
    <Content Include="Assets\Html\CSharp.html" />
    <Content Include="Assets\Html\Json.html" />
    <Content Include="Assets\Html\Xaml.html" />
    <Content Include="Assets\Html\Xml.html" />
    <Content Include="Assets\Prettify\prettify.css" />
    <Content Include="Assets\Prettify\prettify.js" />
    <Content Include="Assets\Prettify\run_prettify.js" />
    <Content Include="SamplePages\RangeSelector\RangeSelectorCode.bind" />
    <Content Include="SamplePages\AdaptiveGridView\AdaptiveGridViewCode.bind" />
    <Content Include="SamplePages\samples.json" />
    <None Include="readme.md" />
    <Content Include="SamplePages\LiveTile\LiveTileCode.bind" />
    <Content Include="SamplePages\Toast\ToastCode.bind" />
    <Content Include="SamplePages\RotatorTile\RotatorTileCode.bind" />
    <Content Include="SamplePages\Blur\BlurBehaviorCode.bind" />
    <Content Include="SamplePages\Blur\BlurBehaviorXaml.bind" />
    <Content Include="SamplePages\Offset\OffsetBehaviorXaml.bind" />
    <Content Include="SamplePages\Expander\ExpanderXaml.bind" />
    <Content Include="SamplePages\Fade\FadeBehaviorXaml.bind" />
    <Content Include="SamplePages\Scale\ScaleBehaviorXaml.bind" />
    <Content Include="SamplePages\Rotate\RotateBehaviorXaml.bind" />
    <Content Include="SamplePages\BladeView\BladeCode.bind" />
    <Content Include="SamplePages\ScrollHeader\ScrollHeaderCode.bind" />
    <Content Include="SamplePages\GridSplitter\GridSplitter.bind" />
    <Content Include="SamplePages\FadeHeader\FadeHeaderBehaviorCode.bind" />
    <Content Include="SamplePages\FadeHeader\FadeHeaderBehaviorXaml.bind" />
    <Content Include="SamplePages\ImageCache\ImageCacheXaml.bind" />
    <Content Include="SamplePages\LinkedIn Service\LinkedInCode.bind" />
    <Content Include="SamplePages\Incremental Loading Collection\IncrementalLoadingCollectionCode.bind" />
    <Content Include="SamplePages\ImageCache\ImageCacheCode.bind" />
    <Content Include="SamplePages\DropShadowPanel\DropShadowPanelXaml.bind" />
    <Content Include="SamplePages\LiveTile\LiveTileCodeJavaScript.bind" />
    <Content Include="SamplePages\Toast\ToastCodeJavaScript.bind" />
    <Content Include="SamplePages\Object Storage\ObjectStorageCode.bind" />
    <Content Include="SamplePages\WeatherLiveTileAndToast\WeatherLiveTileAndToastCodeJavaScript.bind" />
    <Content Include="SamplePages\Microsoft Graph Service\MicrosoftGraphCode.bind" />
    <Content Include="SamplePages\BackgroundTaskHelper\BackgroundTaskHelperCode.bind" />
    <Content Include="SamplePages\MasterDetailsView\MasterDetailsView.bind" />
    <Content Include="SamplePages\ConnectionHelper\ConnectionHelperCode.bind" />
    <Content Include="SamplePages\PrintHelper\PrintHelperCode.bind" />
    <Content Include="SamplePages\SystemInformation\SystemInformationCode.bind" />
    <Content Include="SamplePages\DispatcherHelper\DispatcherHelperCode.bind" />
    <Content Include="SamplePages\ParallaxService\ParallaxPage.bind" />
    <Content Include="SamplePages\Loading\LoadingCode.bind" />
    <Content Include="SamplePages\ReorderGridAnimation\ReorderGrid.bind" />
    <Content Include="SamplePages\Light\LightBehaviorCode.bind" />
    <Content Include="SamplePages\Light\LightBehaviorXaml.bind" />
    <Content Include="SamplePages\TextBoxMask\TextBoxMask.bind" />
    <Content Include="SamplePages\TileControl\TileControl.bind">
      <SubType>Designer</SubType>
    </Content>
    <Content Include="SamplePages\SurfaceDialTextboxHelper\SurfaceDialTextboxHelperCode.bind">
      <SubType>Designer</SubType>
    </Content>
    <Content Include="SamplePages\WrapPanel\WrapPanel.bind" />
    <Content Include="SamplePages\MasterDetailsView\MasterDetailsViewCode.bind" />
    <Content Include="SamplePages\Microsoft Translator Service\MicrosoftTranslatorCode.bind" />
    <Content Include="SamplePages\MarkdownTextBlock\MarkdownTextBlock.bind" />
    <Content Include="SamplePages\MarkdownTextBlock\InitialContent.md" />
    <Content Include="SamplePages\AdvancedCollectionView\AdvancedCollectionView.bind" />
    <Content Include="SamplePages\TextBoxRegex\TextBoxRegex.bind" />
    <Content Include="SamplePages\MarkdownTextBlock\MarkdownTextBlockCode.bind" />
    <Content Include="SamplePages\OneDrive Service\OneDriveCode.bind" />
    <Content Include="SamplePages\Analytics\AnalyticsCode.bind" />
<<<<<<< HEAD
    <Content Include="SamplePages\ViewExtensions\ViewExtensionsCode.bind">
      <SubType>Designer</SubType>
    </Content>
=======
    <Content Include="SamplePages\Carousel\CarouselCode.bind" />
>>>>>>> a44dee5e
  </ItemGroup>
  <ItemGroup>
    <Compile Include="App.xaml.cs">
      <DependentUpon>App.xaml</DependentUpon>
    </Compile>
    <Compile Include="Common\BoolStringConverter.cs" />
    <Compile Include="Common\Constants.cs" />
    <Compile Include="Common\DelegateCommand{T}.cs" />
    <Compile Include="Common\EnumConverter.cs" />
    <Compile Include="Common\SolidColorBrushConverter.cs" />
    <Compile Include="Common\DelegateCommand.cs" />
    <Compile Include="Common\Tools.cs" />
    <Compile Include="Data\PhotoDataItemWithDimension.cs" />
    <Compile Include="Controls\FocusTracker.xaml.cs">
      <DependentUpon>FocusTracker.xaml</DependentUpon>
    </Compile>
    <Compile Include="Models\Email.cs" />
    <Compile Include="SamplePages\AdvancedCollectionView\AdvancedCollectionViewPage.xaml.cs">
      <DependentUpon>AdvancedCollectionViewPage.xaml</DependentUpon>
    </Compile>
    <Compile Include="SamplePages\BackgroundTaskHelper\TestBackgroundTask.cs" />
<<<<<<< HEAD
    <Compile Include="SamplePages\ViewExtensions\ViewExtensionsPage.xaml.cs">
      <DependentUpon>ViewExtensionsPage.xaml</DependentUpon>
=======
    <Compile Include="SamplePages\Carousel\CarouselPage.xaml.cs">
      <DependentUpon>CarouselPage.xaml</DependentUpon>
>>>>>>> a44dee5e
    </Compile>
    <Compile Include="SamplePages\ConnectionHelper\ConnectionHelperPage.xaml.cs">
      <DependentUpon>ConnectionHelperPage.xaml</DependentUpon>
    </Compile>
    <Compile Include="SamplePages\BackgroundTaskHelper\BackgroundTaskHelperPage.xaml.cs">
      <DependentUpon>BackgroundTaskHelperPage.xaml</DependentUpon>
    </Compile>
    <Compile Include="SamplePages\DispatcherHelper\DispatcherHelperPage.xaml.cs">
      <DependentUpon>DispatcherHelperPage.xaml</DependentUpon>
    </Compile>
    <Compile Include="SamplePages\DropShadowPanel\DropShadowPanelPage.xaml.cs">
      <DependentUpon>DropShadowPanelPage.xaml</DependentUpon>
    </Compile>
    <Compile Include="SamplePages\Expander\ExpanderPage.xaml.cs">
      <DependentUpon>ExpanderPage.xaml</DependentUpon>
    </Compile>
    <Compile Include="SamplePages\Facebook Service\FacebookPhotoTemplateSelector.cs" />
    <Compile Include="Controls\CodeRenderer\CodeRenderer.Properties.cs" />
    <Compile Include="Controls\CodeRenderer\CodeRenderer.cs" />
    <Compile Include="Controls\PropertyControl.xaml.cs">
      <DependentUpon>PropertyControl.xaml</DependentUpon>
    </Compile>
    <Compile Include="Data\PhotoDataItem.cs" />
    <Compile Include="Data\PhotosDataSource.cs" />
    <Compile Include="Models\Item.cs" />
    <Compile Include="Models\PropertyDescriptor\SliderPropertyOptions.cs" />
    <Compile Include="Models\PropertyDescriptor\ValueHolder.cs" />
    <Compile Include="Models\PropertyDescriptor\PropertyOptions.cs" />
    <Compile Include="Models\PropertyDescriptor\PropertyKind.cs" />
    <Compile Include="Models\PropertyDescriptor\PropertyDescriptor.cs" />
    <Compile Include="Common\BindableBase.cs" />
    <Compile Include="SamplePages\Bing Service\BingPage.xaml.cs">
      <DependentUpon>BingPage.xaml</DependentUpon>
    </Compile>
    <Compile Include="SamplePages\BladeView\BladePage.xaml.cs">
      <DependentUpon>BladePage.xaml</DependentUpon>
    </Compile>
    <Compile Include="SamplePages\Blur\BlurBehaviorPage.xaml.cs">
      <DependentUpon>BlurBehaviorPage.xaml</DependentUpon>
    </Compile>
    <Compile Include="SamplePages\MarkdownTextBlock\MarkdownTextBlockPage.xaml.cs">
      <DependentUpon>MarkdownTextBlockPage.xaml</DependentUpon>
    </Compile>
    <Compile Include="SamplePages\Microsoft Translator Service\MicrosoftTranslatorPage.xaml.cs">
      <DependentUpon>MicrosoftTranslatorPage.xaml</DependentUpon>
    </Compile>
    <Compile Include="SamplePages\OneDrive Service\OneDriveDataTemplateSelector.cs" />
    <Compile Include="SamplePages\OneDrive Service\FoldersPickerControl.xaml.cs">
      <DependentUpon>FoldersPickerControl.xaml</DependentUpon>
    </Compile>
    <Compile Include="SamplePages\OneDrive Service\OneDrivePage.xaml.cs">
      <DependentUpon>OneDrivePage.xaml</DependentUpon>
    </Compile>
    <Compile Include="SamplePages\OneDrive Service\OneDriveSampleHelpers.cs" />
    <Compile Include="SamplePages\Analytics\AnalyticsPage.xaml.cs">
      <DependentUpon>AnalyticsPage.xaml</DependentUpon>
    </Compile>
    <Compile Include="SamplePages\TileControl\TileControlPage.xaml.cs">
      <DependentUpon>TileControlPage.xaml</DependentUpon>
    </Compile>
    <Compile Include="SamplePages\ScrollHeader\ScrollHeaderPage.xaml.cs">
      <DependentUpon>ScrollHeaderPage.xaml</DependentUpon>
    </Compile>
    <Compile Include="SamplePages\GridSplitter\GridSplitterPage.xaml.cs">
      <DependentUpon>GridSplitterPage.xaml</DependentUpon>
    </Compile>
    <Compile Include="SamplePages\FadeHeader\FadeHeaderBehaviorPage.xaml.cs">
      <DependentUpon>FadeHeaderBehaviorPage.xaml</DependentUpon>
    </Compile>
    <Compile Include="SamplePages\Incremental Loading Collection\IncrementalLoadingCollectionPage.xaml.cs">
      <DependentUpon>IncrementalLoadingCollectionPage.xaml</DependentUpon>
    </Compile>
    <Compile Include="SamplePages\Incremental Loading Collection\PeopleSource.cs" />
    <Compile Include="SamplePages\Incremental Loading Collection\Person.cs" />
    <Compile Include="SamplePages\Light\LightBehaviorPage.xaml.cs">
      <DependentUpon>LightBehaviorPage.xaml</DependentUpon>
    </Compile>
    <Compile Include="SamplePages\LinkedIn Service\LinkedInPage.xaml.cs">
      <DependentUpon>LinkedInPage.xaml</DependentUpon>
    </Compile>
    <Compile Include="SamplePages\Loading\LoadingPage.xaml.cs">
      <DependentUpon>LoadingPage.xaml</DependentUpon>
    </Compile>
    <Compile Include="SamplePages\MasterDetailsView\MasterDetailsViewPage.xaml.cs">
      <DependentUpon>MasterDetailsViewPage.xaml</DependentUpon>
    </Compile>
    <Compile Include="SamplePages\Microsoft Graph Service\MicrosoftGraphPage.xaml.cs">
      <DependentUpon>MicrosoftGraphPage.xaml</DependentUpon>
    </Compile>
    <Compile Include="SamplePages\Microsoft Graph Service\MicrosoftGraphSource.cs" />
    <Compile Include="SamplePages\Microsoft Graph Service\MicrosoftGraphUIExtensions.cs" />
    <Compile Include="SamplePages\Microsoft Graph Service\SendMessageContentDialog.xaml.cs">
      <DependentUpon>SendMessageContentDialog.xaml</DependentUpon>
    </Compile>
    <Compile Include="SamplePages\ImageCache\ImageCachePage.xaml.cs">
      <DependentUpon>ImageCachePage.xaml</DependentUpon>
    </Compile>
    <Compile Include="SamplePages\ParallaxService\ParallaxPage.xaml.cs">
      <DependentUpon>ParallaxPage.xaml</DependentUpon>
    </Compile>
    <Compile Include="SamplePages\PrintHelper\PrintHelperPage.xaml.cs">
      <DependentUpon>PrintHelperPage.xaml</DependentUpon>
    </Compile>
    <Compile Include="SamplePages\ReorderGridAnimation\ReorderGridPage.xaml.cs">
      <DependentUpon>ReorderGridPage.xaml</DependentUpon>
    </Compile>
    <Compile Include="SamplePages\RotatorTile\RotatorTilePage.xaml.cs">
      <DependentUpon>RotatorTilePage.xaml</DependentUpon>
    </Compile>
    <Compile Include="SamplePages\LiveTile\LiveTilePage.xaml.cs">
      <DependentUpon>LiveTilePage.xaml</DependentUpon>
    </Compile>
    <Compile Include="SamplePages\Object Storage\ObjectStoragePage.xaml.cs">
      <DependentUpon>ObjectStoragePage.xaml</DependentUpon>
    </Compile>
    <Compile Include="SamplePages\SurfaceDialTextboxHelper\SurfaceDialTextboxHelperPage.xaml.cs">
      <DependentUpon>SurfaceDialTextboxHelperPage.xaml</DependentUpon>
    </Compile>
    <Compile Include="SamplePages\SystemInformation\SystemInformationPage.xaml.cs">
      <DependentUpon>SystemInformationPage.xaml</DependentUpon>
    </Compile>
    <Compile Include="SamplePages\TextBoxMask\TextBoxMaskPage.xaml.cs">
      <DependentUpon>TextBoxMaskPage.xaml</DependentUpon>
    </Compile>
    <Compile Include="SamplePages\TextBoxRegex\TextBoxRegexPage.xaml.cs">
      <DependentUpon>TextBoxRegexPage.xaml</DependentUpon>
    </Compile>
    <Compile Include="SamplePages\Toast\ToastPage.xaml.cs">
      <DependentUpon>ToastPage.xaml</DependentUpon>
    </Compile>
    <Compile Include="SamplePages\Twitter Service\TwitterPage.xaml.cs">
      <DependentUpon>TwitterPage.xaml</DependentUpon>
    </Compile>
    <Compile Include="SamplePages\Offset\OffsetBehaviorPage.xaml.cs">
      <DependentUpon>OffsetBehaviorPage.xaml</DependentUpon>
    </Compile>
    <Compile Include="SamplePages\Fade\FadeBehaviorPage.xaml.cs">
      <DependentUpon>FadeBehaviorPage.xaml</DependentUpon>
    </Compile>
    <Compile Include="SamplePages\Facebook Service\FacebookPage.xaml.cs">
      <DependentUpon>FacebookPage.xaml</DependentUpon>
    </Compile>
    <Compile Include="SamplePages\HamburgerMenu\HamburgerMenuPage.xaml.cs">
      <DependentUpon>HamburgerMenuPage.xaml</DependentUpon>
    </Compile>
    <Compile Include="SamplePages\HeaderedTextBlock\HeaderedTextBlockPage.xaml.cs">
      <DependentUpon>HeaderedTextBlockPage.xaml</DependentUpon>
    </Compile>
    <Compile Include="SamplePages\ImageEx\ImageExPage.xaml.cs">
      <DependentUpon>ImageExPage.xaml</DependentUpon>
    </Compile>
    <Compile Include="SamplePages\Twitter Service\TwitterTemplateSelector.cs" />
    <Compile Include="SamplePages\Useful links\UsefulLinksPage.xaml.cs">
      <DependentUpon>UsefulLinksPage.xaml</DependentUpon>
    </Compile>
    <Compile Include="SamplePages\WeatherLiveTileAndToast\WeatherLiveTileAndToastPage.xaml.cs">
      <DependentUpon>WeatherLiveTileAndToastPage.xaml</DependentUpon>
    </Compile>
    <Compile Include="SamplePages\PullToRefreshListView\PullToRefreshListViewPage.xaml.cs">
      <DependentUpon>PullToRefreshListViewPage.xaml</DependentUpon>
    </Compile>
    <Compile Include="SamplePages\Rotate\RotateBehaviorPage.xaml.cs">
      <DependentUpon>RotateBehaviorPage.xaml</DependentUpon>
    </Compile>
    <Compile Include="SamplePages\Scale\ScaleBehaviorPage.xaml.cs">
      <DependentUpon>ScaleBehaviorPage.xaml</DependentUpon>
    </Compile>
    <Compile Include="SamplePages\SlidableListItem\SlidableListItemPage.xaml.cs">
      <DependentUpon>SlidableListItemPage.xaml</DependentUpon>
    </Compile>
    <Compile Include="SamplePages\RadialGauge\RadialGaugePage.xaml.cs">
      <DependentUpon>RadialGaugePage.xaml</DependentUpon>
    </Compile>
    <Compile Include="SamplePages\RangeSelector\RangeSelectorPage.xaml.cs">
      <DependentUpon>RangeSelectorPage.xaml</DependentUpon>
    </Compile>
    <Compile Include="SamplePages\WrapPanel\WrapPanelPage.xaml.cs">
      <DependentUpon>WrapPanelPage.xaml</DependentUpon>
    </Compile>
    <Compile Include="Shell.xaml.cs">
      <DependentUpon>Shell.xaml</DependentUpon>
    </Compile>
    <Compile Include="Models\Option.cs" />
    <Compile Include="Models\SampleCategory.cs" />
    <Compile Include="Models\Sample.cs" />
    <Compile Include="Models\Samples.cs" />
    <Compile Include="Pages\About.xaml.cs">
      <DependentUpon>About.xaml</DependentUpon>
    </Compile>
    <Compile Include="SamplePages\AdaptiveGridView\AdaptiveGridViewPage.xaml.cs">
      <DependentUpon>AdaptiveGridViewPage.xaml</DependentUpon>
    </Compile>
    <Compile Include="Pages\SamplePicker.xaml.cs">
      <DependentUpon>SamplePicker.xaml</DependentUpon>
    </Compile>
    <Compile Include="Properties\AssemblyInfo.cs" />
    <Compile Include="TrackingManager.cs" />
  </ItemGroup>
  <ItemGroup>
    <AppxManifest Include="Package.appxmanifest">
      <SubType>Designer</SubType>
    </AppxManifest>
    <None Include="Microsoft.Toolkit.Uwp.SampleApp_TemporaryKey.pfx" />
  </ItemGroup>
  <ItemGroup>
    <Content Include="Properties\Default.rd.xml" />
  </ItemGroup>
  <ItemGroup>
    <ApplicationDefinition Include="App.xaml">
      <Generator>MSBuild:Compile</Generator>
      <SubType>Designer</SubType>
    </ApplicationDefinition>
    <Page Include="Controls\PropertyControl.xaml">
      <SubType>Designer</SubType>
      <Generator>MSBuild:Compile</Generator>
    </Page>
    <Page Include="SamplePages\Carousel\CarouselPage.xaml">
      <Generator>MSBuild:Compile</Generator>
      <SubType>Designer</SubType>
    </Page>
    <Page Include="Controls\FocusTracker.xaml">
      <SubType>Designer</SubType>
      <Generator>MSBuild:Compile</Generator>
    </Page>
    <Page Include="SamplePages\AdvancedCollectionView\AdvancedCollectionViewPage.xaml">
      <SubType>Designer</SubType>
      <Generator>MSBuild:Compile</Generator>
    </Page>
    <Page Include="SamplePages\ViewExtensions\ViewExtensionsPage.xaml">
      <Generator>MSBuild:Compile</Generator>
      <SubType>Designer</SubType>
    </Page>
    <Page Include="SamplePages\ConnectionHelper\ConnectionHelperPage.xaml">
      <Generator>MSBuild:Compile</Generator>
      <SubType>Designer</SubType>
    </Page>
    <Page Include="SamplePages\BackgroundTaskHelper\BackgroundTaskHelperPage.xaml">
      <SubType>Designer</SubType>
      <Generator>MSBuild:Compile</Generator>
    </Page>
    <Page Include="SamplePages\DispatcherHelper\DispatcherHelperPage.xaml">
      <SubType>Designer</SubType>
      <Generator>MSBuild:Compile</Generator>
    </Page>
    <Page Include="SamplePages\Bing Service\BingPage.xaml">
      <Generator>MSBuild:Compile</Generator>
      <SubType>Designer</SubType>
    </Page>
    <Page Include="SamplePages\BladeView\BladePage.xaml">
      <SubType>Designer</SubType>
      <Generator>MSBuild:Compile</Generator>
    </Page>
    <Page Include="SamplePages\Blur\BlurBehaviorPage.xaml">
      <Generator>MSBuild:Compile</Generator>
      <SubType>Designer</SubType>
    </Page>
    <Page Include="SamplePages\MarkdownTextBlock\MarkdownTextBlockPage.xaml">
      <SubType>Designer</SubType>
      <Generator>MSBuild:Compile</Generator>
    </Page>
    <Page Include="SamplePages\Expander\ExpanderPage.xaml">
      <Generator>MSBuild:Compile</Generator>
      <SubType>Designer</SubType>
    </Page>
    <Page Include="SamplePages\Microsoft Translator Service\MicrosoftTranslatorPage.xaml">
      <Generator>MSBuild:Compile</Generator>
      <SubType>Designer</SubType>
    </Page>
    <Page Include="SamplePages\OneDrive Service\FoldersPickerControl.xaml">
      <Generator>MSBuild:Compile</Generator>
      <SubType>Designer</SubType>
    </Page>
    <Page Include="SamplePages\OneDrive Service\OneDrivePage.xaml">
      <Generator>MSBuild:Compile</Generator>
      <SubType>Designer</SubType>
    </Page>
    <Page Include="SamplePages\Analytics\AnalyticsPage.xaml">
      <Generator>MSBuild:Compile</Generator>
      <SubType>Designer</SubType>
    </Page>
    <Page Include="SamplePages\TileControl\TileControlPage.xaml">
      <Generator>MSBuild:Compile</Generator>
      <SubType>Designer</SubType>
    </Page>
    <Page Include="SamplePages\ScrollHeader\ScrollHeaderPage.xaml">
      <Generator>MSBuild:Compile</Generator>
      <SubType>Designer</SubType>
    </Page>
    <Page Include="SamplePages\DropShadowPanel\DropShadowPanelPage.xaml">
      <SubType>Designer</SubType>
      <Generator>MSBuild:Compile</Generator>
    </Page>
    <Page Include="SamplePages\GridSplitter\GridSplitterPage.xaml">
      <SubType>Designer</SubType>
      <Generator>MSBuild:Compile</Generator>
    </Page>
    <Page Include="SamplePages\FadeHeader\FadeHeaderBehaviorPage.xaml">
      <Generator>MSBuild:Compile</Generator>
      <SubType>Designer</SubType>
    </Page>
    <Page Include="SamplePages\Incremental Loading Collection\IncrementalLoadingCollectionPage.xaml">
      <Generator>MSBuild:Compile</Generator>
      <SubType>Designer</SubType>
    </Page>
    <Page Include="SamplePages\Light\LightBehaviorPage.xaml">
      <SubType>Designer</SubType>
      <Generator>MSBuild:Compile</Generator>
    </Page>
    <Page Include="SamplePages\LinkedIn Service\LinkedInPage.xaml">
      <SubType>Designer</SubType>
      <Generator>MSBuild:Compile</Generator>
    </Page>
    <Page Include="SamplePages\Loading\LoadingPage.xaml">
      <Generator>MSBuild:Compile</Generator>
      <SubType>Designer</SubType>
    </Page>
    <Page Include="SamplePages\MasterDetailsView\MasterDetailsViewPage.xaml">
      <SubType>Designer</SubType>
      <Generator>MSBuild:Compile</Generator>
    </Page>
    <Page Include="SamplePages\Microsoft Graph Service\MicrosoftGraphPage.xaml">
      <Generator>MSBuild:Compile</Generator>
      <SubType>Designer</SubType>
    </Page>
    <Page Include="SamplePages\Microsoft Graph Service\SendMessageContentDialog.xaml">
      <Generator>MSBuild:Compile</Generator>
      <SubType>Designer</SubType>
    </Page>
    <Page Include="SamplePages\ImageCache\ImageCachePage.xaml">
      <Generator>MSBuild:Compile</Generator>
      <SubType>Designer</SubType>
    </Page>
    <Page Include="SamplePages\ParallaxService\ParallaxPage.xaml">
      <SubType>Designer</SubType>
      <Generator>MSBuild:Compile</Generator>
    </Page>
    <Page Include="SamplePages\PrintHelper\PrintHelperPage.xaml">
      <Generator>MSBuild:Compile</Generator>
      <SubType>Designer</SubType>
    </Page>
    <Page Include="SamplePages\ReorderGridAnimation\ReorderGridPage.xaml">
      <SubType>Designer</SubType>
      <Generator>MSBuild:Compile</Generator>
    </Page>
    <Page Include="SamplePages\RotatorTile\RotatorTilePage.xaml">
      <Generator>MSBuild:Compile</Generator>
      <SubType>Designer</SubType>
    </Page>
    <Page Include="SamplePages\LiveTile\LiveTilePage.xaml">
      <Generator>MSBuild:Compile</Generator>
      <SubType>Designer</SubType>
    </Page>
    <Page Include="SamplePages\Offset\OffsetBehaviorPage.xaml">
      <SubType>Designer</SubType>
      <Generator>MSBuild:Compile</Generator>
    </Page>
    <Page Include="SamplePages\Fade\FadeBehaviorPage.xaml">
      <SubType>Designer</SubType>
      <Generator>MSBuild:Compile</Generator>
    </Page>
    <Page Include="SamplePages\Object Storage\ObjectStoragePage.xaml">
      <SubType>Designer</SubType>
      <Generator>MSBuild:Compile</Generator>
    </Page>
    <Page Include="SamplePages\SurfaceDialTextboxHelper\SurfaceDialTextboxHelperPage.xaml">
      <SubType>Designer</SubType>
      <Generator>MSBuild:Compile</Generator>
    </Page>
    <Page Include="SamplePages\SystemInformation\SystemInformationPage.xaml">
      <Generator>MSBuild:Compile</Generator>
      <SubType>Designer</SubType>
    </Page>
    <Page Include="SamplePages\TextBoxMask\TextBoxMaskPage.xaml">
      <Generator>MSBuild:Compile</Generator>
      <SubType>Designer</SubType>
    </Page>
    <Page Include="SamplePages\TextBoxRegex\TextBoxRegexPage.xaml">
      <SubType>Designer</SubType>
      <Generator>MSBuild:Compile</Generator>
    </Page>
    <Page Include="SamplePages\Toast\ToastPage.xaml">
      <Generator>MSBuild:Compile</Generator>
      <SubType>Designer</SubType>
    </Page>
    <Page Include="SamplePages\Twitter Service\TwitterPage.xaml">
      <Generator>MSBuild:Compile</Generator>
      <SubType>Designer</SubType>
    </Page>
    <Page Include="SamplePages\Facebook Service\FacebookPage.xaml">
      <Generator>MSBuild:Compile</Generator>
      <SubType>Designer</SubType>
    </Page>
    <Page Include="SamplePages\HamburgerMenu\HamburgerMenuPage.xaml">
      <Generator>MSBuild:Compile</Generator>
      <SubType>Designer</SubType>
    </Page>
    <Page Include="SamplePages\HeaderedTextBlock\HeaderedTextBlockPage.xaml">
      <SubType>Designer</SubType>
      <Generator>MSBuild:Compile</Generator>
    </Page>
    <Page Include="SamplePages\ImageEx\ImageExPage.xaml">
      <Generator>MSBuild:Compile</Generator>
      <SubType>Designer</SubType>
    </Page>
    <Page Include="SamplePages\Useful links\UsefulLinksPage.xaml">
      <Generator>MSBuild:Compile</Generator>
      <SubType>Designer</SubType>
    </Page>
    <Page Include="SamplePages\WeatherLiveTileAndToast\WeatherLiveTileAndToastPage.xaml">
      <SubType>Designer</SubType>
      <Generator>MSBuild:Compile</Generator>
    </Page>
    <Page Include="SamplePages\PullToRefreshListView\PullToRefreshListViewPage.xaml">
      <SubType>Designer</SubType>
      <Generator>MSBuild:Compile</Generator>
    </Page>
    <Page Include="SamplePages\RadialGauge\RadialGaugePage.xaml">
      <Generator>MSBuild:Compile</Generator>
      <SubType>Designer</SubType>
    </Page>
    <Page Include="SamplePages\RangeSelector\RangeSelectorPage.xaml">
      <Generator>MSBuild:Compile</Generator>
      <SubType>Designer</SubType>
    </Page>
    <Page Include="SamplePages\Rotate\RotateBehaviorPage.xaml">
      <SubType>Designer</SubType>
      <Generator>MSBuild:Compile</Generator>
    </Page>
    <Page Include="SamplePages\Scale\ScaleBehaviorPage.xaml">
      <SubType>Designer</SubType>
      <Generator>MSBuild:Compile</Generator>
    </Page>
    <Page Include="SamplePages\SlidableListItem\SlidableListItemPage.xaml">
      <SubType>Designer</SubType>
      <Generator>MSBuild:Compile</Generator>
    </Page>
    <Page Include="SamplePages\WrapPanel\WrapPanelPage.xaml">
      <Generator>MSBuild:Compile</Generator>
      <SubType>Designer</SubType>
    </Page>
    <Page Include="Shell.xaml">
      <Generator>MSBuild:Compile</Generator>
      <SubType>Designer</SubType>
    </Page>
    <Page Include="Pages\About.xaml">
      <SubType>Designer</SubType>
      <Generator>MSBuild:Compile</Generator>
    </Page>
    <Page Include="SamplePages\AdaptiveGridView\AdaptiveGridViewPage.xaml">
      <SubType>Designer</SubType>
      <Generator>MSBuild:Compile</Generator>
    </Page>
    <Page Include="Pages\SamplePicker.xaml">
      <SubType>Designer</SubType>
      <Generator>MSBuild:Compile</Generator>
    </Page>
  </ItemGroup>
  <ItemGroup>
    <ProjectReference Include="..\Microsoft.Toolkit.Uwp.Samples.BackgroundTasks\Microsoft.Toolkit.Uwp.Samples.BackgroundTasks.csproj">
      <Project>{1ae2cb5c-58a0-4f12-8e6f-2cd4aaadb34c}</Project>
      <Name>Microsoft.Toolkit.Uwp.Samples.BackgroundTasks</Name>
    </ProjectReference>
    <ProjectReference Include="..\Microsoft.Toolkit.Uwp.Services\Microsoft.Toolkit.Uwp.Services.csproj">
      <Project>{7189a42d-6f1a-4fa3-8e00-e2c14fdf167a}</Project>
      <Name>Microsoft.Toolkit.Uwp.Services</Name>
    </ProjectReference>
    <ProjectReference Include="..\Notifications\Microsoft.Toolkit.Uwp.Notifications.UWP\Microsoft.Toolkit.Uwp.Notifications.UWP.csproj">
      <Project>{fb381278-f4ad-4703-a12a-c43ee0b231bd}</Project>
      <Name>Microsoft.Toolkit.Uwp.Notifications.UWP</Name>
    </ProjectReference>
    <ProjectReference Include="..\Microsoft.Toolkit.Uwp.UI.Animations\Microsoft.Toolkit.Uwp.UI.Animations.csproj">
      <Project>{b24a296c-b3eb-4e06-a64e-74ac2d1acc91}</Project>
      <Name>Microsoft.Toolkit.Uwp.UI.Animations</Name>
    </ProjectReference>
    <ProjectReference Include="..\Microsoft.Toolkit.Uwp.UI.Controls\Microsoft.Toolkit.Uwp.UI.Controls.csproj">
      <Project>{e9faabfb-d726-42c1-83c1-cb46a29fea81}</Project>
      <Name>Microsoft.Toolkit.Uwp.UI.Controls</Name>
    </ProjectReference>
    <ProjectReference Include="..\Microsoft.Toolkit.Uwp.UI\Microsoft.Toolkit.Uwp.UI.csproj">
      <Project>{3dd8aa7c-3569-4e51-992f-0c2257e8878e}</Project>
      <Name>Microsoft.Toolkit.Uwp.UI</Name>
    </ProjectReference>
    <ProjectReference Include="..\Microsoft.Toolkit.Uwp\Microsoft.Toolkit.Uwp.csproj">
      <Project>{805F80DF-75C6-4C2F-8FD9-B47F6D0DF5A3}</Project>
      <Name>Microsoft.Toolkit.Uwp</Name>
    </ProjectReference>
  </ItemGroup>
  <ItemGroup />
  <PropertyGroup Condition=" '$(VisualStudioVersion)' == '' or '$(VisualStudioVersion)' &lt; '14.0' ">
    <VisualStudioVersion>14.0</VisualStudioVersion>
  </PropertyGroup>
  <PropertyGroup Condition="'$(Configuration)|$(Platform)' == 'Publish|x86'">
    <OutputPath>bin\x86\Publish\</OutputPath>
    <DefineConstants>CODE_ANALYSIS;TRACE;NETFX_CORE;WINDOWS_UWP;CODE_ANALYSIS</DefineConstants>
    <Optimize>true</Optimize>
    <TreatWarningsAsErrors>true</TreatWarningsAsErrors>
    <NoWarn>;2008</NoWarn>
    <NoStdLib>true</NoStdLib>
    <DebugType>pdbonly</DebugType>
    <PlatformTarget>x86</PlatformTarget>
    <RunCodeAnalysis>true</RunCodeAnalysis>
    <UseVSHostingProcess>false</UseVSHostingProcess>
    <ErrorReport>prompt</ErrorReport>
    <CodeAnalysisRuleSet>microsoft.toolkit.uwp.sampleapp.ruleset</CodeAnalysisRuleSet>
    <Prefer32Bit>true</Prefer32Bit>
  </PropertyGroup>
  <PropertyGroup Condition="'$(Configuration)|$(Platform)' == 'Publish|ARM'">
    <OutputPath>bin\ARM\Publish\</OutputPath>
    <DefineConstants>CODE_ANALYSIS;TRACE;NETFX_CORE;WINDOWS_UWP;CODE_ANALYSIS</DefineConstants>
    <Optimize>true</Optimize>
    <TreatWarningsAsErrors>true</TreatWarningsAsErrors>
    <NoWarn>;2008</NoWarn>
    <NoStdLib>true</NoStdLib>
    <DebugType>pdbonly</DebugType>
    <PlatformTarget>ARM</PlatformTarget>
    <RunCodeAnalysis>true</RunCodeAnalysis>
    <UseVSHostingProcess>false</UseVSHostingProcess>
    <ErrorReport>prompt</ErrorReport>
    <CodeAnalysisRuleSet>microsoft.toolkit.uwp.sampleapp.ruleset</CodeAnalysisRuleSet>
    <Prefer32Bit>true</Prefer32Bit>
  </PropertyGroup>
  <PropertyGroup Condition="'$(Configuration)|$(Platform)' == 'Publish|x64'">
    <OutputPath>bin\x64\Publish\</OutputPath>
    <DefineConstants>CODE_ANALYSIS;TRACE;NETFX_CORE;WINDOWS_UWP;CODE_ANALYSIS</DefineConstants>
    <Optimize>true</Optimize>
    <TreatWarningsAsErrors>true</TreatWarningsAsErrors>
    <NoWarn>;2008</NoWarn>
    <NoStdLib>true</NoStdLib>
    <DebugType>pdbonly</DebugType>
    <PlatformTarget>x64</PlatformTarget>
    <RunCodeAnalysis>true</RunCodeAnalysis>
    <UseVSHostingProcess>false</UseVSHostingProcess>
    <ErrorReport>prompt</ErrorReport>
    <CodeAnalysisRuleSet>microsoft.toolkit.uwp.sampleapp.ruleset</CodeAnalysisRuleSet>
    <Prefer32Bit>true</Prefer32Bit>
  </PropertyGroup>
  <Import Project="$(MSBuildExtensionsPath)\Microsoft\WindowsXaml\v$(VisualStudioVersion)\Microsoft.Windows.UI.Xaml.CSharp.targets" />
  <!-- To modify your build process, add your task inside one of the targets below and uncomment it.
       Other similar extension points exist, see Microsoft.Common.targets.
  <Target Name="BeforeBuild">
  </Target>
  <Target Name="AfterBuild">
  </Target>
  -->
</Project><|MERGE_RESOLUTION|>--- conflicted
+++ resolved
@@ -368,13 +368,10 @@
     <Content Include="SamplePages\MarkdownTextBlock\MarkdownTextBlockCode.bind" />
     <Content Include="SamplePages\OneDrive Service\OneDriveCode.bind" />
     <Content Include="SamplePages\Analytics\AnalyticsCode.bind" />
-<<<<<<< HEAD
     <Content Include="SamplePages\ViewExtensions\ViewExtensionsCode.bind">
       <SubType>Designer</SubType>
     </Content>
-=======
     <Content Include="SamplePages\Carousel\CarouselCode.bind" />
->>>>>>> a44dee5e
   </ItemGroup>
   <ItemGroup>
     <Compile Include="App.xaml.cs">
@@ -396,13 +393,11 @@
       <DependentUpon>AdvancedCollectionViewPage.xaml</DependentUpon>
     </Compile>
     <Compile Include="SamplePages\BackgroundTaskHelper\TestBackgroundTask.cs" />
-<<<<<<< HEAD
     <Compile Include="SamplePages\ViewExtensions\ViewExtensionsPage.xaml.cs">
       <DependentUpon>ViewExtensionsPage.xaml</DependentUpon>
-=======
+      </Compile>
     <Compile Include="SamplePages\Carousel\CarouselPage.xaml.cs">
       <DependentUpon>CarouselPage.xaml</DependentUpon>
->>>>>>> a44dee5e
     </Compile>
     <Compile Include="SamplePages\ConnectionHelper\ConnectionHelperPage.xaml.cs">
       <DependentUpon>ConnectionHelperPage.xaml</DependentUpon>
