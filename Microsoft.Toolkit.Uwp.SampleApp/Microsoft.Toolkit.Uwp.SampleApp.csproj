﻿<?xml version="1.0" encoding="utf-8"?>
<Project ToolsVersion="14.0" DefaultTargets="Build" xmlns="http://schemas.microsoft.com/developer/msbuild/2003">
  <Import Project="$(MSBuildExtensionsPath)\$(MSBuildToolsVersion)\Microsoft.Common.props" Condition="Exists('$(MSBuildExtensionsPath)\$(MSBuildToolsVersion)\Microsoft.Common.props')" />
  <PropertyGroup>
    <Configuration Condition=" '$(Configuration)' == '' ">Debug</Configuration>
    <Platform Condition=" '$(Platform)' == '' ">x86</Platform>
    <ProjectGuid>{719C43C6-8753-4395-ADAA-2FCC70F76BF3}</ProjectGuid>
    <OutputType>AppContainerExe</OutputType>
    <AppDesignerFolder>Properties</AppDesignerFolder>
    <RootNamespace>Microsoft.Toolkit.Uwp.SampleApp</RootNamespace>
    <AssemblyName>Microsoft.Toolkit.Uwp.SampleApp</AssemblyName>
    <DefaultLanguage>en-US</DefaultLanguage>
    <TargetPlatformIdentifier>UAP</TargetPlatformIdentifier>
    <TargetPlatformVersion>10.0.14393.0</TargetPlatformVersion>
    <TargetPlatformMinVersion>10.0.10586.0</TargetPlatformMinVersion>
    <MinimumVisualStudioVersion>14</MinimumVisualStudioVersion>
    <FileAlignment>512</FileAlignment>
    <ProjectTypeGuids>{A5A43C5B-DE2A-4C0C-9213-0A381AF9435A};{FAE04EC0-301F-11D3-BF4B-00C04F79EFBC}</ProjectTypeGuids>
    <PackageCertificateKeyFile>Microsoft.Toolkit.Uwp.SampleApp_TemporaryKey.pfx</PackageCertificateKeyFile>
    <AppxAutoIncrementPackageRevision>True</AppxAutoIncrementPackageRevision>
    <AppxBundle>Always</AppxBundle>
    <AppxBundlePlatforms>x64</AppxBundlePlatforms>
  </PropertyGroup>
  <PropertyGroup Condition="'$(Configuration)|$(Platform)' == 'Debug|x86'">
    <DebugSymbols>true</DebugSymbols>
    <OutputPath>bin\x86\Debug\</OutputPath>
    <DefineConstants>DEBUG;TRACE;NETFX_CORE;WINDOWS_UWP</DefineConstants>
    <NoWarn>;2008</NoWarn>
    <DebugType>full</DebugType>
    <PlatformTarget>x86</PlatformTarget>
    <UseVSHostingProcess>false</UseVSHostingProcess>
    <ErrorReport>prompt</ErrorReport>
    <Prefer32Bit>true</Prefer32Bit>
    <DocumentationFile>
    </DocumentationFile>
    <CodeAnalysisRuleSet>microsoft.toolkit.uwp.sampleapp.ruleset</CodeAnalysisRuleSet>
  </PropertyGroup>
  <PropertyGroup Condition="'$(Configuration)|$(Platform)' == 'Release|x86'">
    <OutputPath>bin\x86\Release\</OutputPath>
    <DefineConstants>TRACE;NETFX_CORE;WINDOWS_UWP</DefineConstants>
    <Optimize>true</Optimize>
    <NoWarn>;2008</NoWarn>
    <DebugType>pdbonly</DebugType>
    <PlatformTarget>x86</PlatformTarget>
    <UseVSHostingProcess>false</UseVSHostingProcess>
    <ErrorReport>prompt</ErrorReport>
    <Prefer32Bit>true</Prefer32Bit>
    <UseDotNetNativeToolchain>true</UseDotNetNativeToolchain>
    <RunCodeAnalysis>true</RunCodeAnalysis>
    <TreatWarningsAsErrors>true</TreatWarningsAsErrors>
    <DocumentationFile>
    </DocumentationFile>
    <CodeAnalysisRuleSet>microsoft.toolkit.uwp.sampleapp.ruleset</CodeAnalysisRuleSet>
  </PropertyGroup>
  <PropertyGroup Condition="'$(Configuration)|$(Platform)' == 'Debug|ARM'">
    <DebugSymbols>true</DebugSymbols>
    <OutputPath>bin\ARM\Debug\</OutputPath>
    <DefineConstants>DEBUG;TRACE;NETFX_CORE;WINDOWS_UWP</DefineConstants>
    <NoWarn>;2008</NoWarn>
    <DebugType>full</DebugType>
    <PlatformTarget>ARM</PlatformTarget>
    <UseVSHostingProcess>false</UseVSHostingProcess>
    <ErrorReport>prompt</ErrorReport>
    <Prefer32Bit>true</Prefer32Bit>
    <CodeAnalysisRuleSet>microsoft.toolkit.uwp.sampleapp.ruleset</CodeAnalysisRuleSet>
  </PropertyGroup>
  <PropertyGroup Condition="'$(Configuration)|$(Platform)' == 'Release|ARM'">
    <OutputPath>bin\ARM\Release\</OutputPath>
    <DefineConstants>TRACE;NETFX_CORE;WINDOWS_UWP</DefineConstants>
    <Optimize>true</Optimize>
    <NoWarn>;2008</NoWarn>
    <DebugType>pdbonly</DebugType>
    <PlatformTarget>ARM</PlatformTarget>
    <UseVSHostingProcess>false</UseVSHostingProcess>
    <ErrorReport>prompt</ErrorReport>
    <Prefer32Bit>true</Prefer32Bit>
    <UseDotNetNativeToolchain>true</UseDotNetNativeToolchain>
    <RunCodeAnalysis>true</RunCodeAnalysis>
    <TreatWarningsAsErrors>true</TreatWarningsAsErrors>
    <DocumentationFile>
    </DocumentationFile>
    <CodeAnalysisRuleSet>microsoft.toolkit.uwp.sampleapp.ruleset</CodeAnalysisRuleSet>
  </PropertyGroup>
  <PropertyGroup Condition="'$(Configuration)|$(Platform)' == 'Debug|x64'">
    <DebugSymbols>true</DebugSymbols>
    <OutputPath>bin\x64\Debug\</OutputPath>
    <DefineConstants>DEBUG;TRACE;NETFX_CORE;WINDOWS_UWP</DefineConstants>
    <NoWarn>;2008</NoWarn>
    <DebugType>full</DebugType>
    <PlatformTarget>x64</PlatformTarget>
    <UseVSHostingProcess>false</UseVSHostingProcess>
    <ErrorReport>prompt</ErrorReport>
    <Prefer32Bit>true</Prefer32Bit>
    <CodeAnalysisRuleSet>microsoft.toolkit.uwp.sampleapp.ruleset</CodeAnalysisRuleSet>
  </PropertyGroup>
  <PropertyGroup Condition="'$(Configuration)|$(Platform)' == 'Release|x64'">
    <OutputPath>bin\x64\Release\</OutputPath>
    <DefineConstants>TRACE;NETFX_CORE;WINDOWS_UWP</DefineConstants>
    <Optimize>true</Optimize>
    <NoWarn>;2008</NoWarn>
    <DebugType>pdbonly</DebugType>
    <PlatformTarget>x64</PlatformTarget>
    <UseVSHostingProcess>false</UseVSHostingProcess>
    <ErrorReport>prompt</ErrorReport>
    <Prefer32Bit>true</Prefer32Bit>
    <UseDotNetNativeToolchain>true</UseDotNetNativeToolchain>
    <RunCodeAnalysis>true</RunCodeAnalysis>
    <TreatWarningsAsErrors>true</TreatWarningsAsErrors>
    <DocumentationFile>
    </DocumentationFile>
    <CodeAnalysisRuleSet>microsoft.toolkit.uwp.sampleapp.ruleset</CodeAnalysisRuleSet>
  </PropertyGroup>
  <ItemGroup>
    <!-- A reference to the entire .Net Framework and Windows SDK are automatically included -->
    <Content Include="Assets\Helpers.png" />
    <Content Include="Assets\NotificationAssets\Cloudy-Square.png" />
    <Content Include="Assets\NotificationAssets\Cloudy.png" />
    <Content Include="Assets\NotificationAssets\Drizzle-Square.png" />
    <Content Include="Assets\NotificationAssets\Drizzle.png" />
    <Content Include="Assets\NotificationAssets\Haze-Square.png" />
    <Content Include="Assets\NotificationAssets\Haze.png" />
    <Content Include="Assets\NotificationAssets\Mostly Cloudy-Background.jpg" />
    <Content Include="Assets\NotificationAssets\Mostly Cloudy-Square.png" />
    <Content Include="Assets\NotificationAssets\Mostly Cloudy.png" />
    <Content Include="Assets\NotificationAssets\Slight Drizzle-Square.png" />
    <Content Include="Assets\NotificationAssets\Slight Drizzle.png" />
    <Content Include="Assets\NotificationAssets\Snow-Square.png" />
    <Content Include="Assets\NotificationAssets\Snow.png" />
    <Content Include="Assets\NotificationAssets\Sunny-Square.png" />
    <Content Include="Assets\NotificationAssets\Sunny.png" />
    <Content Include="Assets\NotificationAssets\Thunderstorms-Square.png" />
    <Content Include="Assets\NotificationAssets\Thunderstorms.png" />
    <Content Include="Assets\Photos\BigFourSummerHeat.png" />
    <Content Include="Assets\Photos\BisonBadlandsChillin.png" />
    <Content Include="Assets\Photos\ColumbiaRiverGorge.png" />
    <Content Include="Assets\Photos\GiantSlabInOregon.png" />
    <Content Include="Assets\Photos\GrandTetons.png" />
    <Content Include="Assets\Photos\ImageExPlaceholder.jpg" />
    <Content Include="Assets\Photos\LakeAnnMushroom.png" />
    <Content Include="Assets\Photos\LunchBreak.png" />
    <Content Include="Assets\Photos\MilkyWayStHelensHikePurple.png" />
    <Content Include="Assets\Photos\MitchellButtes.png" />
    <Content Include="Assets\Photos\MultnomahFalls.png" />
    <Content Include="Assets\Photos\NorthernCascadesReflection.png" />
    <Content Include="Assets\Photos\NovemberHikeWaterfall.png" />
    <Content Include="Assets\Photos\OregonWineryNamaste.png" />
    <Content Include="Assets\Photos\Owl.png" />
    <Content Include="Assets\Photos\PaintedHillsPathway.png" />
    <Content Include="Assets\Photos\RunningDogPacificCity.png" />
    <Content Include="Assets\Photos\ShootingOnAutoOnTheDrone.png" />
    <Content Include="Assets\Photos\SmithnRockDownTheRiverView.png" />
    <Content Include="Assets\Photos\SnowyInterbayt.png" />
    <Content Include="Assets\Photos\SpeedTripleAtristsPoint.png" />
    <Content Include="Assets\Photos\Van.png" />
    <Content Include="Assets\Photos\WestSeattleView.png" />
    <Content Include="Assets\ToolkitLogoTransparent.png" />
    <Content Include="Assets\UWPCommunityToolkitSampleAppAppList.scale-100.png" />
    <Content Include="Assets\UWPCommunityToolkitSampleAppAppList.scale-125.png" />
    <Content Include="Assets\UWPCommunityToolkitSampleAppAppList.scale-150.png" />
    <Content Include="Assets\UWPCommunityToolkitSampleAppAppList.scale-200.png" />
    <Content Include="Assets\UWPCommunityToolkitSampleAppAppList.scale-400.png" />
    <Content Include="Assets\UWPCommunityToolkitSampleAppAppList.targetsize-16.png" />
    <Content Include="Assets\UWPCommunityToolkitSampleAppAppList.targetsize-16_altform-unplated.png" />
    <Content Include="Assets\UWPCommunityToolkitSampleAppAppList.targetsize-20.png" />
    <Content Include="Assets\UWPCommunityToolkitSampleAppAppList.targetsize-20_altform-unplated.png" />
    <Content Include="Assets\UWPCommunityToolkitSampleAppAppList.targetsize-24.png" />
    <Content Include="Assets\UWPCommunityToolkitSampleAppAppList.targetsize-24_altform-unplated.png" />
    <Content Include="Assets\UWPCommunityToolkitSampleAppAppList.targetsize-256.png" />
    <Content Include="Assets\UWPCommunityToolkitSampleAppAppList.targetsize-256_altform-unplated.png" />
    <Content Include="Assets\UWPCommunityToolkitSampleAppAppList.targetsize-30.png" />
    <Content Include="Assets\UWPCommunityToolkitSampleAppAppList.targetsize-30_altform-unplated.png" />
    <Content Include="Assets\UWPCommunityToolkitSampleAppAppList.targetsize-32.png" />
    <Content Include="Assets\UWPCommunityToolkitSampleAppAppList.targetsize-32_altform-unplated.png" />
    <Content Include="Assets\UWPCommunityToolkitSampleAppAppList.targetsize-36.png" />
    <Content Include="Assets\UWPCommunityToolkitSampleAppAppList.targetsize-36_altform-unplated.png" />
    <Content Include="Assets\UWPCommunityToolkitSampleAppAppList.targetsize-40.png" />
    <Content Include="Assets\UWPCommunityToolkitSampleAppAppList.targetsize-40_altform-unplated.png" />
    <Content Include="Assets\UWPCommunityToolkitSampleAppAppList.targetsize-48.png" />
    <Content Include="Assets\UWPCommunityToolkitSampleAppAppList.targetsize-48_altform-unplated.png" />
    <Content Include="Assets\UWPCommunityToolkitSampleAppAppList.targetsize-60.png" />
    <Content Include="Assets\UWPCommunityToolkitSampleAppAppList.targetsize-60_altform-unplated.png" />
    <Content Include="Assets\UWPCommunityToolkitSampleAppAppList.targetsize-64.png" />
    <Content Include="Assets\UWPCommunityToolkitSampleAppAppList.targetsize-64_altform-unplated.png" />
    <Content Include="Assets\UWPCommunityToolkitSampleAppAppList.targetsize-72.png" />
    <Content Include="Assets\UWPCommunityToolkitSampleAppAppList.targetsize-72_altform-unplated.png" />
    <Content Include="Assets\UWPCommunityToolkitSampleAppAppList.targetsize-80.png" />
    <Content Include="Assets\UWPCommunityToolkitSampleAppAppList.targetsize-80_altform-unplated.png" />
    <Content Include="Assets\UWPCommunityToolkitSampleAppAppList.targetsize-96.png" />
    <Content Include="Assets\UWPCommunityToolkitSampleAppAppList.targetsize-96_altform-unplated.png" />
    <Content Include="Assets\UWPCommunityToolkitSampleAppBadgeLogo.scale-100.png" />
    <Content Include="Assets\UWPCommunityToolkitSampleAppBadgeLogo.scale-125.png" />
    <Content Include="Assets\UWPCommunityToolkitSampleAppBadgeLogo.scale-150.png" />
    <Content Include="Assets\UWPCommunityToolkitSampleAppBadgeLogo.scale-200.png" />
    <Content Include="Assets\UWPCommunityToolkitSampleAppBadgeLogo.scale-400.png" />
    <Content Include="Assets\UWPCommunityToolkitSampleAppLargeTile.scale-100.png" />
    <Content Include="Assets\UWPCommunityToolkitSampleAppLargeTile.scale-125.png" />
    <Content Include="Assets\UWPCommunityToolkitSampleAppLargeTile.scale-150.png" />
    <Content Include="Assets\UWPCommunityToolkitSampleAppLargeTile.scale-200.png" />
    <Content Include="Assets\UWPCommunityToolkitSampleAppLargeTile.scale-400.png" />
    <Content Include="Assets\UWPCommunityToolkitSampleAppMedTile.scale-100.png" />
    <Content Include="Assets\UWPCommunityToolkitSampleAppMedTile.scale-125.png" />
    <Content Include="Assets\UWPCommunityToolkitSampleAppMedTile.scale-150.png" />
    <Content Include="Assets\UWPCommunityToolkitSampleAppMedTile.scale-200.png" />
    <Content Include="Assets\UWPCommunityToolkitSampleAppMedTile.scale-400.png" />
    <Content Include="Assets\UWPCommunityToolkitSampleAppSmallTile.scale-100.png" />
    <Content Include="Assets\UWPCommunityToolkitSampleAppSmallTile.scale-125.png" />
    <Content Include="Assets\UWPCommunityToolkitSampleAppSmallTile.scale-150.png" />
    <Content Include="Assets\UWPCommunityToolkitSampleAppSmallTile.scale-200.png" />
    <Content Include="Assets\UWPCommunityToolkitSampleAppSmallTile.scale-400.png" />
    <Content Include="Assets\UWPCommunityToolkitSampleAppSplashScreen.scale-100.png" />
    <Content Include="Assets\UWPCommunityToolkitSampleAppSplashScreen.scale-125.png" />
    <Content Include="Assets\UWPCommunityToolkitSampleAppSplashScreen.scale-150.png" />
    <Content Include="Assets\UWPCommunityToolkitSampleAppSplashScreen.scale-200.png" />
    <Content Include="Assets\UWPCommunityToolkitSampleAppSplashScreen.scale-400.png" />
    <Content Include="Assets\UWPCommunityToolkitSampleAppStoreLogo.scale-100.png" />
    <Content Include="Assets\UWPCommunityToolkitSampleAppStoreLogo.scale-125.png" />
    <Content Include="Assets\ToolkitLogo.png" />
    <Content Include="Assets\UWPCommunityToolkitSampleAppStoreLogo.scale-150.png" />
    <Content Include="Assets\UWPCommunityToolkitSampleAppStoreLogo.scale-200.png" />
    <Content Include="Assets\UWPCommunityToolkitSampleAppStoreLogo.scale-400.png" />
    <Content Include="Assets\UWPCommunityToolkitSampleAppWideTile.scale-100.png" />
    <Content Include="Assets\UWPCommunityToolkitSampleAppWideTile.scale-125.png" />
    <Content Include="Assets\UWPCommunityToolkitSampleAppWideTile.scale-150.png" />
    <Content Include="Assets\UWPCommunityToolkitSampleAppWideTile.scale-200.png" />
    <Content Include="Assets\UWPCommunityToolkitSampleAppWideTile.scale-400.png" />
    <Content Include="Assets\Wide310x150Logo.scale-400.png" />
    <Content Include="Icons\Animations.png" />
    <Content Include="Icons\About.png" />
    <Content Include="Icons\Helpers.png" />
    <Content Include="Icons\Foundation.png" />
    <Content Include="Icons\Layouts.png" />
    <Content Include="Icons\Notifications.png" />
    <Content Include="Icons\Services.png" />
    <Content Include="SamplePages\Bing Service\BingCode.bind" />
    <Content Include="SamplePages\Bing Service\icon.png" />
    <Content Include="SamplePages\BladeView\BladeView.png" />
    <Content Include="SamplePages\Blur\BlurBehavior.png" />
    <Content Include="SamplePages\DropShadowPanel\DropShadowPanel.png" />
    <Content Include="SamplePages\FadeHeader\FadeHeaderBehavior.png" />
    <Content Include="SamplePages\DropShadowPanel\Trex.png" />
    <Content Include="SamplePages\DropShadowPanel\Unicorn.png" />
    <Content Include="SamplePages\GridSplitter\GridSplitter.png" />
    <Content Include="SamplePages\Facebook Service\FacebookLogo.png" />
    <Content Include="SamplePages\Fade\FadeBehavior.png" />
    <Content Include="SamplePages\HamburgerMenu\HamburgerMenu.png" />
    <Content Include="SamplePages\HeaderedTextBlock\HeaderedTextBlock.png" />
    <Content Include="SamplePages\ImageCache\ImageEx.png" />
    <Content Include="SamplePages\ImageEx\ImageEx.png" />
    <Content Include="SamplePages\Incremental Loading Collection\icon.png" />
    <Content Include="SamplePages\Light\LightBehavior.png" />
    <Content Include="SamplePages\LinkedIn Service\LinkedInLogo.png" />
    <Content Include="SamplePages\MasterDetailsView\MasterDetailsView.png" />
    <Content Include="SamplePages\Microsoft Graph Service\OfficeLogo.png" />
    <Content Include="SamplePages\Microsoft Graph Service\user.png" />
    <Content Include="SamplePages\Microsoft Translator Service\TranslatorService.png" />
    <Content Include="SamplePages\MosaicControl\Animations.png" />
    <Content Include="SamplePages\MosaicControl\MosaicControl.png" />
    <Content Include="SamplePages\Offset\OffsetBehavior.png" />
    <Content Include="SamplePages\OneDrive Service\OneDriveLogo.png" />
    <Content Include="SamplePages\OneDrive Service\OneNote.png" />
    <Content Include="SamplePages\PrintHelper\PrintHelper.png" />
    <Content Include="SamplePages\PullToRefreshListView\PullToRefreshListView.png" />
    <Content Include="SamplePages\ScrollHeader\ScrollHeader.png" />
    <Content Include="SamplePages\RadialGauge\RadialGauge.png" />
    <Content Include="SamplePages\RangeSelector\RangeSelector.png" />
    <Content Include="SamplePages\AdaptiveGridView\AdaptiveGridView.png" />
    <Content Include="SamplePages\ReorderGridAnimation\ReorderGrid.png" />
    <Content Include="SamplePages\Rotate\RotateBehavior.png" />
    <Content Include="SamplePages\LiveTile\icon.jpg" />
    <Content Include="SamplePages\RotatorTile\RotatorTile.png" />
    <Content Include="SamplePages\Scale\ScaleBehavior.png" />
    <Content Include="SamplePages\SlidableListItem\SlidableListItem.png" />
    <Content Include="SamplePages\Object Storage\ObjectStorage.png" />
    <Content Include="SamplePages\SurfaceDialTextboxHelper\SurfaceDialTextboxHelper.png" />
    <Content Include="SamplePages\TextBoxMask\TextBoxMask.png" />
    <Content Include="SamplePages\Toast\icon.jpg" />
    <Content Include="SamplePages\Twitter Service\TwitterCode.bind" />
    <Content Include="SamplePages\Twitter Service\icon.png" />
    <Content Include="SamplePages\Facebook Service\FacebookCode.bind" />
    <Content Include="SamplePages\HamburgerMenu\HamburgerMenuCode.bind" />
    <Content Include="SamplePages\HeaderedTextBlock\HeaderedTextBlockCode.bind" />
    <Content Include="SamplePages\WrapPanel\WrapPanel.png" />
    <None Include="Microsoft.Toolkit.Uwp.SampleApp.ruleset" />
    <Content Include="SamplePages\Twitter Service\TwitterLogo.png" />
    <Content Include="SamplePages\WeatherLiveTileAndToast\WeatherLiveTileAndToast.png" />
    <Content Include="SamplePages\WeatherLiveTileAndToast\WeatherLiveTileAndToastCode.bind" />
    <Content Include="SamplePages\ImageEx\ImageExCode.bind" />
    <Content Include="SamplePages\Offset\OffsetBehaviorCode.bind" />
    <Content Include="SamplePages\Fade\FadeBehaviorCode.bind" />
    <Content Include="SamplePages\PullToRefreshListView\PullToRefreshListViewCode.bind" />
    <Content Include="SamplePages\RadialGauge\RadialGaugeCode.bind" />
    <Content Include="SamplePages\Rotate\RotateBehaviorCode.bind" />
    <Content Include="SamplePages\Scale\ScaleBehaviorCode.bind" />
    <Content Include="SamplePages\SlidableListItem\SlidableListItemCode.bind" />
    <Content Include="Assets\Photos\Photos.json" />
    <Content Include="Assets\Photos\OnlinePhotos.json" />
    <None Include="project.json" />
    <Content Include="Assets\Html\CSharp.html" />
    <Content Include="Assets\Html\Json.html" />
    <Content Include="Assets\Html\Xaml.html" />
    <Content Include="Assets\Html\Xml.html" />
    <Content Include="Assets\Prettify\prettify.css" />
    <Content Include="Assets\Prettify\prettify.js" />
    <Content Include="Assets\Prettify\run_prettify.js" />
    <Content Include="SamplePages\RangeSelector\RangeSelectorCode.bind" />
    <Content Include="SamplePages\AdaptiveGridView\AdaptiveGridViewCode.bind" />
    <Content Include="SamplePages\samples.json" />
    <None Include="readme.md" />
    <Content Include="SamplePages\LiveTile\LiveTileCode.bind" />
    <Content Include="SamplePages\Toast\ToastCode.bind" />
    <Content Include="SamplePages\RotatorTile\RotatorTileCode.bind" />
    <Content Include="SamplePages\Blur\BlurBehaviorCode.bind" />
    <Content Include="SamplePages\Blur\BlurBehaviorXaml.bind" />
    <Content Include="SamplePages\Offset\OffsetBehaviorXaml.bind" />
    <Content Include="SamplePages\Fade\FadeBehaviorXaml.bind" />
    <Content Include="SamplePages\Scale\ScaleBehaviorXaml.bind" />
    <Content Include="SamplePages\Rotate\RotateBehaviorXaml.bind" />
    <Content Include="SamplePages\BladeView\BladeCode.bind" />
    <Content Include="SamplePages\ScrollHeader\ScrollHeaderCode.bind" />
    <Content Include="SamplePages\GridSplitter\GridSplitter.bind" />
    <Content Include="SamplePages\FadeHeader\FadeHeaderBehaviorCode.bind" />
    <Content Include="SamplePages\FadeHeader\FadeHeaderBehaviorXaml.bind" />
    <Content Include="SamplePages\ImageCache\ImageCacheXaml.bind" />
    <Content Include="SamplePages\LinkedIn Service\LinkedInCode.bind" />
    <Content Include="SamplePages\Incremental Loading Collection\IncrementalLoadingCollectionCode.bind" />
    <Content Include="SamplePages\ImageCache\ImageCacheCode.bind" />
    <Content Include="SamplePages\DropShadowPanel\DropShadowPanelXaml.bind" />
    <Content Include="SamplePages\LiveTile\LiveTileCodeJavaScript.bind" />
    <Content Include="SamplePages\Toast\ToastCodeJavaScript.bind" />
    <Content Include="SamplePages\Object Storage\ObjectStorageCode.bind" />
    <Content Include="SamplePages\WeatherLiveTileAndToast\WeatherLiveTileAndToastCodeJavaScript.bind" />
    <Content Include="SamplePages\Microsoft Graph Service\MicrosoftGraphCode.bind" />
    <Content Include="SamplePages\BackgroundTaskHelper\BackgroundTaskHelperCode.bind" />
    <Content Include="SamplePages\MasterDetailsView\MasterDetailsView.bind" />
    <Content Include="SamplePages\ConnectionHelper\ConnectionHelperCode.bind" />
    <Content Include="SamplePages\PrintHelper\PrintHelperCode.bind" />
    <Content Include="SamplePages\SystemInformation\SystemInformationCode.bind" />
    <Content Include="SamplePages\DispatcherHelper\DispatcherHelperCode.bind" />
<<<<<<< HEAD
    <Content Include="SamplePages\OneDrive Service\OneDriveCode.bind" />
=======
    <Content Include="SamplePages\ReorderGridAnimation\ReorderGrid.bind" />
    <Content Include="SamplePages\Light\LightBehaviorCode.bind" />
    <Content Include="SamplePages\Light\LightBehaviorXaml.bind" />
    <Content Include="SamplePages\TextBoxMask\TextBoxMask.bind" />
    <Content Include="SamplePages\MosaicControl\MosaicControl.bind">
      <SubType>Designer</SubType>
    </Content>
    <Content Include="SamplePages\SurfaceDialTextboxHelper\SurfaceDialTextboxHelperCode.bind">
      <SubType>Designer</SubType>
    </Content>
    <Content Include="SamplePages\WrapPanel\WrapPanel.bind" />
    <Content Include="SamplePages\MasterDetailsView\MasterDetailsViewCode.bind" />
    <Content Include="SamplePages\Microsoft Translator Service\MicrosoftTranslatorCode.bind" />
>>>>>>> 0571dc81
  </ItemGroup>
  <ItemGroup>
    <Compile Include="App.xaml.cs">
      <DependentUpon>App.xaml</DependentUpon>
    </Compile>
    <Compile Include="Common\Constants.cs" />
    <Compile Include="Common\DelegateCommand{T}.cs" />
    <Compile Include="Common\EnumConverter.cs" />
    <Compile Include="Common\SolidColorBrushConverter.cs" />
    <Compile Include="Common\DelegateCommand.cs" />
    <Compile Include="Common\Tools.cs" />
    <Compile Include="Data\PhotoDataItemWithDimension.cs" />
    <Compile Include="Models\Email.cs" />
    <Compile Include="SamplePages\ConnectionHelper\ConnectionHelperPage.xaml.cs">
      <DependentUpon>ConnectionHelperPage.xaml</DependentUpon>
    </Compile>
    <Compile Include="SamplePages\BackgroundTaskHelper\BackgroundTaskHelperPage.xaml.cs">
      <DependentUpon>BackgroundTaskHelperPage.xaml</DependentUpon>
    </Compile>
    <Compile Include="SamplePages\DispatcherHelper\DispatcherHelperPage.xaml.cs">
      <DependentUpon>DispatcherHelperPage.xaml</DependentUpon>
    </Compile>
    <Compile Include="SamplePages\DropShadowPanel\DropShadowPanelPage.xaml.cs">
      <DependentUpon>DropShadowPanelPage.xaml</DependentUpon>
    </Compile>
    <Compile Include="SamplePages\Facebook Service\FacebookPhotoTemplateSelector.cs" />
    <Compile Include="Controls\CodeRenderer\CodeRenderer.Properties.cs" />
    <Compile Include="Controls\CodeRenderer\CodeRenderer.cs" />
    <Compile Include="Controls\PropertyControl.xaml.cs">
      <DependentUpon>PropertyControl.xaml</DependentUpon>
    </Compile>
    <Compile Include="Data\PhotoDataItem.cs" />
    <Compile Include="Data\PhotosDataSource.cs" />
    <Compile Include="Models\Item.cs" />
    <Compile Include="Models\PropertyDescriptor\SliderPropertyOptions.cs" />
    <Compile Include="Models\PropertyDescriptor\ValueHolder.cs" />
    <Compile Include="Models\PropertyDescriptor\PropertyOptions.cs" />
    <Compile Include="Models\PropertyDescriptor\PropertyKind.cs" />
    <Compile Include="Models\PropertyDescriptor\PropertyDescriptor.cs" />
    <Compile Include="Common\BindableBase.cs" />
    <Compile Include="SamplePages\Bing Service\BingPage.xaml.cs">
      <DependentUpon>BingPage.xaml</DependentUpon>
    </Compile>
    <Compile Include="SamplePages\BladeView\BladePage.xaml.cs">
      <DependentUpon>BladePage.xaml</DependentUpon>
    </Compile>
    <Compile Include="SamplePages\Blur\BlurBehaviorPage.xaml.cs">
      <DependentUpon>BlurBehaviorPage.xaml</DependentUpon>
    </Compile>
    <Compile Include="SamplePages\Microsoft Translator Service\MicrosoftTranslatorPage.xaml.cs">
      <DependentUpon>MicrosoftTranslatorPage.xaml</DependentUpon>
    </Compile>
    <Compile Include="SamplePages\MosaicControl\MosaicControlPage.xaml.cs">
      <DependentUpon>MosaicControlPage.xaml</DependentUpon>
    </Compile>
    <Compile Include="SamplePages\ScrollHeader\ScrollHeaderPage.xaml.cs">
      <DependentUpon>ScrollHeaderPage.xaml</DependentUpon>
    </Compile>
    <Compile Include="SamplePages\GridSplitter\GridSplitterPage.xaml.cs">
      <DependentUpon>GridSplitterPage.xaml</DependentUpon>
    </Compile>
    <Compile Include="SamplePages\FadeHeader\FadeHeaderBehaviorPage.xaml.cs">
      <DependentUpon>FadeHeaderBehaviorPage.xaml</DependentUpon>
    </Compile>
    <Compile Include="SamplePages\Incremental Loading Collection\IncrementalLoadingCollectionPage.xaml.cs">
      <DependentUpon>IncrementalLoadingCollectionPage.xaml</DependentUpon>
    </Compile>
    <Compile Include="SamplePages\Incremental Loading Collection\PeopleSource.cs" />
    <Compile Include="SamplePages\Incremental Loading Collection\Person.cs" />
    <Compile Include="SamplePages\Light\LightBehaviorPage.xaml.cs">
      <DependentUpon>LightBehaviorPage.xaml</DependentUpon>
    </Compile>
    <Compile Include="SamplePages\LinkedIn Service\LinkedInPage.xaml.cs">
      <DependentUpon>LinkedInPage.xaml</DependentUpon>
    </Compile>
    <Compile Include="SamplePages\MasterDetailsView\MasterDetailsViewPage.xaml.cs">
      <DependentUpon>MasterDetailsViewPage.xaml</DependentUpon>
    </Compile>
    <Compile Include="SamplePages\Microsoft Graph Service\MicrosoftGraphPage.xaml.cs">
      <DependentUpon>MicrosoftGraphPage.xaml</DependentUpon>
    </Compile>
    <Compile Include="SamplePages\Microsoft Graph Service\MicrosoftGraphSource.cs" />
    <Compile Include="SamplePages\Microsoft Graph Service\MicrosoftGraphUIExtensions.cs" />
    <Compile Include="SamplePages\Microsoft Graph Service\SendMessageContentDialog.xaml.cs">
      <DependentUpon>SendMessageContentDialog.xaml</DependentUpon>
    </Compile>
    <Compile Include="SamplePages\ImageCache\ImageCachePage.xaml.cs">
      <DependentUpon>ImageCachePage.xaml</DependentUpon>
    </Compile>
    <Compile Include="SamplePages\OneDrive Service\FileFolderDataTemplateSelector.cs" />
    <Compile Include="SamplePages\OneDrive Service\OneDrivePage.xaml.cs">
      <DependentUpon>OneDrivePage.xaml</DependentUpon>
    </Compile>
    <Compile Include="SamplePages\OneDrive Service\OneDriveViewModel.cs" />
    <Compile Include="SamplePages\PrintHelper\PrintHelperPage.xaml.cs">
      <DependentUpon>PrintHelperPage.xaml</DependentUpon>
    </Compile>
    <Compile Include="SamplePages\ReorderGridAnimation\ReorderGridPage.xaml.cs">
      <DependentUpon>ReorderGridPage.xaml</DependentUpon>
    </Compile>
    <Compile Include="SamplePages\RotatorTile\RotatorTilePage.xaml.cs">
      <DependentUpon>RotatorTilePage.xaml</DependentUpon>
    </Compile>
    <Compile Include="SamplePages\LiveTile\LiveTilePage.xaml.cs">
      <DependentUpon>LiveTilePage.xaml</DependentUpon>
    </Compile>
    <Compile Include="SamplePages\Object Storage\ObjectStoragePage.xaml.cs">
      <DependentUpon>ObjectStoragePage.xaml</DependentUpon>
    </Compile>
    <Compile Include="SamplePages\SurfaceDialTextboxHelper\SurfaceDialTextboxHelperPage.xaml.cs">
      <DependentUpon>SurfaceDialTextboxHelperPage.xaml</DependentUpon>
    </Compile>
    <Compile Include="SamplePages\SystemInformation\SystemInformationPage.xaml.cs">
      <DependentUpon>SystemInformationPage.xaml</DependentUpon>
    </Compile>
    <Compile Include="SamplePages\TextBoxMask\TextBoxMaskPage.xaml.cs">
      <DependentUpon>TextBoxMaskPage.xaml</DependentUpon>
    </Compile>
    <Compile Include="SamplePages\Toast\ToastPage.xaml.cs">
      <DependentUpon>ToastPage.xaml</DependentUpon>
    </Compile>
    <Compile Include="SamplePages\Twitter Service\TwitterPage.xaml.cs">
      <DependentUpon>TwitterPage.xaml</DependentUpon>
    </Compile>
    <Compile Include="SamplePages\Offset\OffsetBehaviorPage.xaml.cs">
      <DependentUpon>OffsetBehaviorPage.xaml</DependentUpon>
    </Compile>
    <Compile Include="SamplePages\Fade\FadeBehaviorPage.xaml.cs">
      <DependentUpon>FadeBehaviorPage.xaml</DependentUpon>
    </Compile>
    <Compile Include="SamplePages\Facebook Service\FacebookPage.xaml.cs">
      <DependentUpon>FacebookPage.xaml</DependentUpon>
    </Compile>
    <Compile Include="SamplePages\HamburgerMenu\HamburgerMenuPage.xaml.cs">
      <DependentUpon>HamburgerMenuPage.xaml</DependentUpon>
    </Compile>
    <Compile Include="SamplePages\HeaderedTextBlock\HeaderedTextBlockPage.xaml.cs">
      <DependentUpon>HeaderedTextBlockPage.xaml</DependentUpon>
    </Compile>
    <Compile Include="SamplePages\ImageEx\ImageExPage.xaml.cs">
      <DependentUpon>ImageExPage.xaml</DependentUpon>
    </Compile>
    <Compile Include="SamplePages\WeatherLiveTileAndToast\WeatherLiveTileAndToastPage.xaml.cs">
      <DependentUpon>WeatherLiveTileAndToastPage.xaml</DependentUpon>
    </Compile>
    <Compile Include="SamplePages\PullToRefreshListView\PullToRefreshListViewPage.xaml.cs">
      <DependentUpon>PullToRefreshListViewPage.xaml</DependentUpon>
    </Compile>
    <Compile Include="SamplePages\Rotate\RotateBehaviorPage.xaml.cs">
      <DependentUpon>RotateBehaviorPage.xaml</DependentUpon>
    </Compile>
    <Compile Include="SamplePages\Scale\ScaleBehaviorPage.xaml.cs">
      <DependentUpon>ScaleBehaviorPage.xaml</DependentUpon>
    </Compile>
    <Compile Include="SamplePages\SlidableListItem\SlidableListItemPage.xaml.cs">
      <DependentUpon>SlidableListItemPage.xaml</DependentUpon>
    </Compile>
    <Compile Include="SamplePages\RadialGauge\RadialGaugePage.xaml.cs">
      <DependentUpon>RadialGaugePage.xaml</DependentUpon>
    </Compile>
    <Compile Include="SamplePages\RangeSelector\RangeSelectorPage.xaml.cs">
      <DependentUpon>RangeSelectorPage.xaml</DependentUpon>
    </Compile>
    <Compile Include="SamplePages\WrapPanel\WrapPanelPage.xaml.cs">
      <DependentUpon>WrapPanelPage.xaml</DependentUpon>
    </Compile>
    <Compile Include="Shell.xaml.cs">
      <DependentUpon>Shell.xaml</DependentUpon>
    </Compile>
    <Compile Include="Models\Option.cs" />
    <Compile Include="Models\SampleCategory.cs" />
    <Compile Include="Models\Sample.cs" />
    <Compile Include="Models\Samples.cs" />
    <Compile Include="Pages\About.xaml.cs">
      <DependentUpon>About.xaml</DependentUpon>
    </Compile>
    <Compile Include="SamplePages\AdaptiveGridView\AdaptiveGridViewPage.xaml.cs">
      <DependentUpon>AdaptiveGridViewPage.xaml</DependentUpon>
    </Compile>
    <Compile Include="Pages\SamplePicker.xaml.cs">
      <DependentUpon>SamplePicker.xaml</DependentUpon>
    </Compile>
    <Compile Include="Properties\AssemblyInfo.cs" />
  </ItemGroup>
  <ItemGroup>
    <AppxManifest Include="Package.appxmanifest">
      <SubType>Designer</SubType>
    </AppxManifest>
    <None Include="Microsoft.Toolkit.Uwp.SampleApp_TemporaryKey.pfx" />
  </ItemGroup>
  <ItemGroup>
    <Content Include="Properties\Default.rd.xml" />
  </ItemGroup>
  <ItemGroup>
    <ApplicationDefinition Include="App.xaml">
      <Generator>MSBuild:Compile</Generator>
      <SubType>Designer</SubType>
    </ApplicationDefinition>
    <Page Include="Controls\PropertyControl.xaml">
      <SubType>Designer</SubType>
      <Generator>MSBuild:Compile</Generator>
    </Page>
    <Page Include="SamplePages\ConnectionHelper\ConnectionHelperPage.xaml">
      <Generator>MSBuild:Compile</Generator>
      <SubType>Designer</SubType>
    </Page>
    <Page Include="SamplePages\BackgroundTaskHelper\BackgroundTaskHelperPage.xaml">
      <SubType>Designer</SubType>
      <Generator>MSBuild:Compile</Generator>
    </Page>
    <Page Include="SamplePages\DispatcherHelper\DispatcherHelperPage.xaml">
      <SubType>Designer</SubType>
      <Generator>MSBuild:Compile</Generator>
    </Page>
    <Page Include="SamplePages\Bing Service\BingPage.xaml">
      <Generator>MSBuild:Compile</Generator>
      <SubType>Designer</SubType>
    </Page>
    <Page Include="SamplePages\BladeView\BladePage.xaml">
      <SubType>Designer</SubType>
      <Generator>MSBuild:Compile</Generator>
    </Page>
    <Page Include="SamplePages\Blur\BlurBehaviorPage.xaml">
      <Generator>MSBuild:Compile</Generator>
      <SubType>Designer</SubType>
    </Page>
    <Page Include="SamplePages\Microsoft Translator Service\MicrosoftTranslatorPage.xaml">
      <Generator>MSBuild:Compile</Generator>
      <SubType>Designer</SubType>
    </Page>
    <Page Include="SamplePages\MosaicControl\MosaicControlPage.xaml">
      <Generator>MSBuild:Compile</Generator>
      <SubType>Designer</SubType>
    </Page>
    <Page Include="SamplePages\ScrollHeader\ScrollHeaderPage.xaml">
      <Generator>MSBuild:Compile</Generator>
      <SubType>Designer</SubType>
    </Page>
    <Page Include="SamplePages\DropShadowPanel\DropShadowPanelPage.xaml">
      <SubType>Designer</SubType>
      <Generator>MSBuild:Compile</Generator>
    </Page>
    <Page Include="SamplePages\GridSplitter\GridSplitterPage.xaml">
      <SubType>Designer</SubType>
      <Generator>MSBuild:Compile</Generator>
    </Page>
    <Page Include="SamplePages\FadeHeader\FadeHeaderBehaviorPage.xaml">
      <Generator>MSBuild:Compile</Generator>
      <SubType>Designer</SubType>
    </Page>
    <Page Include="SamplePages\Incremental Loading Collection\IncrementalLoadingCollectionPage.xaml">
      <Generator>MSBuild:Compile</Generator>
      <SubType>Designer</SubType>
    </Page>
    <Page Include="SamplePages\Light\LightBehaviorPage.xaml">
      <SubType>Designer</SubType>
      <Generator>MSBuild:Compile</Generator>
    </Page>
    <Page Include="SamplePages\LinkedIn Service\LinkedInPage.xaml">
      <SubType>Designer</SubType>
      <Generator>MSBuild:Compile</Generator>
    </Page>
    <Page Include="SamplePages\MasterDetailsView\MasterDetailsViewPage.xaml">
      <SubType>Designer</SubType>
      <Generator>MSBuild:Compile</Generator>
    </Page>
    <Page Include="SamplePages\Microsoft Graph Service\MicrosoftGraphPage.xaml">
      <Generator>MSBuild:Compile</Generator>
      <SubType>Designer</SubType>
    </Page>
    <Page Include="SamplePages\Microsoft Graph Service\SendMessageContentDialog.xaml">
      <Generator>MSBuild:Compile</Generator>
      <SubType>Designer</SubType>
    </Page>
    <Page Include="SamplePages\ImageCache\ImageCachePage.xaml">
      <Generator>MSBuild:Compile</Generator>
      <SubType>Designer</SubType>
    </Page>
    <Page Include="SamplePages\OneDrive Service\OneDrivePage.xaml">
      <Generator>MSBuild:Compile</Generator>
      <SubType>Designer</SubType>
    </Page>
    <Page Include="SamplePages\PrintHelper\PrintHelperPage.xaml">
      <Generator>MSBuild:Compile</Generator>
      <SubType>Designer</SubType>
    </Page>
    <Page Include="SamplePages\ReorderGridAnimation\ReorderGridPage.xaml">
      <SubType>Designer</SubType>
      <Generator>MSBuild:Compile</Generator>
    </Page>
    <Page Include="SamplePages\RotatorTile\RotatorTilePage.xaml">
      <Generator>MSBuild:Compile</Generator>
      <SubType>Designer</SubType>
    </Page>
    <Page Include="SamplePages\LiveTile\LiveTilePage.xaml">
      <Generator>MSBuild:Compile</Generator>
      <SubType>Designer</SubType>
    </Page>
    <Page Include="SamplePages\Offset\OffsetBehaviorPage.xaml">
      <SubType>Designer</SubType>
      <Generator>MSBuild:Compile</Generator>
    </Page>
    <Page Include="SamplePages\Fade\FadeBehaviorPage.xaml">
      <SubType>Designer</SubType>
      <Generator>MSBuild:Compile</Generator>
    </Page>
    <Page Include="SamplePages\Object Storage\ObjectStoragePage.xaml">
      <SubType>Designer</SubType>
      <Generator>MSBuild:Compile</Generator>
    </Page>
    <Page Include="SamplePages\SurfaceDialTextboxHelper\SurfaceDialTextboxHelperPage.xaml">
      <SubType>Designer</SubType>
      <Generator>MSBuild:Compile</Generator>
    </Page>
    <Page Include="SamplePages\SystemInformation\SystemInformationPage.xaml">
      <Generator>MSBuild:Compile</Generator>
      <SubType>Designer</SubType>
    </Page>
    <Page Include="SamplePages\TextBoxMask\TextBoxMaskPage.xaml">
      <Generator>MSBuild:Compile</Generator>
      <SubType>Designer</SubType>
    </Page>
    <Page Include="SamplePages\Toast\ToastPage.xaml">
      <Generator>MSBuild:Compile</Generator>
      <SubType>Designer</SubType>
    </Page>
    <Page Include="SamplePages\Twitter Service\TwitterPage.xaml">
      <Generator>MSBuild:Compile</Generator>
      <SubType>Designer</SubType>
    </Page>
    <Page Include="SamplePages\Facebook Service\FacebookPage.xaml">
      <Generator>MSBuild:Compile</Generator>
      <SubType>Designer</SubType>
    </Page>
    <Page Include="SamplePages\HamburgerMenu\HamburgerMenuPage.xaml">
      <Generator>MSBuild:Compile</Generator>
      <SubType>Designer</SubType>
    </Page>
    <Page Include="SamplePages\HeaderedTextBlock\HeaderedTextBlockPage.xaml">
      <SubType>Designer</SubType>
      <Generator>MSBuild:Compile</Generator>
    </Page>
    <Page Include="SamplePages\ImageEx\ImageExPage.xaml">
      <Generator>MSBuild:Compile</Generator>
      <SubType>Designer</SubType>
    </Page>
    <Page Include="SamplePages\WeatherLiveTileAndToast\WeatherLiveTileAndToastPage.xaml">
      <SubType>Designer</SubType>
      <Generator>MSBuild:Compile</Generator>
    </Page>
    <Page Include="SamplePages\PullToRefreshListView\PullToRefreshListViewPage.xaml">
      <SubType>Designer</SubType>
      <Generator>MSBuild:Compile</Generator>
    </Page>
    <Page Include="SamplePages\RadialGauge\RadialGaugePage.xaml">
      <Generator>MSBuild:Compile</Generator>
      <SubType>Designer</SubType>
    </Page>
    <Page Include="SamplePages\RangeSelector\RangeSelectorPage.xaml">
      <Generator>MSBuild:Compile</Generator>
      <SubType>Designer</SubType>
    </Page>
    <Page Include="SamplePages\Rotate\RotateBehaviorPage.xaml">
      <SubType>Designer</SubType>
      <Generator>MSBuild:Compile</Generator>
    </Page>
    <Page Include="SamplePages\Scale\ScaleBehaviorPage.xaml">
      <SubType>Designer</SubType>
      <Generator>MSBuild:Compile</Generator>
    </Page>
    <Page Include="SamplePages\SlidableListItem\SlidableListItemPage.xaml">
      <SubType>Designer</SubType>
      <Generator>MSBuild:Compile</Generator>
    </Page>
    <Page Include="SamplePages\WrapPanel\WrapPanelPage.xaml">
      <Generator>MSBuild:Compile</Generator>
      <SubType>Designer</SubType>
    </Page>
    <Page Include="Shell.xaml">
      <Generator>MSBuild:Compile</Generator>
      <SubType>Designer</SubType>
    </Page>
    <Page Include="Pages\About.xaml">
      <SubType>Designer</SubType>
      <Generator>MSBuild:Compile</Generator>
    </Page>
    <Page Include="SamplePages\AdaptiveGridView\AdaptiveGridViewPage.xaml">
      <SubType>Designer</SubType>
      <Generator>MSBuild:Compile</Generator>
    </Page>
    <Page Include="Pages\SamplePicker.xaml">
      <SubType>Designer</SubType>
      <Generator>MSBuild:Compile</Generator>
    </Page>
  </ItemGroup>
  <ItemGroup>
    <ProjectReference Include="..\Notifications\Microsoft.Toolkit.Uwp.Notifications.UWP\Microsoft.Toolkit.Uwp.Notifications.UWP.csproj">
      <Project>{fb381278-f4ad-4703-a12a-c43ee0b231bd}</Project>
      <Name>Microsoft.Toolkit.Uwp.Notifications.UWP</Name>
    </ProjectReference>
    <ProjectReference Include="..\Microsoft.Toolkit.Uwp.Services\Microsoft.Toolkit.Uwp.Services.csproj">
      <Project>{7189a42d-6f1a-4fa3-8e00-e2c14fdf167a}</Project>
      <Name>Microsoft.Toolkit.Uwp.Services</Name>
    </ProjectReference>
    <ProjectReference Include="..\Microsoft.Toolkit.Uwp.UI.Animations\Microsoft.Toolkit.Uwp.UI.Animations.csproj">
      <Project>{b24a296c-b3eb-4e06-a64e-74ac2d1acc91}</Project>
      <Name>Microsoft.Toolkit.Uwp.UI.Animations</Name>
    </ProjectReference>
    <ProjectReference Include="..\Microsoft.Toolkit.Uwp.UI.Controls\Microsoft.Toolkit.Uwp.UI.Controls.csproj">
      <Project>{e9faabfb-d726-42c1-83c1-cb46a29fea81}</Project>
      <Name>Microsoft.Toolkit.Uwp.UI.Controls</Name>
    </ProjectReference>
    <ProjectReference Include="..\Microsoft.Toolkit.Uwp.UI\Microsoft.Toolkit.Uwp.UI.csproj">
      <Project>{3dd8aa7c-3569-4e51-992f-0c2257e8878e}</Project>
      <Name>Microsoft.Toolkit.Uwp.UI</Name>
    </ProjectReference>
    <ProjectReference Include="..\Microsoft.Toolkit.Uwp\Microsoft.Toolkit.Uwp.csproj">
      <Project>{805F80DF-75C6-4C2F-8FD9-B47F6D0DF5A3}</Project>
      <Name>Microsoft.Toolkit.Uwp</Name>
    </ProjectReference>
  </ItemGroup>
  <ItemGroup>
    <SDKReference Include="WindowsDesktop, Version=10.0.14393.0">
      <Name>Windows Desktop Extensions for the UWP</Name>
    </SDKReference>
    <SDKReference Include="WindowsMobile, Version=10.0.14393.0">
      <Name>Windows Mobile Extensions for the UWP</Name>
    </SDKReference>
  </ItemGroup>
  <ItemGroup />
  <PropertyGroup Condition=" '$(VisualStudioVersion)' == '' or '$(VisualStudioVersion)' &lt; '14.0' ">
    <VisualStudioVersion>14.0</VisualStudioVersion>
  </PropertyGroup>
  <PropertyGroup Condition="'$(Configuration)|$(Platform)' == 'Publish|x86'">
    <OutputPath>bin\x86\Publish\</OutputPath>
    <DefineConstants>CODE_ANALYSIS;TRACE;NETFX_CORE;WINDOWS_UWP;CODE_ANALYSIS</DefineConstants>
    <Optimize>true</Optimize>
    <TreatWarningsAsErrors>true</TreatWarningsAsErrors>
    <NoWarn>;2008</NoWarn>
    <NoStdLib>true</NoStdLib>
    <DebugType>pdbonly</DebugType>
    <PlatformTarget>x86</PlatformTarget>
    <RunCodeAnalysis>true</RunCodeAnalysis>
    <UseVSHostingProcess>false</UseVSHostingProcess>
    <ErrorReport>prompt</ErrorReport>
    <CodeAnalysisRuleSet>microsoft.toolkit.uwp.sampleapp.ruleset</CodeAnalysisRuleSet>
    <Prefer32Bit>true</Prefer32Bit>
  </PropertyGroup>
  <PropertyGroup Condition="'$(Configuration)|$(Platform)' == 'Publish|ARM'">
    <OutputPath>bin\ARM\Publish\</OutputPath>
    <DefineConstants>CODE_ANALYSIS;TRACE;NETFX_CORE;WINDOWS_UWP;CODE_ANALYSIS</DefineConstants>
    <Optimize>true</Optimize>
    <TreatWarningsAsErrors>true</TreatWarningsAsErrors>
    <NoWarn>;2008</NoWarn>
    <NoStdLib>true</NoStdLib>
    <DebugType>pdbonly</DebugType>
    <PlatformTarget>ARM</PlatformTarget>
    <RunCodeAnalysis>true</RunCodeAnalysis>
    <UseVSHostingProcess>false</UseVSHostingProcess>
    <ErrorReport>prompt</ErrorReport>
    <CodeAnalysisRuleSet>microsoft.toolkit.uwp.sampleapp.ruleset</CodeAnalysisRuleSet>
    <Prefer32Bit>true</Prefer32Bit>
  </PropertyGroup>
  <PropertyGroup Condition="'$(Configuration)|$(Platform)' == 'Publish|x64'">
    <OutputPath>bin\x64\Publish\</OutputPath>
    <DefineConstants>CODE_ANALYSIS;TRACE;NETFX_CORE;WINDOWS_UWP;CODE_ANALYSIS</DefineConstants>
    <Optimize>true</Optimize>
    <TreatWarningsAsErrors>true</TreatWarningsAsErrors>
    <NoWarn>;2008</NoWarn>
    <NoStdLib>true</NoStdLib>
    <DebugType>pdbonly</DebugType>
    <PlatformTarget>x64</PlatformTarget>
    <RunCodeAnalysis>true</RunCodeAnalysis>
    <UseVSHostingProcess>false</UseVSHostingProcess>
    <ErrorReport>prompt</ErrorReport>
    <CodeAnalysisRuleSet>microsoft.toolkit.uwp.sampleapp.ruleset</CodeAnalysisRuleSet>
    <Prefer32Bit>true</Prefer32Bit>
  </PropertyGroup>
  <Import Project="$(MSBuildExtensionsPath)\Microsoft\WindowsXaml\v$(VisualStudioVersion)\Microsoft.Windows.UI.Xaml.CSharp.targets" />
  <!-- To modify your build process, add your task inside one of the targets below and uncomment it.
       Other similar extension points exist, see Microsoft.Common.targets.
  <Target Name="BeforeBuild">
  </Target>
  <Target Name="AfterBuild">
  </Target>
  -->
</Project><|MERGE_RESOLUTION|>--- conflicted
+++ resolved
@@ -336,9 +336,7 @@
     <Content Include="SamplePages\PrintHelper\PrintHelperCode.bind" />
     <Content Include="SamplePages\SystemInformation\SystemInformationCode.bind" />
     <Content Include="SamplePages\DispatcherHelper\DispatcherHelperCode.bind" />
-<<<<<<< HEAD
     <Content Include="SamplePages\OneDrive Service\OneDriveCode.bind" />
-=======
     <Content Include="SamplePages\ReorderGridAnimation\ReorderGrid.bind" />
     <Content Include="SamplePages\Light\LightBehaviorCode.bind" />
     <Content Include="SamplePages\Light\LightBehaviorXaml.bind" />
@@ -352,7 +350,6 @@
     <Content Include="SamplePages\WrapPanel\WrapPanel.bind" />
     <Content Include="SamplePages\MasterDetailsView\MasterDetailsViewCode.bind" />
     <Content Include="SamplePages\Microsoft Translator Service\MicrosoftTranslatorCode.bind" />
->>>>>>> 0571dc81
   </ItemGroup>
   <ItemGroup>
     <Compile Include="App.xaml.cs">
