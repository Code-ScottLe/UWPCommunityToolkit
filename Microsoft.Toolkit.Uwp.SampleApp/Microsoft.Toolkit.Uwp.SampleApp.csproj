﻿<?xml version="1.0" encoding="utf-8"?>
<Project ToolsVersion="14.0" DefaultTargets="Build" xmlns="http://schemas.microsoft.com/developer/msbuild/2003">
  <Import Project="$(MSBuildExtensionsPath)\$(MSBuildToolsVersion)\Microsoft.Common.props" Condition="Exists('$(MSBuildExtensionsPath)\$(MSBuildToolsVersion)\Microsoft.Common.props')" />
  <PropertyGroup>
    <Configuration Condition=" '$(Configuration)' == '' ">Debug</Configuration>
    <Platform Condition=" '$(Platform)' == '' ">x86</Platform>
    <ProjectGuid>{719C43C6-8753-4395-ADAA-2FCC70F76BF3}</ProjectGuid>
    <OutputType>AppContainerExe</OutputType>
    <AppDesignerFolder>Properties</AppDesignerFolder>
    <RootNamespace>Microsoft.Toolkit.Uwp.SampleApp</RootNamespace>
    <AssemblyName>Microsoft.Toolkit.Uwp.SampleApp</AssemblyName>
    <DefaultLanguage>en-US</DefaultLanguage>
    <TargetPlatformIdentifier>UAP</TargetPlatformIdentifier>
    <TargetPlatformVersion>10.0.14393.0</TargetPlatformVersion>
    <TargetPlatformMinVersion>10.0.10586.0</TargetPlatformMinVersion>
    <MinimumVisualStudioVersion>14</MinimumVisualStudioVersion>
    <FileAlignment>512</FileAlignment>
    <ProjectTypeGuids>{A5A43C5B-DE2A-4C0C-9213-0A381AF9435A};{FAE04EC0-301F-11D3-BF4B-00C04F79EFBC}</ProjectTypeGuids>
    <PackageCertificateKeyFile>Microsoft.Toolkit.Uwp.SampleApp_TemporaryKey.pfx</PackageCertificateKeyFile>
    <AppxAutoIncrementPackageRevision>True</AppxAutoIncrementPackageRevision>
    <AppxBundle>Always</AppxBundle>
    <AppxBundlePlatforms>x64</AppxBundlePlatforms>
  </PropertyGroup>
  <PropertyGroup Condition="'$(Configuration)|$(Platform)' == 'Debug|x86'">
    <DebugSymbols>true</DebugSymbols>
    <OutputPath>bin\x86\Debug\</OutputPath>
    <DefineConstants>DEBUG;TRACE;NETFX_CORE;WINDOWS_UWP</DefineConstants>
    <NoWarn>;2008</NoWarn>
    <DebugType>full</DebugType>
    <PlatformTarget>x86</PlatformTarget>
    <UseVSHostingProcess>false</UseVSHostingProcess>
    <ErrorReport>prompt</ErrorReport>
    <Prefer32Bit>true</Prefer32Bit>
    <DocumentationFile>
    </DocumentationFile>
    <CodeAnalysisRuleSet>microsoft.toolkit.uwp.sampleapp.ruleset</CodeAnalysisRuleSet>
  </PropertyGroup>
  <PropertyGroup Condition="'$(Configuration)|$(Platform)' == 'Release|x86'">
    <OutputPath>bin\x86\Release\</OutputPath>
    <DefineConstants>TRACE;NETFX_CORE;WINDOWS_UWP</DefineConstants>
    <Optimize>true</Optimize>
    <NoWarn>;2008</NoWarn>
    <DebugType>pdbonly</DebugType>
    <PlatformTarget>x86</PlatformTarget>
    <UseVSHostingProcess>false</UseVSHostingProcess>
    <ErrorReport>prompt</ErrorReport>
    <Prefer32Bit>true</Prefer32Bit>
    <UseDotNetNativeToolchain>true</UseDotNetNativeToolchain>
    <RunCodeAnalysis>true</RunCodeAnalysis>
    <TreatWarningsAsErrors>true</TreatWarningsAsErrors>
    <DocumentationFile>
    </DocumentationFile>
    <CodeAnalysisRuleSet>microsoft.toolkit.uwp.sampleapp.ruleset</CodeAnalysisRuleSet>
  </PropertyGroup>
  <PropertyGroup Condition="'$(Configuration)|$(Platform)' == 'Debug|ARM'">
    <DebugSymbols>true</DebugSymbols>
    <OutputPath>bin\ARM\Debug\</OutputPath>
    <DefineConstants>DEBUG;TRACE;NETFX_CORE;WINDOWS_UWP</DefineConstants>
    <NoWarn>;2008</NoWarn>
    <DebugType>full</DebugType>
    <PlatformTarget>ARM</PlatformTarget>
    <UseVSHostingProcess>false</UseVSHostingProcess>
    <ErrorReport>prompt</ErrorReport>
    <Prefer32Bit>true</Prefer32Bit>
    <CodeAnalysisRuleSet>microsoft.toolkit.uwp.sampleapp.ruleset</CodeAnalysisRuleSet>
  </PropertyGroup>
  <PropertyGroup Condition="'$(Configuration)|$(Platform)' == 'Release|ARM'">
    <OutputPath>bin\ARM\Release\</OutputPath>
    <DefineConstants>TRACE;NETFX_CORE;WINDOWS_UWP</DefineConstants>
    <Optimize>true</Optimize>
    <NoWarn>;2008</NoWarn>
    <DebugType>pdbonly</DebugType>
    <PlatformTarget>ARM</PlatformTarget>
    <UseVSHostingProcess>false</UseVSHostingProcess>
    <ErrorReport>prompt</ErrorReport>
    <Prefer32Bit>true</Prefer32Bit>
    <UseDotNetNativeToolchain>true</UseDotNetNativeToolchain>
    <RunCodeAnalysis>true</RunCodeAnalysis>
    <TreatWarningsAsErrors>true</TreatWarningsAsErrors>
    <DocumentationFile>
    </DocumentationFile>
    <CodeAnalysisRuleSet>microsoft.toolkit.uwp.sampleapp.ruleset</CodeAnalysisRuleSet>
  </PropertyGroup>
  <PropertyGroup Condition="'$(Configuration)|$(Platform)' == 'Debug|x64'">
    <DebugSymbols>true</DebugSymbols>
    <OutputPath>bin\x64\Debug\</OutputPath>
    <DefineConstants>DEBUG;TRACE;NETFX_CORE;WINDOWS_UWP</DefineConstants>
    <NoWarn>;2008</NoWarn>
    <DebugType>full</DebugType>
    <PlatformTarget>x64</PlatformTarget>
    <UseVSHostingProcess>false</UseVSHostingProcess>
    <ErrorReport>prompt</ErrorReport>
    <Prefer32Bit>true</Prefer32Bit>
    <CodeAnalysisRuleSet>microsoft.toolkit.uwp.sampleapp.ruleset</CodeAnalysisRuleSet>
  </PropertyGroup>
  <PropertyGroup Condition="'$(Configuration)|$(Platform)' == 'Release|x64'">
    <OutputPath>bin\x64\Release\</OutputPath>
    <DefineConstants>TRACE;NETFX_CORE;WINDOWS_UWP</DefineConstants>
    <Optimize>true</Optimize>
    <NoWarn>;2008</NoWarn>
    <DebugType>pdbonly</DebugType>
    <PlatformTarget>x64</PlatformTarget>
    <UseVSHostingProcess>false</UseVSHostingProcess>
    <ErrorReport>prompt</ErrorReport>
    <Prefer32Bit>true</Prefer32Bit>
    <UseDotNetNativeToolchain>true</UseDotNetNativeToolchain>
    <RunCodeAnalysis>true</RunCodeAnalysis>
    <TreatWarningsAsErrors>true</TreatWarningsAsErrors>
    <DocumentationFile>
    </DocumentationFile>
    <CodeAnalysisRuleSet>microsoft.toolkit.uwp.sampleapp.ruleset</CodeAnalysisRuleSet>
  </PropertyGroup>
  <ItemGroup>
    <!-- A reference to the entire .Net Framework and Windows SDK are automatically included -->
    <Content Include="Assets\Helpers.png" />
    <Content Include="Assets\NotificationAssets\Cloudy-Square.png" />
    <Content Include="Assets\NotificationAssets\Cloudy.png" />
    <Content Include="Assets\NotificationAssets\Drizzle-Square.png" />
    <Content Include="Assets\NotificationAssets\Drizzle.png" />
    <Content Include="Assets\NotificationAssets\Haze-Square.png" />
    <Content Include="Assets\NotificationAssets\Haze.png" />
    <Content Include="Assets\NotificationAssets\Mostly Cloudy-Background.jpg" />
    <Content Include="Assets\NotificationAssets\Mostly Cloudy-Square.png" />
    <Content Include="Assets\NotificationAssets\Mostly Cloudy.png" />
    <Content Include="Assets\NotificationAssets\Slight Drizzle-Square.png" />
    <Content Include="Assets\NotificationAssets\Slight Drizzle.png" />
    <Content Include="Assets\NotificationAssets\Snow-Square.png" />
    <Content Include="Assets\NotificationAssets\Snow.png" />
    <Content Include="Assets\NotificationAssets\Sunny-Square.png" />
    <Content Include="Assets\NotificationAssets\Sunny.png" />
    <Content Include="Assets\NotificationAssets\Thunderstorms-Square.png" />
    <Content Include="Assets\NotificationAssets\Thunderstorms.png" />
    <Content Include="Assets\Photos\BigFourSummerHeat.png" />
    <Content Include="Assets\Photos\BisonBadlandsChillin.png" />
    <Content Include="Assets\Photos\ColumbiaRiverGorge.png" />
    <Content Include="Assets\Photos\GiantSlabInOregon.png" />
    <Content Include="Assets\Photos\GrandTetons.png" />
    <Content Include="Assets\Photos\ImageExPlaceholder.jpg" />
    <Content Include="Assets\Photos\LakeAnnMushroom.png" />
    <Content Include="Assets\Photos\LunchBreak.png" />
    <Content Include="Assets\Photos\MilkyWayStHelensHikePurple.png" />
    <Content Include="Assets\Photos\MitchellButtes.png" />
    <Content Include="Assets\Photos\MultnomahFalls.png" />
    <Content Include="Assets\Photos\NorthernCascadesReflection.png" />
    <Content Include="Assets\Photos\NovemberHikeWaterfall.png" />
    <Content Include="Assets\Photos\OregonWineryNamaste.png" />
    <Content Include="Assets\Photos\Owl.png" />
    <Content Include="Assets\Photos\PaintedHillsPathway.png" />
    <Content Include="Assets\Photos\RunningDogPacificCity.png" />
    <Content Include="Assets\Photos\ShootingOnAutoOnTheDrone.png" />
    <Content Include="Assets\Photos\SmithnRockDownTheRiverView.png" />
    <Content Include="Assets\Photos\SnowyInterbayt.png" />
    <Content Include="Assets\Photos\SpeedTripleAtristsPoint.png" />
    <Content Include="Assets\Photos\Van.png" />
    <Content Include="Assets\Photos\WestSeattleView.png" />
    <Content Include="Assets\ToolkitLogoTransparent.png" />
    <Content Include="Assets\UWPCommunityToolkitSampleAppAppList.scale-100.png" />
    <Content Include="Assets\UWPCommunityToolkitSampleAppAppList.scale-125.png" />
    <Content Include="Assets\UWPCommunityToolkitSampleAppAppList.scale-150.png" />
    <Content Include="Assets\UWPCommunityToolkitSampleAppAppList.scale-200.png" />
    <Content Include="Assets\UWPCommunityToolkitSampleAppAppList.scale-400.png" />
    <Content Include="Assets\UWPCommunityToolkitSampleAppAppList.targetsize-16.png" />
    <Content Include="Assets\UWPCommunityToolkitSampleAppAppList.targetsize-16_altform-unplated.png" />
    <Content Include="Assets\UWPCommunityToolkitSampleAppAppList.targetsize-20.png" />
    <Content Include="Assets\UWPCommunityToolkitSampleAppAppList.targetsize-20_altform-unplated.png" />
    <Content Include="Assets\UWPCommunityToolkitSampleAppAppList.targetsize-24.png" />
    <Content Include="Assets\UWPCommunityToolkitSampleAppAppList.targetsize-24_altform-unplated.png" />
    <Content Include="Assets\UWPCommunityToolkitSampleAppAppList.targetsize-256.png" />
    <Content Include="Assets\UWPCommunityToolkitSampleAppAppList.targetsize-256_altform-unplated.png" />
    <Content Include="Assets\UWPCommunityToolkitSampleAppAppList.targetsize-30.png" />
    <Content Include="Assets\UWPCommunityToolkitSampleAppAppList.targetsize-30_altform-unplated.png" />
    <Content Include="Assets\UWPCommunityToolkitSampleAppAppList.targetsize-32.png" />
    <Content Include="Assets\UWPCommunityToolkitSampleAppAppList.targetsize-32_altform-unplated.png" />
    <Content Include="Assets\UWPCommunityToolkitSampleAppAppList.targetsize-36.png" />
    <Content Include="Assets\UWPCommunityToolkitSampleAppAppList.targetsize-36_altform-unplated.png" />
    <Content Include="Assets\UWPCommunityToolkitSampleAppAppList.targetsize-40.png" />
    <Content Include="Assets\UWPCommunityToolkitSampleAppAppList.targetsize-40_altform-unplated.png" />
    <Content Include="Assets\UWPCommunityToolkitSampleAppAppList.targetsize-48.png" />
    <Content Include="Assets\UWPCommunityToolkitSampleAppAppList.targetsize-48_altform-unplated.png" />
    <Content Include="Assets\UWPCommunityToolkitSampleAppAppList.targetsize-60.png" />
    <Content Include="Assets\UWPCommunityToolkitSampleAppAppList.targetsize-60_altform-unplated.png" />
    <Content Include="Assets\UWPCommunityToolkitSampleAppAppList.targetsize-64.png" />
    <Content Include="Assets\UWPCommunityToolkitSampleAppAppList.targetsize-64_altform-unplated.png" />
    <Content Include="Assets\UWPCommunityToolkitSampleAppAppList.targetsize-72.png" />
    <Content Include="Assets\UWPCommunityToolkitSampleAppAppList.targetsize-72_altform-unplated.png" />
    <Content Include="Assets\UWPCommunityToolkitSampleAppAppList.targetsize-80.png" />
    <Content Include="Assets\UWPCommunityToolkitSampleAppAppList.targetsize-80_altform-unplated.png" />
    <Content Include="Assets\UWPCommunityToolkitSampleAppAppList.targetsize-96.png" />
    <Content Include="Assets\UWPCommunityToolkitSampleAppAppList.targetsize-96_altform-unplated.png" />
    <Content Include="Assets\UWPCommunityToolkitSampleAppBadgeLogo.scale-100.png" />
    <Content Include="Assets\UWPCommunityToolkitSampleAppBadgeLogo.scale-125.png" />
    <Content Include="Assets\UWPCommunityToolkitSampleAppBadgeLogo.scale-150.png" />
    <Content Include="Assets\UWPCommunityToolkitSampleAppBadgeLogo.scale-200.png" />
    <Content Include="Assets\UWPCommunityToolkitSampleAppBadgeLogo.scale-400.png" />
    <Content Include="Assets\UWPCommunityToolkitSampleAppLargeTile.scale-100.png" />
    <Content Include="Assets\UWPCommunityToolkitSampleAppLargeTile.scale-125.png" />
    <Content Include="Assets\UWPCommunityToolkitSampleAppLargeTile.scale-150.png" />
    <Content Include="Assets\UWPCommunityToolkitSampleAppLargeTile.scale-200.png" />
    <Content Include="Assets\UWPCommunityToolkitSampleAppLargeTile.scale-400.png" />
    <Content Include="Assets\UWPCommunityToolkitSampleAppMedTile.scale-100.png" />
    <Content Include="Assets\UWPCommunityToolkitSampleAppMedTile.scale-125.png" />
    <Content Include="Assets\UWPCommunityToolkitSampleAppMedTile.scale-150.png" />
    <Content Include="Assets\UWPCommunityToolkitSampleAppMedTile.scale-200.png" />
    <Content Include="Assets\UWPCommunityToolkitSampleAppMedTile.scale-400.png" />
    <Content Include="Assets\UWPCommunityToolkitSampleAppSmallTile.scale-100.png" />
    <Content Include="Assets\UWPCommunityToolkitSampleAppSmallTile.scale-125.png" />
    <Content Include="Assets\UWPCommunityToolkitSampleAppSmallTile.scale-150.png" />
    <Content Include="Assets\UWPCommunityToolkitSampleAppSmallTile.scale-200.png" />
    <Content Include="Assets\UWPCommunityToolkitSampleAppSmallTile.scale-400.png" />
    <Content Include="Assets\UWPCommunityToolkitSampleAppSplashScreen.scale-100.png" />
    <Content Include="Assets\UWPCommunityToolkitSampleAppSplashScreen.scale-125.png" />
    <Content Include="Assets\UWPCommunityToolkitSampleAppSplashScreen.scale-150.png" />
    <Content Include="Assets\UWPCommunityToolkitSampleAppSplashScreen.scale-200.png" />
    <Content Include="Assets\UWPCommunityToolkitSampleAppSplashScreen.scale-400.png" />
    <Content Include="Assets\UWPCommunityToolkitSampleAppStoreLogo.scale-100.png" />
    <Content Include="Assets\UWPCommunityToolkitSampleAppStoreLogo.scale-125.png" />
    <Content Include="Assets\ToolkitLogo.png" />
    <Content Include="Assets\UWPCommunityToolkitSampleAppStoreLogo.scale-150.png" />
    <Content Include="Assets\UWPCommunityToolkitSampleAppStoreLogo.scale-200.png" />
    <Content Include="Assets\UWPCommunityToolkitSampleAppStoreLogo.scale-400.png" />
    <Content Include="Assets\UWPCommunityToolkitSampleAppWideTile.scale-100.png" />
    <Content Include="Assets\UWPCommunityToolkitSampleAppWideTile.scale-125.png" />
    <Content Include="Assets\UWPCommunityToolkitSampleAppWideTile.scale-150.png" />
    <Content Include="Assets\UWPCommunityToolkitSampleAppWideTile.scale-200.png" />
    <Content Include="Assets\UWPCommunityToolkitSampleAppWideTile.scale-400.png" />
    <Content Include="Assets\Wide310x150Logo.scale-400.png" />
    <Content Include="Icons\Animations.png" />
    <Content Include="Icons\About.png" />
    <Content Include="Icons\Helpers.png" />
    <Content Include="Icons\Foundation.png" />
    <Content Include="Icons\Layouts.png" />
    <Content Include="Icons\More.png" />
    <Content Include="Icons\Notifications.png" />
    <Content Include="Icons\Services.png" />
    <Content Include="SamplePages\AdvancedCollectionView\AdvancedCollectionView.png" />
    <Content Include="SamplePages\Bing Service\BingCode.bind" />
    <Content Include="SamplePages\Bing Service\icon.png" />
    <Content Include="SamplePages\BladeView\BladeView.png" />
    <Content Include="SamplePages\Blur\BlurBehavior.png" />
    <Content Include="SamplePages\DropShadowPanel\DropShadowPanel.png" />
    <Content Include="SamplePages\Expander\Expander.png" />
    <Content Include="SamplePages\FadeHeader\FadeHeaderBehavior.png" />
    <Content Include="SamplePages\DropShadowPanel\Trex.png" />
    <Content Include="SamplePages\DropShadowPanel\Unicorn.png" />
    <Content Include="SamplePages\GridSplitter\GridSplitter.png" />
    <Content Include="SamplePages\Facebook Service\FacebookLogo.png" />
    <Content Include="SamplePages\Fade\FadeBehavior.png" />
    <Content Include="SamplePages\HamburgerMenu\HamburgerMenu.png" />
    <Content Include="SamplePages\HeaderedTextBlock\HeaderedTextBlock.png" />
    <Content Include="SamplePages\ImageCache\ImageEx.png" />
    <Content Include="SamplePages\ImageEx\ImageEx.png" />
    <Content Include="SamplePages\Incremental Loading Collection\icon.png" />
    <Content Include="SamplePages\Light\LightBehavior.png" />
    <Content Include="SamplePages\LinkedIn Service\LinkedInLogo.png" />
    <Content Include="SamplePages\MarkdownTextBlock\MarkdownTextBlock.png" />
    <Content Include="SamplePages\Loading\Loading.png" />
    <Content Include="SamplePages\MasterDetailsView\MasterDetailsView.png" />
    <Content Include="SamplePages\Microsoft Graph Service\OfficeLogo.png" />
    <Content Include="SamplePages\Microsoft Graph Service\user.png" />
    <Content Include="SamplePages\Microsoft Translator Service\TranslatorService.png" />
    <Content Include="SamplePages\TileControl\Animations.png" />
    <Content Include="SamplePages\TileControl\TileControl.png" />
    <Content Include="SamplePages\Offset\OffsetBehavior.png" />
    <Content Include="SamplePages\PrintHelper\PrintHelper.png" />
    <Content Include="SamplePages\PullToRefreshListView\PullToRefreshListView.png" />
    <Content Include="SamplePages\ScrollHeader\ScrollHeader.png" />
    <Content Include="SamplePages\RadialGauge\RadialGauge.png" />
    <Content Include="SamplePages\RangeSelector\RangeSelector.png" />
    <Content Include="SamplePages\AdaptiveGridView\AdaptiveGridView.png" />
    <Content Include="SamplePages\ReorderGridAnimation\ReorderGrid.png" />
    <Content Include="SamplePages\Rotate\RotateBehavior.png" />
    <Content Include="SamplePages\LiveTile\icon.jpg" />
    <Content Include="SamplePages\RotatorTile\RotatorTile.png" />
    <Content Include="SamplePages\Scale\ScaleBehavior.png" />
    <Content Include="SamplePages\SlidableListItem\SlidableListItem.png" />
    <Content Include="SamplePages\Object Storage\ObjectStorage.png" />
    <Content Include="SamplePages\SurfaceDialTextboxHelper\SurfaceDialTextboxHelper.png" />
    <Content Include="SamplePages\TextBoxMask\TextBoxMask.png" />
    <Content Include="SamplePages\TextBoxRegex\TextBoxRegex.png" />
    <Content Include="SamplePages\Toast\icon.jpg" />
    <Content Include="SamplePages\Twitter Service\TwitterCode.bind" />
    <Content Include="SamplePages\Twitter Service\icon.png" />
    <Content Include="SamplePages\Facebook Service\FacebookCode.bind" />
    <Content Include="SamplePages\HamburgerMenu\HamburgerMenuCode.bind" />
    <Content Include="SamplePages\HeaderedTextBlock\HeaderedTextBlockCode.bind" />
    <Content Include="SamplePages\Useful links\UsefulLinks.png" />
    <Content Include="SamplePages\WrapPanel\WrapPanel.png" />
    <None Include="Microsoft.Toolkit.Uwp.SampleApp.ruleset" />
    <Content Include="SamplePages\Twitter Service\TwitterLogo.png" />
    <Content Include="SamplePages\WeatherLiveTileAndToast\WeatherLiveTileAndToast.png" />
    <Content Include="SamplePages\WeatherLiveTileAndToast\WeatherLiveTileAndToastCode.bind" />
    <Content Include="SamplePages\ImageEx\ImageExCode.bind" />
    <Content Include="SamplePages\Offset\OffsetBehaviorCode.bind" />
    <Content Include="SamplePages\Fade\FadeBehaviorCode.bind" />
    <Content Include="SamplePages\PullToRefreshListView\PullToRefreshListViewCode.bind" />
    <Content Include="SamplePages\RadialGauge\RadialGaugeCode.bind" />
    <Content Include="SamplePages\Rotate\RotateBehaviorCode.bind" />
    <Content Include="SamplePages\Scale\ScaleBehaviorCode.bind" />
    <Content Include="SamplePages\SlidableListItem\SlidableListItemCode.bind" />
    <Content Include="Assets\Photos\Photos.json" />
    <Content Include="Assets\Photos\OnlinePhotos.json" />
    <None Include="project.json" />
    <Content Include="Assets\Html\CSharp.html" />
    <Content Include="Assets\Html\Json.html" />
    <Content Include="Assets\Html\Xaml.html" />
    <Content Include="Assets\Html\Xml.html" />
    <Content Include="Assets\Prettify\prettify.css" />
    <Content Include="Assets\Prettify\prettify.js" />
    <Content Include="Assets\Prettify\run_prettify.js" />
    <Content Include="SamplePages\RangeSelector\RangeSelectorCode.bind" />
    <Content Include="SamplePages\AdaptiveGridView\AdaptiveGridViewCode.bind" />
    <Content Include="SamplePages\samples.json" />
    <None Include="readme.md" />
    <Content Include="SamplePages\LiveTile\LiveTileCode.bind" />
    <Content Include="SamplePages\Toast\ToastCode.bind" />
    <Content Include="SamplePages\RotatorTile\RotatorTileCode.bind" />
    <Content Include="SamplePages\Blur\BlurBehaviorCode.bind" />
    <Content Include="SamplePages\Blur\BlurBehaviorXaml.bind" />
    <Content Include="SamplePages\Offset\OffsetBehaviorXaml.bind" />
    <Content Include="SamplePages\Expander\ExpanderXaml.bind" />
    <Content Include="SamplePages\Fade\FadeBehaviorXaml.bind" />
    <Content Include="SamplePages\Scale\ScaleBehaviorXaml.bind" />
    <Content Include="SamplePages\Rotate\RotateBehaviorXaml.bind" />
    <Content Include="SamplePages\BladeView\BladeCode.bind" />
    <Content Include="SamplePages\ScrollHeader\ScrollHeaderCode.bind" />
    <Content Include="SamplePages\GridSplitter\GridSplitter.bind" />
    <Content Include="SamplePages\FadeHeader\FadeHeaderBehaviorCode.bind" />
    <Content Include="SamplePages\FadeHeader\FadeHeaderBehaviorXaml.bind" />
    <Content Include="SamplePages\ImageCache\ImageCacheXaml.bind" />
    <Content Include="SamplePages\LinkedIn Service\LinkedInCode.bind" />
    <Content Include="SamplePages\Incremental Loading Collection\IncrementalLoadingCollectionCode.bind" />
    <Content Include="SamplePages\ImageCache\ImageCacheCode.bind" />
    <Content Include="SamplePages\DropShadowPanel\DropShadowPanelXaml.bind" />
    <Content Include="SamplePages\LiveTile\LiveTileCodeJavaScript.bind" />
    <Content Include="SamplePages\Toast\ToastCodeJavaScript.bind" />
    <Content Include="SamplePages\Object Storage\ObjectStorageCode.bind" />
    <Content Include="SamplePages\WeatherLiveTileAndToast\WeatherLiveTileAndToastCodeJavaScript.bind" />
    <Content Include="SamplePages\Microsoft Graph Service\MicrosoftGraphCode.bind" />
    <Content Include="SamplePages\BackgroundTaskHelper\BackgroundTaskHelperCode.bind" />
    <Content Include="SamplePages\MasterDetailsView\MasterDetailsView.bind" />
    <Content Include="SamplePages\ConnectionHelper\ConnectionHelperCode.bind" />
    <Content Include="SamplePages\PrintHelper\PrintHelperCode.bind" />
    <Content Include="SamplePages\SystemInformation\SystemInformationCode.bind" />
    <Content Include="SamplePages\DispatcherHelper\DispatcherHelperCode.bind" />
    <Content Include="SamplePages\Loading\LoadingCode.bind" />
    <Content Include="SamplePages\ReorderGridAnimation\ReorderGrid.bind" />
    <Content Include="SamplePages\Light\LightBehaviorCode.bind" />
    <Content Include="SamplePages\Light\LightBehaviorXaml.bind" />
    <Content Include="SamplePages\TextBoxMask\TextBoxMask.bind" />
    <Content Include="SamplePages\TileControl\TileControl.bind">
      <SubType>Designer</SubType>
    </Content>
    <Content Include="SamplePages\SurfaceDialTextboxHelper\SurfaceDialTextboxHelperCode.bind">
      <SubType>Designer</SubType>
    </Content>
    <Content Include="SamplePages\WrapPanel\WrapPanel.bind" />
    <Content Include="SamplePages\MasterDetailsView\MasterDetailsViewCode.bind" />
    <Content Include="SamplePages\Microsoft Translator Service\MicrosoftTranslatorCode.bind" />
    <Content Include="SamplePages\MarkdownTextBlock\MarkdownTextBlock.bind" />
    <Content Include="SamplePages\MarkdownTextBlock\InitialContent.md" />
    <Content Include="SamplePages\AdvancedCollectionView\AdvancedCollectionView.bind" />
    <Content Include="SamplePages\TextBoxRegex\TextBoxRegex.bind" />
    <Content Include="SamplePages\MarkdownTextBlock\MarkdownTextBlockCode.bind" />
  </ItemGroup>
  <ItemGroup>
    <Compile Include="App.xaml.cs">
      <DependentUpon>App.xaml</DependentUpon>
    </Compile>
    <Compile Include="Common\BoolStringConverter.cs" />
    <Compile Include="Common\Constants.cs" />
    <Compile Include="Common\DelegateCommand{T}.cs" />
    <Compile Include="Common\EnumConverter.cs" />
    <Compile Include="Common\SolidColorBrushConverter.cs" />
    <Compile Include="Common\DelegateCommand.cs" />
    <Compile Include="Common\Tools.cs" />
    <Compile Include="Data\PhotoDataItemWithDimension.cs" />
    <Compile Include="Models\Email.cs" />
    <Compile Include="SamplePages\AdvancedCollectionView\AdvancedCollectionViewPage.xaml.cs">
      <DependentUpon>AdvancedCollectionViewPage.xaml</DependentUpon>
    </Compile>
    <Compile Include="SamplePages\ConnectionHelper\ConnectionHelperPage.xaml.cs">
      <DependentUpon>ConnectionHelperPage.xaml</DependentUpon>
    </Compile>
    <Compile Include="SamplePages\BackgroundTaskHelper\BackgroundTaskHelperPage.xaml.cs">
      <DependentUpon>BackgroundTaskHelperPage.xaml</DependentUpon>
    </Compile>
    <Compile Include="SamplePages\DispatcherHelper\DispatcherHelperPage.xaml.cs">
      <DependentUpon>DispatcherHelperPage.xaml</DependentUpon>
    </Compile>
    <Compile Include="SamplePages\DropShadowPanel\DropShadowPanelPage.xaml.cs">
      <DependentUpon>DropShadowPanelPage.xaml</DependentUpon>
    </Compile>
    <Compile Include="SamplePages\Expander\ExpanderPage.xaml.cs">
      <DependentUpon>ExpanderPage.xaml</DependentUpon>
    </Compile>
    <Compile Include="SamplePages\Facebook Service\FacebookPhotoTemplateSelector.cs" />
    <Compile Include="Controls\CodeRenderer\CodeRenderer.Properties.cs" />
    <Compile Include="Controls\CodeRenderer\CodeRenderer.cs" />
    <Compile Include="Controls\PropertyControl.xaml.cs">
      <DependentUpon>PropertyControl.xaml</DependentUpon>
    </Compile>
    <Compile Include="Data\PhotoDataItem.cs" />
    <Compile Include="Data\PhotosDataSource.cs" />
    <Compile Include="Models\Item.cs" />
    <Compile Include="Models\PropertyDescriptor\SliderPropertyOptions.cs" />
    <Compile Include="Models\PropertyDescriptor\ValueHolder.cs" />
    <Compile Include="Models\PropertyDescriptor\PropertyOptions.cs" />
    <Compile Include="Models\PropertyDescriptor\PropertyKind.cs" />
    <Compile Include="Models\PropertyDescriptor\PropertyDescriptor.cs" />
    <Compile Include="Common\BindableBase.cs" />
    <Compile Include="SamplePages\Bing Service\BingPage.xaml.cs">
      <DependentUpon>BingPage.xaml</DependentUpon>
    </Compile>
    <Compile Include="SamplePages\BladeView\BladePage.xaml.cs">
      <DependentUpon>BladePage.xaml</DependentUpon>
    </Compile>
    <Compile Include="SamplePages\Blur\BlurBehaviorPage.xaml.cs">
      <DependentUpon>BlurBehaviorPage.xaml</DependentUpon>
    </Compile>
    <Compile Include="SamplePages\MarkdownTextBlock\MarkdownTextBlockPage.xaml.cs">
      <DependentUpon>MarkdownTextBlockPage.xaml</DependentUpon>
    </Compile>
    <Compile Include="SamplePages\Microsoft Translator Service\MicrosoftTranslatorPage.xaml.cs">
      <DependentUpon>MicrosoftTranslatorPage.xaml</DependentUpon>
    </Compile>
    <Compile Include="SamplePages\TileControl\TileControlPage.xaml.cs">
      <DependentUpon>TileControlPage.xaml</DependentUpon>
    </Compile>
    <Compile Include="SamplePages\ScrollHeader\ScrollHeaderPage.xaml.cs">
      <DependentUpon>ScrollHeaderPage.xaml</DependentUpon>
    </Compile>
    <Compile Include="SamplePages\GridSplitter\GridSplitterPage.xaml.cs">
      <DependentUpon>GridSplitterPage.xaml</DependentUpon>
    </Compile>
    <Compile Include="SamplePages\FadeHeader\FadeHeaderBehaviorPage.xaml.cs">
      <DependentUpon>FadeHeaderBehaviorPage.xaml</DependentUpon>
    </Compile>
    <Compile Include="SamplePages\Incremental Loading Collection\IncrementalLoadingCollectionPage.xaml.cs">
      <DependentUpon>IncrementalLoadingCollectionPage.xaml</DependentUpon>
    </Compile>
    <Compile Include="SamplePages\Incremental Loading Collection\PeopleSource.cs" />
    <Compile Include="SamplePages\Incremental Loading Collection\Person.cs" />
    <Compile Include="SamplePages\Light\LightBehaviorPage.xaml.cs">
      <DependentUpon>LightBehaviorPage.xaml</DependentUpon>
    </Compile>
    <Compile Include="SamplePages\LinkedIn Service\LinkedInPage.xaml.cs">
      <DependentUpon>LinkedInPage.xaml</DependentUpon>
    </Compile>
    <Compile Include="SamplePages\Loading\LoadingPage.xaml.cs">
      <DependentUpon>LoadingPage.xaml</DependentUpon>
    </Compile>
    <Compile Include="SamplePages\MasterDetailsView\MasterDetailsViewPage.xaml.cs">
      <DependentUpon>MasterDetailsViewPage.xaml</DependentUpon>
    </Compile>
    <Compile Include="SamplePages\Microsoft Graph Service\MicrosoftGraphPage.xaml.cs">
      <DependentUpon>MicrosoftGraphPage.xaml</DependentUpon>
    </Compile>
    <Compile Include="SamplePages\Microsoft Graph Service\MicrosoftGraphSource.cs" />
    <Compile Include="SamplePages\Microsoft Graph Service\MicrosoftGraphUIExtensions.cs" />
    <Compile Include="SamplePages\Microsoft Graph Service\SendMessageContentDialog.xaml.cs">
      <DependentUpon>SendMessageContentDialog.xaml</DependentUpon>
    </Compile>
    <Compile Include="SamplePages\ImageCache\ImageCachePage.xaml.cs">
      <DependentUpon>ImageCachePage.xaml</DependentUpon>
    </Compile>
    <Compile Include="SamplePages\PrintHelper\PrintHelperPage.xaml.cs">
      <DependentUpon>PrintHelperPage.xaml</DependentUpon>
    </Compile>
    <Compile Include="SamplePages\ReorderGridAnimation\ReorderGridPage.xaml.cs">
      <DependentUpon>ReorderGridPage.xaml</DependentUpon>
    </Compile>
    <Compile Include="SamplePages\RotatorTile\RotatorTilePage.xaml.cs">
      <DependentUpon>RotatorTilePage.xaml</DependentUpon>
    </Compile>
    <Compile Include="SamplePages\LiveTile\LiveTilePage.xaml.cs">
      <DependentUpon>LiveTilePage.xaml</DependentUpon>
    </Compile>
    <Compile Include="SamplePages\Object Storage\ObjectStoragePage.xaml.cs">
      <DependentUpon>ObjectStoragePage.xaml</DependentUpon>
    </Compile>
    <Compile Include="SamplePages\SurfaceDialTextboxHelper\SurfaceDialTextboxHelperPage.xaml.cs">
      <DependentUpon>SurfaceDialTextboxHelperPage.xaml</DependentUpon>
    </Compile>
    <Compile Include="SamplePages\SystemInformation\SystemInformationPage.xaml.cs">
      <DependentUpon>SystemInformationPage.xaml</DependentUpon>
    </Compile>
    <Compile Include="SamplePages\TextBoxMask\TextBoxMaskPage.xaml.cs">
      <DependentUpon>TextBoxMaskPage.xaml</DependentUpon>
    </Compile>
    <Compile Include="SamplePages\TextBoxRegex\TextBoxRegexPage.xaml.cs">
      <DependentUpon>TextBoxRegexPage.xaml</DependentUpon>
    </Compile>
    <Compile Include="SamplePages\Toast\ToastPage.xaml.cs">
      <DependentUpon>ToastPage.xaml</DependentUpon>
    </Compile>
    <Compile Include="SamplePages\Twitter Service\TwitterPage.xaml.cs">
      <DependentUpon>TwitterPage.xaml</DependentUpon>
    </Compile>
    <Compile Include="SamplePages\Offset\OffsetBehaviorPage.xaml.cs">
      <DependentUpon>OffsetBehaviorPage.xaml</DependentUpon>
    </Compile>
    <Compile Include="SamplePages\Fade\FadeBehaviorPage.xaml.cs">
      <DependentUpon>FadeBehaviorPage.xaml</DependentUpon>
    </Compile>
    <Compile Include="SamplePages\Facebook Service\FacebookPage.xaml.cs">
      <DependentUpon>FacebookPage.xaml</DependentUpon>
    </Compile>
    <Compile Include="SamplePages\HamburgerMenu\HamburgerMenuPage.xaml.cs">
      <DependentUpon>HamburgerMenuPage.xaml</DependentUpon>
    </Compile>
    <Compile Include="SamplePages\HeaderedTextBlock\HeaderedTextBlockPage.xaml.cs">
      <DependentUpon>HeaderedTextBlockPage.xaml</DependentUpon>
    </Compile>
    <Compile Include="SamplePages\ImageEx\ImageExPage.xaml.cs">
      <DependentUpon>ImageExPage.xaml</DependentUpon>
    </Compile>
    <Compile Include="SamplePages\Useful links\UsefulLinksPage.xaml.cs">
      <DependentUpon>UsefulLinksPage.xaml</DependentUpon>
    </Compile>
    <Compile Include="SamplePages\WeatherLiveTileAndToast\WeatherLiveTileAndToastPage.xaml.cs">
      <DependentUpon>WeatherLiveTileAndToastPage.xaml</DependentUpon>
    </Compile>
    <Compile Include="SamplePages\PullToRefreshListView\PullToRefreshListViewPage.xaml.cs">
      <DependentUpon>PullToRefreshListViewPage.xaml</DependentUpon>
    </Compile>
    <Compile Include="SamplePages\Rotate\RotateBehaviorPage.xaml.cs">
      <DependentUpon>RotateBehaviorPage.xaml</DependentUpon>
    </Compile>
    <Compile Include="SamplePages\Scale\ScaleBehaviorPage.xaml.cs">
      <DependentUpon>ScaleBehaviorPage.xaml</DependentUpon>
    </Compile>
    <Compile Include="SamplePages\SlidableListItem\SlidableListItemPage.xaml.cs">
      <DependentUpon>SlidableListItemPage.xaml</DependentUpon>
    </Compile>
    <Compile Include="SamplePages\RadialGauge\RadialGaugePage.xaml.cs">
      <DependentUpon>RadialGaugePage.xaml</DependentUpon>
    </Compile>
    <Compile Include="SamplePages\RangeSelector\RangeSelectorPage.xaml.cs">
      <DependentUpon>RangeSelectorPage.xaml</DependentUpon>
    </Compile>
    <Compile Include="SamplePages\WrapPanel\WrapPanelPage.xaml.cs">
      <DependentUpon>WrapPanelPage.xaml</DependentUpon>
    </Compile>
    <Compile Include="Shell.xaml.cs">
      <DependentUpon>Shell.xaml</DependentUpon>
    </Compile>
    <Compile Include="Models\Option.cs" />
    <Compile Include="Models\SampleCategory.cs" />
    <Compile Include="Models\Sample.cs" />
    <Compile Include="Models\Samples.cs" />
    <Compile Include="Pages\About.xaml.cs">
      <DependentUpon>About.xaml</DependentUpon>
    </Compile>
    <Compile Include="SamplePages\AdaptiveGridView\AdaptiveGridViewPage.xaml.cs">
      <DependentUpon>AdaptiveGridViewPage.xaml</DependentUpon>
    </Compile>
    <Compile Include="Pages\SamplePicker.xaml.cs">
      <DependentUpon>SamplePicker.xaml</DependentUpon>
    </Compile>
    <Compile Include="Properties\AssemblyInfo.cs" />
  </ItemGroup>
  <ItemGroup>
    <AppxManifest Include="Package.appxmanifest">
      <SubType>Designer</SubType>
    </AppxManifest>
    <None Include="Microsoft.Toolkit.Uwp.SampleApp_TemporaryKey.pfx" />
  </ItemGroup>
  <ItemGroup>
    <Content Include="Properties\Default.rd.xml" />
  </ItemGroup>
  <ItemGroup>
    <ApplicationDefinition Include="App.xaml">
      <Generator>MSBuild:Compile</Generator>
      <SubType>Designer</SubType>
    </ApplicationDefinition>
    <Page Include="Controls\PropertyControl.xaml">
      <SubType>Designer</SubType>
      <Generator>MSBuild:Compile</Generator>
    </Page>
    <Page Include="SamplePages\AdvancedCollectionView\AdvancedCollectionViewPage.xaml">
      <SubType>Designer</SubType>
      <Generator>MSBuild:Compile</Generator>
    </Page>
    <Page Include="SamplePages\ConnectionHelper\ConnectionHelperPage.xaml">
      <Generator>MSBuild:Compile</Generator>
      <SubType>Designer</SubType>
    </Page>
    <Page Include="SamplePages\BackgroundTaskHelper\BackgroundTaskHelperPage.xaml">
      <SubType>Designer</SubType>
      <Generator>MSBuild:Compile</Generator>
    </Page>
    <Page Include="SamplePages\DispatcherHelper\DispatcherHelperPage.xaml">
      <SubType>Designer</SubType>
      <Generator>MSBuild:Compile</Generator>
    </Page>
    <Page Include="SamplePages\Bing Service\BingPage.xaml">
      <Generator>MSBuild:Compile</Generator>
      <SubType>Designer</SubType>
    </Page>
    <Page Include="SamplePages\BladeView\BladePage.xaml">
      <SubType>Designer</SubType>
      <Generator>MSBuild:Compile</Generator>
    </Page>
    <Page Include="SamplePages\Blur\BlurBehaviorPage.xaml">
      <Generator>MSBuild:Compile</Generator>
      <SubType>Designer</SubType>
    </Page>
<<<<<<< HEAD
    <Page Include="SamplePages\MarkdownTextBlock\MarkdownTextBlockPage.xaml">
      <SubType>Designer</SubType>
      <Generator>MSBuild:Compile</Generator>
=======
    <Page Include="SamplePages\Expander\ExpanderPage.xaml">
      <Generator>MSBuild:Compile</Generator>
      <SubType>Designer</SubType>
>>>>>>> 9b7231b1
    </Page>
    <Page Include="SamplePages\Microsoft Translator Service\MicrosoftTranslatorPage.xaml">
      <Generator>MSBuild:Compile</Generator>
      <SubType>Designer</SubType>
    </Page>
    <Page Include="SamplePages\TileControl\TileControlPage.xaml">
      <Generator>MSBuild:Compile</Generator>
      <SubType>Designer</SubType>
    </Page>
    <Page Include="SamplePages\ScrollHeader\ScrollHeaderPage.xaml">
      <Generator>MSBuild:Compile</Generator>
      <SubType>Designer</SubType>
    </Page>
    <Page Include="SamplePages\DropShadowPanel\DropShadowPanelPage.xaml">
      <SubType>Designer</SubType>
      <Generator>MSBuild:Compile</Generator>
    </Page>
    <Page Include="SamplePages\GridSplitter\GridSplitterPage.xaml">
      <SubType>Designer</SubType>
      <Generator>MSBuild:Compile</Generator>
    </Page>
    <Page Include="SamplePages\FadeHeader\FadeHeaderBehaviorPage.xaml">
      <Generator>MSBuild:Compile</Generator>
      <SubType>Designer</SubType>
    </Page>
    <Page Include="SamplePages\Incremental Loading Collection\IncrementalLoadingCollectionPage.xaml">
      <Generator>MSBuild:Compile</Generator>
      <SubType>Designer</SubType>
    </Page>
    <Page Include="SamplePages\Light\LightBehaviorPage.xaml">
      <SubType>Designer</SubType>
      <Generator>MSBuild:Compile</Generator>
    </Page>
    <Page Include="SamplePages\LinkedIn Service\LinkedInPage.xaml">
      <SubType>Designer</SubType>
      <Generator>MSBuild:Compile</Generator>
    </Page>
    <Page Include="SamplePages\Loading\LoadingPage.xaml">
      <Generator>MSBuild:Compile</Generator>
      <SubType>Designer</SubType>
    </Page>
    <Page Include="SamplePages\MasterDetailsView\MasterDetailsViewPage.xaml">
      <SubType>Designer</SubType>
      <Generator>MSBuild:Compile</Generator>
    </Page>
    <Page Include="SamplePages\Microsoft Graph Service\MicrosoftGraphPage.xaml">
      <Generator>MSBuild:Compile</Generator>
      <SubType>Designer</SubType>
    </Page>
    <Page Include="SamplePages\Microsoft Graph Service\SendMessageContentDialog.xaml">
      <Generator>MSBuild:Compile</Generator>
      <SubType>Designer</SubType>
    </Page>
    <Page Include="SamplePages\ImageCache\ImageCachePage.xaml">
      <Generator>MSBuild:Compile</Generator>
      <SubType>Designer</SubType>
    </Page>
    <Page Include="SamplePages\PrintHelper\PrintHelperPage.xaml">
      <Generator>MSBuild:Compile</Generator>
      <SubType>Designer</SubType>
    </Page>
    <Page Include="SamplePages\ReorderGridAnimation\ReorderGridPage.xaml">
      <SubType>Designer</SubType>
      <Generator>MSBuild:Compile</Generator>
    </Page>
    <Page Include="SamplePages\RotatorTile\RotatorTilePage.xaml">
      <Generator>MSBuild:Compile</Generator>
      <SubType>Designer</SubType>
    </Page>
    <Page Include="SamplePages\LiveTile\LiveTilePage.xaml">
      <Generator>MSBuild:Compile</Generator>
      <SubType>Designer</SubType>
    </Page>
    <Page Include="SamplePages\Offset\OffsetBehaviorPage.xaml">
      <SubType>Designer</SubType>
      <Generator>MSBuild:Compile</Generator>
    </Page>
    <Page Include="SamplePages\Fade\FadeBehaviorPage.xaml">
      <SubType>Designer</SubType>
      <Generator>MSBuild:Compile</Generator>
    </Page>
    <Page Include="SamplePages\Object Storage\ObjectStoragePage.xaml">
      <SubType>Designer</SubType>
      <Generator>MSBuild:Compile</Generator>
    </Page>
    <Page Include="SamplePages\SurfaceDialTextboxHelper\SurfaceDialTextboxHelperPage.xaml">
      <SubType>Designer</SubType>
      <Generator>MSBuild:Compile</Generator>
    </Page>
    <Page Include="SamplePages\SystemInformation\SystemInformationPage.xaml">
      <Generator>MSBuild:Compile</Generator>
      <SubType>Designer</SubType>
    </Page>
    <Page Include="SamplePages\TextBoxMask\TextBoxMaskPage.xaml">
      <Generator>MSBuild:Compile</Generator>
      <SubType>Designer</SubType>
    </Page>
    <Page Include="SamplePages\TextBoxRegex\TextBoxRegexPage.xaml">
      <SubType>Designer</SubType>
      <Generator>MSBuild:Compile</Generator>
    </Page>
    <Page Include="SamplePages\Toast\ToastPage.xaml">
      <Generator>MSBuild:Compile</Generator>
      <SubType>Designer</SubType>
    </Page>
    <Page Include="SamplePages\Twitter Service\TwitterPage.xaml">
      <Generator>MSBuild:Compile</Generator>
      <SubType>Designer</SubType>
    </Page>
    <Page Include="SamplePages\Facebook Service\FacebookPage.xaml">
      <Generator>MSBuild:Compile</Generator>
      <SubType>Designer</SubType>
    </Page>
    <Page Include="SamplePages\HamburgerMenu\HamburgerMenuPage.xaml">
      <Generator>MSBuild:Compile</Generator>
      <SubType>Designer</SubType>
    </Page>
    <Page Include="SamplePages\HeaderedTextBlock\HeaderedTextBlockPage.xaml">
      <SubType>Designer</SubType>
      <Generator>MSBuild:Compile</Generator>
    </Page>
    <Page Include="SamplePages\ImageEx\ImageExPage.xaml">
      <Generator>MSBuild:Compile</Generator>
      <SubType>Designer</SubType>
    </Page>
    <Page Include="SamplePages\Useful links\UsefulLinksPage.xaml">
      <Generator>MSBuild:Compile</Generator>
      <SubType>Designer</SubType>
    </Page>
    <Page Include="SamplePages\WeatherLiveTileAndToast\WeatherLiveTileAndToastPage.xaml">
      <SubType>Designer</SubType>
      <Generator>MSBuild:Compile</Generator>
    </Page>
    <Page Include="SamplePages\PullToRefreshListView\PullToRefreshListViewPage.xaml">
      <SubType>Designer</SubType>
      <Generator>MSBuild:Compile</Generator>
    </Page>
    <Page Include="SamplePages\RadialGauge\RadialGaugePage.xaml">
      <Generator>MSBuild:Compile</Generator>
      <SubType>Designer</SubType>
    </Page>
    <Page Include="SamplePages\RangeSelector\RangeSelectorPage.xaml">
      <Generator>MSBuild:Compile</Generator>
      <SubType>Designer</SubType>
    </Page>
    <Page Include="SamplePages\Rotate\RotateBehaviorPage.xaml">
      <SubType>Designer</SubType>
      <Generator>MSBuild:Compile</Generator>
    </Page>
    <Page Include="SamplePages\Scale\ScaleBehaviorPage.xaml">
      <SubType>Designer</SubType>
      <Generator>MSBuild:Compile</Generator>
    </Page>
    <Page Include="SamplePages\SlidableListItem\SlidableListItemPage.xaml">
      <SubType>Designer</SubType>
      <Generator>MSBuild:Compile</Generator>
    </Page>
    <Page Include="SamplePages\WrapPanel\WrapPanelPage.xaml">
      <Generator>MSBuild:Compile</Generator>
      <SubType>Designer</SubType>
    </Page>
    <Page Include="Shell.xaml">
      <Generator>MSBuild:Compile</Generator>
      <SubType>Designer</SubType>
    </Page>
    <Page Include="Pages\About.xaml">
      <SubType>Designer</SubType>
      <Generator>MSBuild:Compile</Generator>
    </Page>
    <Page Include="SamplePages\AdaptiveGridView\AdaptiveGridViewPage.xaml">
      <SubType>Designer</SubType>
      <Generator>MSBuild:Compile</Generator>
    </Page>
    <Page Include="Pages\SamplePicker.xaml">
      <SubType>Designer</SubType>
      <Generator>MSBuild:Compile</Generator>
    </Page>
  </ItemGroup>
  <ItemGroup>
    <ProjectReference Include="..\Notifications\Microsoft.Toolkit.Uwp.Notifications.UWP\Microsoft.Toolkit.Uwp.Notifications.UWP.csproj">
      <Project>{fb381278-f4ad-4703-a12a-c43ee0b231bd}</Project>
      <Name>Microsoft.Toolkit.Uwp.Notifications.UWP</Name>
    </ProjectReference>
    <ProjectReference Include="..\Microsoft.Toolkit.Uwp.Services\Microsoft.Toolkit.Uwp.Services.csproj">
      <Project>{7189a42d-6f1a-4fa3-8e00-e2c14fdf167a}</Project>
      <Name>Microsoft.Toolkit.Uwp.Services</Name>
    </ProjectReference>
    <ProjectReference Include="..\Microsoft.Toolkit.Uwp.UI.Animations\Microsoft.Toolkit.Uwp.UI.Animations.csproj">
      <Project>{b24a296c-b3eb-4e06-a64e-74ac2d1acc91}</Project>
      <Name>Microsoft.Toolkit.Uwp.UI.Animations</Name>
    </ProjectReference>
    <ProjectReference Include="..\Microsoft.Toolkit.Uwp.UI.Controls\Microsoft.Toolkit.Uwp.UI.Controls.csproj">
      <Project>{e9faabfb-d726-42c1-83c1-cb46a29fea81}</Project>
      <Name>Microsoft.Toolkit.Uwp.UI.Controls</Name>
    </ProjectReference>
    <ProjectReference Include="..\Microsoft.Toolkit.Uwp.UI\Microsoft.Toolkit.Uwp.UI.csproj">
      <Project>{3dd8aa7c-3569-4e51-992f-0c2257e8878e}</Project>
      <Name>Microsoft.Toolkit.Uwp.UI</Name>
    </ProjectReference>
    <ProjectReference Include="..\Microsoft.Toolkit.Uwp\Microsoft.Toolkit.Uwp.csproj">
      <Project>{805F80DF-75C6-4C2F-8FD9-B47F6D0DF5A3}</Project>
      <Name>Microsoft.Toolkit.Uwp</Name>
    </ProjectReference>
  </ItemGroup>
  <ItemGroup>
    <SDKReference Include="WindowsDesktop, Version=10.0.14393.0">
      <Name>Windows Desktop Extensions for the UWP</Name>
    </SDKReference>
    <SDKReference Include="WindowsMobile, Version=10.0.14393.0">
      <Name>Windows Mobile Extensions for the UWP</Name>
    </SDKReference>
  </ItemGroup>
  <ItemGroup />
  <PropertyGroup Condition=" '$(VisualStudioVersion)' == '' or '$(VisualStudioVersion)' &lt; '14.0' ">
    <VisualStudioVersion>14.0</VisualStudioVersion>
  </PropertyGroup>
  <PropertyGroup Condition="'$(Configuration)|$(Platform)' == 'Publish|x86'">
    <OutputPath>bin\x86\Publish\</OutputPath>
    <DefineConstants>CODE_ANALYSIS;TRACE;NETFX_CORE;WINDOWS_UWP;CODE_ANALYSIS</DefineConstants>
    <Optimize>true</Optimize>
    <TreatWarningsAsErrors>true</TreatWarningsAsErrors>
    <NoWarn>;2008</NoWarn>
    <NoStdLib>true</NoStdLib>
    <DebugType>pdbonly</DebugType>
    <PlatformTarget>x86</PlatformTarget>
    <RunCodeAnalysis>true</RunCodeAnalysis>
    <UseVSHostingProcess>false</UseVSHostingProcess>
    <ErrorReport>prompt</ErrorReport>
    <CodeAnalysisRuleSet>microsoft.toolkit.uwp.sampleapp.ruleset</CodeAnalysisRuleSet>
    <Prefer32Bit>true</Prefer32Bit>
  </PropertyGroup>
  <PropertyGroup Condition="'$(Configuration)|$(Platform)' == 'Publish|ARM'">
    <OutputPath>bin\ARM\Publish\</OutputPath>
    <DefineConstants>CODE_ANALYSIS;TRACE;NETFX_CORE;WINDOWS_UWP;CODE_ANALYSIS</DefineConstants>
    <Optimize>true</Optimize>
    <TreatWarningsAsErrors>true</TreatWarningsAsErrors>
    <NoWarn>;2008</NoWarn>
    <NoStdLib>true</NoStdLib>
    <DebugType>pdbonly</DebugType>
    <PlatformTarget>ARM</PlatformTarget>
    <RunCodeAnalysis>true</RunCodeAnalysis>
    <UseVSHostingProcess>false</UseVSHostingProcess>
    <ErrorReport>prompt</ErrorReport>
    <CodeAnalysisRuleSet>microsoft.toolkit.uwp.sampleapp.ruleset</CodeAnalysisRuleSet>
    <Prefer32Bit>true</Prefer32Bit>
  </PropertyGroup>
  <PropertyGroup Condition="'$(Configuration)|$(Platform)' == 'Publish|x64'">
    <OutputPath>bin\x64\Publish\</OutputPath>
    <DefineConstants>CODE_ANALYSIS;TRACE;NETFX_CORE;WINDOWS_UWP;CODE_ANALYSIS</DefineConstants>
    <Optimize>true</Optimize>
    <TreatWarningsAsErrors>true</TreatWarningsAsErrors>
    <NoWarn>;2008</NoWarn>
    <NoStdLib>true</NoStdLib>
    <DebugType>pdbonly</DebugType>
    <PlatformTarget>x64</PlatformTarget>
    <RunCodeAnalysis>true</RunCodeAnalysis>
    <UseVSHostingProcess>false</UseVSHostingProcess>
    <ErrorReport>prompt</ErrorReport>
    <CodeAnalysisRuleSet>microsoft.toolkit.uwp.sampleapp.ruleset</CodeAnalysisRuleSet>
    <Prefer32Bit>true</Prefer32Bit>
  </PropertyGroup>
  <Import Project="$(MSBuildExtensionsPath)\Microsoft\WindowsXaml\v$(VisualStudioVersion)\Microsoft.Windows.UI.Xaml.CSharp.targets" />
  <!-- To modify your build process, add your task inside one of the targets below and uncomment it.
       Other similar extension points exist, see Microsoft.Common.targets.
  <Target Name="BeforeBuild">
  </Target>
  <Target Name="AfterBuild">
  </Target>
  -->
</Project><|MERGE_RESOLUTION|>--- conflicted
+++ resolved
@@ -605,15 +605,13 @@
       <Generator>MSBuild:Compile</Generator>
       <SubType>Designer</SubType>
     </Page>
-<<<<<<< HEAD
     <Page Include="SamplePages\MarkdownTextBlock\MarkdownTextBlockPage.xaml">
       <SubType>Designer</SubType>
       <Generator>MSBuild:Compile</Generator>
-=======
+    </Page>
     <Page Include="SamplePages\Expander\ExpanderPage.xaml">
       <Generator>MSBuild:Compile</Generator>
       <SubType>Designer</SubType>
->>>>>>> 9b7231b1
     </Page>
     <Page Include="SamplePages\Microsoft Translator Service\MicrosoftTranslatorPage.xaml">
       <Generator>MSBuild:Compile</Generator>
