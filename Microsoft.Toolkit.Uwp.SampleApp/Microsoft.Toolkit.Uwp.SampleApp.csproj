﻿<?xml version="1.0" encoding="utf-8"?>
<Project ToolsVersion="15.0" DefaultTargets="Build" xmlns="http://schemas.microsoft.com/developer/msbuild/2003">
  <Import Project="$(MSBuildExtensionsPath)\$(MSBuildToolsVersion)\Microsoft.Common.props" Condition="Exists('$(MSBuildExtensionsPath)\$(MSBuildToolsVersion)\Microsoft.Common.props')" />
  <PropertyGroup>
    <Configuration Condition=" '$(Configuration)' == '' ">Debug</Configuration>
    <Platform Condition=" '$(Platform)' == '' ">x86</Platform>
    <ProjectGuid>{719C43C6-8753-4395-ADAA-2FCC70F76BF3}</ProjectGuid>
    <OutputType>AppContainerExe</OutputType>
    <AppDesignerFolder>Properties</AppDesignerFolder>
    <RootNamespace>Microsoft.Toolkit.Uwp.SampleApp</RootNamespace>
    <AssemblyName>Microsoft.Toolkit.Uwp.SampleApp</AssemblyName>
    <DefaultLanguage>en-US</DefaultLanguage>
    <TargetPlatformIdentifier>UAP</TargetPlatformIdentifier>
    <TargetPlatformVersion>10.0.16299.0</TargetPlatformVersion>
    <TargetPlatformMinVersion>10.0.14393.0</TargetPlatformMinVersion>
    <MinimumVisualStudioVersion>14</MinimumVisualStudioVersion>
    <FileAlignment>512</FileAlignment>
    <ProjectTypeGuids>{A5A43C5B-DE2A-4C0C-9213-0A381AF9435A};{FAE04EC0-301F-11D3-BF4B-00C04F79EFBC}</ProjectTypeGuids>
    <PackageCertificateKeyFile>Microsoft.Toolkit.Uwp.SampleApp_TemporaryKey.pfx</PackageCertificateKeyFile>
    <AppxAutoIncrementPackageRevision>True</AppxAutoIncrementPackageRevision>
    <AppxBundle>Always</AppxBundle>
    <AppxBundlePlatforms>x64</AppxBundlePlatforms>
    <PackageCertificateThumbprint>7A086872CBF1D8A795A97B9559A3C88B3550527E</PackageCertificateThumbprint>
  </PropertyGroup>
  <PropertyGroup Condition="'$(Configuration)|$(Platform)' == 'Debug|x86'">
    <DebugSymbols>true</DebugSymbols>
    <OutputPath>bin\x86\Debug\</OutputPath>
    <DefineConstants>DEBUG;TRACE;NETFX_CORE;WINDOWS_UWP</DefineConstants>
    <NoWarn>;2008</NoWarn>
    <DebugType>full</DebugType>
    <PlatformTarget>x86</PlatformTarget>
    <UseVSHostingProcess>false</UseVSHostingProcess>
    <ErrorReport>prompt</ErrorReport>
    <Prefer32Bit>true</Prefer32Bit>
    <DocumentationFile>
    </DocumentationFile>
    <CodeAnalysisRuleSet>microsoft.toolkit.uwp.sampleapp.ruleset</CodeAnalysisRuleSet>
  </PropertyGroup>
  <PropertyGroup Condition="'$(Configuration)|$(Platform)' == 'Release|x86'">
    <OutputPath>bin\x86\Release\</OutputPath>
    <DefineConstants>TRACE;NETFX_CORE;WINDOWS_UWP</DefineConstants>
    <Optimize>true</Optimize>
    <NoWarn>;2008</NoWarn>
    <DebugType>pdbonly</DebugType>
    <PlatformTarget>x86</PlatformTarget>
    <UseVSHostingProcess>false</UseVSHostingProcess>
    <ErrorReport>prompt</ErrorReport>
    <Prefer32Bit>true</Prefer32Bit>
    <UseDotNetNativeToolchain>true</UseDotNetNativeToolchain>
    <RunCodeAnalysis>true</RunCodeAnalysis>
    <TreatWarningsAsErrors>true</TreatWarningsAsErrors>
    <DocumentationFile>
    </DocumentationFile>
    <CodeAnalysisRuleSet>microsoft.toolkit.uwp.sampleapp.ruleset</CodeAnalysisRuleSet>
  </PropertyGroup>
  <PropertyGroup Condition="'$(Configuration)|$(Platform)' == 'Debug|ARM'">
    <DebugSymbols>true</DebugSymbols>
    <OutputPath>bin\ARM\Debug\</OutputPath>
    <DefineConstants>DEBUG;TRACE;NETFX_CORE;WINDOWS_UWP</DefineConstants>
    <NoWarn>;2008</NoWarn>
    <DebugType>full</DebugType>
    <PlatformTarget>ARM</PlatformTarget>
    <UseVSHostingProcess>false</UseVSHostingProcess>
    <ErrorReport>prompt</ErrorReport>
    <Prefer32Bit>true</Prefer32Bit>
    <CodeAnalysisRuleSet>microsoft.toolkit.uwp.sampleapp.ruleset</CodeAnalysisRuleSet>
  </PropertyGroup>
  <PropertyGroup Condition="'$(Configuration)|$(Platform)' == 'Release|ARM'">
    <OutputPath>bin\ARM\Release\</OutputPath>
    <DefineConstants>TRACE;NETFX_CORE;WINDOWS_UWP</DefineConstants>
    <Optimize>true</Optimize>
    <NoWarn>;2008</NoWarn>
    <DebugType>pdbonly</DebugType>
    <PlatformTarget>ARM</PlatformTarget>
    <UseVSHostingProcess>false</UseVSHostingProcess>
    <ErrorReport>prompt</ErrorReport>
    <Prefer32Bit>true</Prefer32Bit>
    <UseDotNetNativeToolchain>true</UseDotNetNativeToolchain>
    <RunCodeAnalysis>true</RunCodeAnalysis>
    <TreatWarningsAsErrors>true</TreatWarningsAsErrors>
    <DocumentationFile>
    </DocumentationFile>
    <CodeAnalysisRuleSet>microsoft.toolkit.uwp.sampleapp.ruleset</CodeAnalysisRuleSet>
  </PropertyGroup>
  <PropertyGroup Condition="'$(Configuration)|$(Platform)' == 'Debug|x64'">
    <DebugSymbols>true</DebugSymbols>
    <OutputPath>bin\x64\Debug\</OutputPath>
    <DefineConstants>DEBUG;TRACE;NETFX_CORE;WINDOWS_UWP</DefineConstants>
    <NoWarn>;2008</NoWarn>
    <DebugType>full</DebugType>
    <PlatformTarget>x64</PlatformTarget>
    <UseVSHostingProcess>false</UseVSHostingProcess>
    <ErrorReport>prompt</ErrorReport>
    <Prefer32Bit>true</Prefer32Bit>
    <CodeAnalysisRuleSet>microsoft.toolkit.uwp.sampleapp.ruleset</CodeAnalysisRuleSet>
  </PropertyGroup>
  <PropertyGroup Condition="'$(Configuration)|$(Platform)' == 'Release|x64'">
    <OutputPath>bin\x64\Release\</OutputPath>
    <DefineConstants>TRACE;NETFX_CORE;WINDOWS_UWP</DefineConstants>
    <Optimize>true</Optimize>
    <NoWarn>;2008</NoWarn>
    <DebugType>pdbonly</DebugType>
    <PlatformTarget>x64</PlatformTarget>
    <UseVSHostingProcess>false</UseVSHostingProcess>
    <ErrorReport>prompt</ErrorReport>
    <Prefer32Bit>true</Prefer32Bit>
    <UseDotNetNativeToolchain>true</UseDotNetNativeToolchain>
    <RunCodeAnalysis>true</RunCodeAnalysis>
    <TreatWarningsAsErrors>true</TreatWarningsAsErrors>
    <DocumentationFile>
    </DocumentationFile>
    <CodeAnalysisRuleSet>microsoft.toolkit.uwp.sampleapp.ruleset</CodeAnalysisRuleSet>
  </PropertyGroup>
  <PropertyGroup>
    <RestoreProjectStyle>PackageReference</RestoreProjectStyle>
  </PropertyGroup>
  <ItemGroup>
    <PackageReference Include="HockeySDK.UWP">
      <Version>4.1.6</Version>
    </PackageReference>
    <PackageReference Include="Microsoft.NETCore.UniversalWindowsPlatform">
      <Version>5.4.1</Version>
    </PackageReference>
    <PackageReference Include="Monaco.Editor">
      <Version>0.5.0-alpha</Version>
    </PackageReference>
    <PackageReference Include="StyleCop.Analyzers">
      <Version>1.0.2</Version>
    </PackageReference>
    <PackageReference Include="Microsoft.Graph">
      <Version>1.6.2</Version>
    </PackageReference>
    <PackageReference Include="Microsoft.Xaml.Behaviors.Uwp.Managed">
      <Version>1.1.0</Version>
    </PackageReference>
    <PackageReference Include="Newtonsoft.Json">
      <Version>10.0.3</Version>
    </PackageReference>
    <PackageReference Include="NotificationsVisualizerLibrary">
      <Version>1.0.5</Version>
    </PackageReference>
    <PackageReference Include="System.ValueTuple">
      <Version>4.4.0</Version>
    </PackageReference>
    <PackageReference Include="UWP.SDKforGoogleAnalytics.Managed">
      <Version>1.5.2</Version>
    </PackageReference>
  </ItemGroup>
  <ItemGroup>
    <!-- A reference to the entire .Net Framework and Windows SDK are automatically included -->
    <Content Include="Assets\NotificationAssets\Cloudy-Square.png" />
    <Content Include="Assets\NotificationAssets\Cloudy.png" />
    <Content Include="Assets\NotificationAssets\Drizzle-Square.png" />
    <Content Include="Assets\NotificationAssets\Drizzle.png" />
    <Content Include="Assets\NotificationAssets\Haze-Square.png" />
    <Content Include="Assets\NotificationAssets\Haze.png" />
    <Content Include="Assets\NotificationAssets\Mostly Cloudy-Background.jpg" />
    <Content Include="Assets\NotificationAssets\Mostly Cloudy-Square.png" />
    <Content Include="Assets\NotificationAssets\Mostly Cloudy.png" />
    <Content Include="Assets\NotificationAssets\Slight Drizzle-Square.png" />
    <Content Include="Assets\NotificationAssets\Slight Drizzle.png" />
    <Content Include="Assets\NotificationAssets\Snow-Square.png" />
    <Content Include="Assets\NotificationAssets\Snow.png" />
    <Content Include="Assets\NotificationAssets\Sunny-Square.png" />
    <Content Include="Assets\NotificationAssets\Sunny.png" />
    <Content Include="Assets\NotificationAssets\Thunderstorms-Square.png" />
    <Content Include="Assets\NotificationAssets\Thunderstorms.png" />
    <Content Include="Assets\People\dave.png" />
    <Content Include="Assets\People\david.png" />
    <Content Include="Assets\People\giorgio.png" />
    <Content Include="Assets\People\jeff.png" />
    <Content Include="Assets\People\nikola.png" />
    <Content Include="Assets\People\pete.png" />
    <Content Include="Assets\People\petri.png" />
    <Content Include="Assets\People\shen.png" />
    <Content Include="Assets\People\vlad.png" />
    <Content Include="Assets\Photos\Backgrounds\ales-krivec-43430.jpg" />
    <Content Include="Assets\Photos\BigFourSummerHeat.jpg" />
    <Content Include="Assets\Photos\BisonBadlandsChillin.jpg" />
    <Content Include="Assets\Photos\ColumbiaRiverGorge.jpg" />
    <Content Include="Assets\Photos\GiantSlabInOregon.jpg" />
    <Content Include="Assets\Photos\GrandTetons.jpg" />
    <Content Include="Assets\Photos\ImageExPlaceholder.jpg" />
    <Content Include="Assets\Photos\LakeAnnMushroom.jpg" />
    <Content Include="Assets\Photos\LunchBreak.jpg" />
    <Content Include="Assets\Photos\MilkyWayStHelensHikePurple.jpg" />
    <Content Include="Assets\Photos\MitchellButtes.jpg" />
    <Content Include="Assets\Photos\MultnomahFalls.jpg" />
    <Content Include="Assets\Photos\NorthernCascadesReflection.jpg" />
    <Content Include="Assets\Photos\NovemberHikeWaterfall.jpg" />
    <Content Include="Assets\Photos\OregonWineryNamaste.jpg" />
    <Content Include="Assets\Photos\Owl.jpg" />
    <Content Include="Assets\Photos\PaintedHillsPathway.jpg" />
    <Content Include="Assets\Photos\RunningDogPacificCity.jpg" />
    <Content Include="Assets\Photos\ShootingOnAutoOnTheDrone.jpg" />
    <Content Include="Assets\Photos\SmithnRockDownTheRiverView.jpg" />
    <Content Include="Assets\Photos\SnowyInterbayt.jpg" />
    <Content Include="Assets\Photos\SpeedTripleAtristsPoint.jpg" />
    <Content Include="Assets\Photos\Van.jpg" />
    <Content Include="Assets\Photos\WestSeattleView.jpg" />
    <Content Include="Assets\ToolkitLogoTransparent.png" />
    <Content Include="Assets\UWPCommunityToolkitSampleAppAppList.scale-100.png" />
    <Content Include="Assets\UWPCommunityToolkitSampleAppAppList.scale-125.png" />
    <Content Include="Assets\UWPCommunityToolkitSampleAppAppList.scale-150.png" />
    <Content Include="Assets\UWPCommunityToolkitSampleAppAppList.scale-200.png" />
    <Content Include="Assets\UWPCommunityToolkitSampleAppAppList.scale-400.png" />
    <Content Include="Assets\UWPCommunityToolkitSampleAppAppList.targetsize-16.png" />
    <Content Include="Assets\UWPCommunityToolkitSampleAppAppList.targetsize-16_altform-unplated.png" />
    <Content Include="Assets\UWPCommunityToolkitSampleAppAppList.targetsize-20.png" />
    <Content Include="Assets\UWPCommunityToolkitSampleAppAppList.targetsize-20_altform-unplated.png" />
    <Content Include="Assets\UWPCommunityToolkitSampleAppAppList.targetsize-24.png" />
    <Content Include="Assets\UWPCommunityToolkitSampleAppAppList.targetsize-24_altform-unplated.png" />
    <Content Include="Assets\UWPCommunityToolkitSampleAppAppList.targetsize-256.png" />
    <Content Include="Assets\UWPCommunityToolkitSampleAppAppList.targetsize-256_altform-unplated.png" />
    <Content Include="Assets\UWPCommunityToolkitSampleAppAppList.targetsize-30.png" />
    <Content Include="Assets\UWPCommunityToolkitSampleAppAppList.targetsize-30_altform-unplated.png" />
    <Content Include="Assets\UWPCommunityToolkitSampleAppAppList.targetsize-32.png" />
    <Content Include="Assets\UWPCommunityToolkitSampleAppAppList.targetsize-32_altform-unplated.png" />
    <Content Include="Assets\UWPCommunityToolkitSampleAppAppList.targetsize-36.png" />
    <Content Include="Assets\UWPCommunityToolkitSampleAppAppList.targetsize-36_altform-unplated.png" />
    <Content Include="Assets\UWPCommunityToolkitSampleAppAppList.targetsize-40.png" />
    <Content Include="Assets\UWPCommunityToolkitSampleAppAppList.targetsize-40_altform-unplated.png" />
    <Content Include="Assets\UWPCommunityToolkitSampleAppAppList.targetsize-48.png" />
    <Content Include="Assets\UWPCommunityToolkitSampleAppAppList.targetsize-48_altform-unplated.png" />
    <Content Include="Assets\UWPCommunityToolkitSampleAppAppList.targetsize-60.png" />
    <Content Include="Assets\UWPCommunityToolkitSampleAppAppList.targetsize-60_altform-unplated.png" />
    <Content Include="Assets\UWPCommunityToolkitSampleAppAppList.targetsize-64.png" />
    <Content Include="Assets\UWPCommunityToolkitSampleAppAppList.targetsize-64_altform-unplated.png" />
    <Content Include="Assets\UWPCommunityToolkitSampleAppAppList.targetsize-72.png" />
    <Content Include="Assets\UWPCommunityToolkitSampleAppAppList.targetsize-72_altform-unplated.png" />
    <Content Include="Assets\UWPCommunityToolkitSampleAppAppList.targetsize-80.png" />
    <Content Include="Assets\UWPCommunityToolkitSampleAppAppList.targetsize-80_altform-unplated.png" />
    <Content Include="Assets\UWPCommunityToolkitSampleAppAppList.targetsize-96.png" />
    <Content Include="Assets\UWPCommunityToolkitSampleAppAppList.targetsize-96_altform-unplated.png" />
    <Content Include="Assets\UWPCommunityToolkitSampleAppBadgeLogo.scale-100.png" />
    <Content Include="Assets\UWPCommunityToolkitSampleAppBadgeLogo.scale-125.png" />
    <Content Include="Assets\UWPCommunityToolkitSampleAppBadgeLogo.scale-150.png" />
    <Content Include="Assets\UWPCommunityToolkitSampleAppBadgeLogo.scale-200.png" />
    <Content Include="Assets\UWPCommunityToolkitSampleAppBadgeLogo.scale-400.png" />
    <Content Include="Assets\UWPCommunityToolkitSampleAppLargeTile.scale-100.png" />
    <Content Include="Assets\UWPCommunityToolkitSampleAppLargeTile.scale-125.png" />
    <Content Include="Assets\UWPCommunityToolkitSampleAppLargeTile.scale-150.png" />
    <Content Include="Assets\UWPCommunityToolkitSampleAppLargeTile.scale-200.png" />
    <Content Include="Assets\UWPCommunityToolkitSampleAppLargeTile.scale-400.png" />
    <Content Include="Assets\UWPCommunityToolkitSampleAppMedTile.scale-100.png" />
    <Content Include="Assets\UWPCommunityToolkitSampleAppMedTile.scale-125.png" />
    <Content Include="Assets\UWPCommunityToolkitSampleAppMedTile.scale-150.png" />
    <Content Include="Assets\UWPCommunityToolkitSampleAppMedTile.scale-200.png" />
    <Content Include="Assets\UWPCommunityToolkitSampleAppMedTile.scale-400.png" />
    <Content Include="Assets\UWPCommunityToolkitSampleAppSmallTile.scale-100.png" />
    <Content Include="Assets\UWPCommunityToolkitSampleAppSmallTile.scale-125.png" />
    <Content Include="Assets\UWPCommunityToolkitSampleAppSmallTile.scale-150.png" />
    <Content Include="Assets\UWPCommunityToolkitSampleAppSmallTile.scale-200.png" />
    <Content Include="Assets\UWPCommunityToolkitSampleAppSmallTile.scale-400.png" />
    <Content Include="Assets\UWPCommunityToolkitSampleAppSplashScreen.scale-100.png" />
    <Content Include="Assets\UWPCommunityToolkitSampleAppSplashScreen.scale-125.png" />
    <Content Include="Assets\UWPCommunityToolkitSampleAppSplashScreen.scale-150.png" />
    <Content Include="Assets\UWPCommunityToolkitSampleAppSplashScreen.scale-200.png" />
    <Content Include="Assets\UWPCommunityToolkitSampleAppSplashScreen.scale-400.png" />
    <Content Include="Assets\UWPCommunityToolkitSampleAppStoreLogo.scale-100.png" />
    <Content Include="Assets\UWPCommunityToolkitSampleAppStoreLogo.scale-125.png" />
    <Content Include="Assets\ToolkitLogo.png" />
    <Content Include="Assets\UWPCommunityToolkitSampleAppStoreLogo.scale-150.png" />
    <Content Include="Assets\UWPCommunityToolkitSampleAppStoreLogo.scale-200.png" />
    <Content Include="Assets\UWPCommunityToolkitSampleAppStoreLogo.scale-400.png" />
    <Content Include="Assets\UWPCommunityToolkitSampleAppWideTile.scale-100.png" />
    <Content Include="Assets\UWPCommunityToolkitSampleAppWideTile.scale-125.png" />
    <Content Include="Assets\UWPCommunityToolkitSampleAppWideTile.scale-150.png" />
    <Content Include="Assets\UWPCommunityToolkitSampleAppWideTile.scale-200.png" />
    <Content Include="Assets\UWPCommunityToolkitSampleAppWideTile.scale-400.png" />
    <Content Include="Assets\Wide310x150Logo.scale-400.png" />
    <Content Include="Icons\Animations.png" />
    <Content Include="Icons\About.png" />
    <Content Include="Icons\DeveloperTools.png" />
    <Content Include="Icons\Error.png" />
    <Content Include="Icons\Extensions.png" />
    <Content Include="Icons\Helpers.png" />
    <Content Include="Icons\Foundation.png" />
    <Content Include="Icons\Layouts.png" />
    <Content Include="Icons\More.png" />
    <Content Include="Icons\Notifications.png" />
    <Content Include="Icons\Services.png" />
    <Content Include="SamplePages\AdaptiveGridView\AdaptiveGridView.png" />
    <Content Include="SamplePages\AdvancedCollectionView\AdvancedCollectionView.png" />
    <Content Include="SamplePages\BackgroundTaskHelper\BackgroundTaskHelper.png" />
    <Content Include="SamplePages\Bing Service\icon.png" />
    <Content Include="SamplePages\BluetoothLEHelper\BluetoothLEHelper.png" />
    <Content Include="SamplePages\Blur\BlurBehavior.png" />
    <Content Include="SamplePages\Connected Animations\ConnectedAnimations.png" />
    <Content Include="SamplePages\DispatcherHelper\DispatchHelper.png" />
    <Content Include="SamplePages\DockPanel\DockPanel.png" />
    <Content Include="SamplePages\Facebook Service\FacebookLogo.png" />
    <Content Include="SamplePages\FadeHeader\FadeHeaderBehavior.png" />
    <Content Include="SamplePages\Fade\FadeBehavior.png" />
    <Content Include="SamplePages\FocusTracker\FocusTracker.png" />
    <Content Include="SamplePages\Analytics\Analytics.png" />
    <Content Include="SamplePages\Bing Service\BingCode.bind" />
    <Content Include="SamplePages\BladeView\BladeView.png" />
    <Content Include="SamplePages\Carousel\Carousel.png" />
    <Content Include="SamplePages\DropShadowPanel\DropShadowPanel.png" />
    <Content Include="SamplePages\Expander\Expander.png" />
    <Content Include="SamplePages\DropShadowPanel\Trex.png" />
    <Content Include="SamplePages\DropShadowPanel\Unicorn.png" />
    <Content Include="SamplePages\GridSplitter\GridSplitter.png" />
    <Content Include="SamplePages\HamburgerMenu\HamburgerMenu.png" />
    <Content Include="SamplePages\AlignmentGrid\AlignmentGrid.png" />
    <Content Include="SamplePages\HeaderedContentControl\HeaderedContentControl.png" />
    <Content Include="SamplePages\HeaderedItemsControl\HeaderedItemsControl.png" />
    <Content Include="SamplePages\HeaderedTextBlock\HeaderedTextBlock.png" />
    <Content Include="SamplePages\ImageCache\ImageCache.png" />
    <Content Include="SamplePages\ImageEx\ImageEx.png" />
    <Content Include="SamplePages\Implicit Animations\ImplicitAnimations.png" />
    <Content Include="SamplePages\InAppNotification\InAppNotification.png" />
    <Content Include="SamplePages\Incremental Loading Collection\icon.png" />
    <Content Include="SamplePages\Light\LightBehavior.png" />
    <Content Include="SamplePages\LinkedIn Service\LinkedInLogo.png" />
    <Content Include="Assets\Helpers.png" />
    <Content Include="SamplePages\LiveTile\LiveTile.png" />
    <Content Include="SamplePages\MarkdownTextBlock\MarkdownTextBlock.png" />
    <Content Include="SamplePages\Loading\Loading.png" />
    <Content Include="SamplePages\MasterDetailsView\MasterDetailsView.png" />
    <Content Include="SamplePages\MasterDetailsView\OneDriveLogo.png" />
    <Content Include="SamplePages\Menu\Menu.png" />
    <Content Include="SamplePages\Microsoft Graph Service\OfficeLogo.png" />
    <Content Include="SamplePages\Microsoft Graph Service\user.png" />
    <Content Include="SamplePages\Microsoft Translator Service\TranslatorService.png" />
    <Content Include="SamplePages\NetworkHelper\NetworkHelper.png" />
    <Content Include="SamplePages\Offset\OffsetBehavior.png" />
    <Content Include="SamplePages\Mouse\MouseCursor.png" />
    <Content Include="SamplePages\OneDrive Service\OneDriveLogo.png" />
    <Content Include="SamplePages\ParallaxService\Parallax.png" />
    <Content Include="SamplePages\RadialGauge\RadialGauge.png" />
    <Content Include="SamplePages\RadialProgressBar\RadialProgressBar.png" />
    <Content Include="SamplePages\ReorderGridAnimation\ReorderGrid.png" />
    <Content Include="SamplePages\Rotate\RotateBehavior.png" />
    <Content Include="SamplePages\Saturation\SaturationBehavior.png" />
    <Content Include="SamplePages\OrbitView\OrbitView.png" />
    <Content Include="SamplePages\Scale\ScaleBehavior.png" />
    <Content Include="SamplePages\StaggeredPanel\StaggeredPanel.png" />
    <Content Include="SamplePages\SystemInformation\SystemInformation.png" />
    <Content Include="SamplePages\TextBoxMask\TextBoxMask.png" />
    <Content Include="SamplePages\TextToolbar\TextToolbar.png" />
    <Content Include="SamplePages\TileControl\Animations.png" />
    <Content Include="SamplePages\TileControl\TileControl.png" />
    <Content Include="SamplePages\PrintHelper\PrintHelper.png" />
    <Content Include="SamplePages\PullToRefreshListView\PullToRefreshListView.png" />
    <Content Include="SamplePages\ScrollHeader\ScrollHeader.png" />
    <Content Include="SamplePages\RangeSelector\RangeSelector.png" />
    <Content Include="SamplePages\RotatorTile\RotatorTile.png" />
    <Content Include="SamplePages\SlidableListItem\SlidableListItem.png" />
    <Content Include="SamplePages\Object Storage\ObjectStorage.png" />
    <Content Include="SamplePages\SurfaceDialTextbox\SurfaceDialTextbox.png" />
    <Content Include="SamplePages\TextBoxRegex\TextBoxRegex.png" />
    <Content Include="SamplePages\Toast\Toast.png" />
    <Content Include="SamplePages\Twitter Service\TwitterLogo.png" />
    <Content Include="SamplePages\Twitter Service\TwitterCode.bind" />
    <Content Include="SamplePages\Twitter Service\icon.png" />
    <Content Include="SamplePages\Facebook Service\FacebookCode.bind" />
    <Content Include="SamplePages\HamburgerMenu\HamburgerMenuCode.bind" />
    <Content Include="SamplePages\HeaderedTextBlock\HeaderedTextBlockCode.bind" />
    <Content Include="SamplePages\ViewExtensions\ViewExtensions.png" />
    <Content Include="SamplePages\Visual Extensions\VisualExtensions.png" />
    <Content Include="SamplePages\WrapPanel\WrapPanel.png" />
    <Content Include="landingPageLinks.json" />
    <None Include="Microsoft.Toolkit.Uwp.SampleApp.ruleset" />
    <Content Include="SamplePages\WeatherLiveTileAndToast\WeatherLiveTileAndToast.png" />
    <Content Include="SamplePages\WeatherLiveTileAndToast\WeatherLiveTileAndToastCode.bind" />
    <Content Include="SamplePages\ImageEx\ImageExCode.bind" />
    <Content Include="SamplePages\Offset\OffsetBehaviorCode.bind" />
    <Content Include="SamplePages\Fade\FadeBehaviorCode.bind" />
    <Content Include="SamplePages\PullToRefreshListView\PullToRefreshListViewCode.bind" />
    <Content Include="SamplePages\RadialGauge\RadialGaugeCode.bind" />
    <Content Include="SamplePages\Rotate\RotateBehaviorCode.bind" />
    <Content Include="SamplePages\Scale\ScaleBehaviorCode.bind" />
    <Content Include="SamplePages\SlidableListItem\SlidableListItemCode.bind" />
    <Content Include="Assets\Photos\Photos.json" />
    <Content Include="Assets\Photos\OnlinePhotos.json" />
    <Content Include="SamplePages\RangeSelector\RangeSelectorCode.bind" />
    <Content Include="SamplePages\AdaptiveGridView\AdaptiveGridViewCode.bind" />
    <Content Include="SamplePages\samples.json">
      <CopyToOutputDirectory>PreserveNewest</CopyToOutputDirectory>
    </Content>
    <None Include="readme.md" />
    <Content Include="SamplePages\LiveTile\LiveTileCode.bind" />
    <Content Include="SamplePages\Toast\ToastCode.bind" />
    <Content Include="SamplePages\RotatorTile\RotatorTileCode.bind" />
    <Content Include="SamplePages\Saturation\SaturationBehaviorCode.bind" />
    <Content Include="SamplePages\Saturation\SaturationBehaviorXaml.bind" />
    <Content Include="SamplePages\Offset\OffsetBehaviorXaml.bind" />
    <Content Include="SamplePages\Expander\ExpanderXaml.bind" />
    <Content Include="SamplePages\Fade\FadeBehaviorXaml.bind" />
    <Content Include="SamplePages\Scale\ScaleBehaviorXaml.bind" />
    <Content Include="SamplePages\Rotate\RotateBehaviorXaml.bind" />
    <Content Include="SamplePages\BladeView\BladeCode.bind" />
    <Content Include="SamplePages\ScrollHeader\ScrollHeaderCode.bind" />
    <Content Include="SamplePages\GridSplitter\GridSplitter.bind" />
    <Content Include="SamplePages\FadeHeader\FadeHeaderBehaviorCode.bind" />
    <Content Include="SamplePages\FadeHeader\FadeHeaderBehaviorXaml.bind" />
    <Content Include="SamplePages\ImageCache\ImageCacheXaml.bind" />
    <Content Include="SamplePages\LinkedIn Service\LinkedInCode.bind" />
    <Content Include="SamplePages\Incremental Loading Collection\IncrementalLoadingCollectionCode.bind" />
    <Content Include="SamplePages\ImageCache\ImageCacheCode.bind" />
    <Content Include="SamplePages\DropShadowPanel\DropShadowPanelXaml.bind" />
    <Content Include="SamplePages\LiveTile\LiveTileCodeJavaScript.bind" />
    <Content Include="SamplePages\Toast\ToastCodeJavaScript.bind" />
    <Content Include="SamplePages\Object Storage\ObjectStorageCode.bind" />
    <Content Include="SamplePages\WeatherLiveTileAndToast\WeatherLiveTileAndToastCodeJavaScript.bind" />
    <Content Include="SamplePages\Microsoft Graph Service\MicrosoftGraphCode.bind" />
    <Content Include="SamplePages\BackgroundTaskHelper\BackgroundTaskHelperCode.bind" />
    <Content Include="SamplePages\MasterDetailsView\MasterDetailsView.bind" />
    <Content Include="SamplePages\NetworkHelper\NetworkHelperCode.bind" />
    <Content Include="SamplePages\PrintHelper\PrintHelperCode.bind" />
    <Content Include="SamplePages\SystemInformation\SystemInformationCode.bind" />
    <Content Include="SamplePages\Connected Animations\ConnectedAnimationsCode.bind" />
    <Content Include="SamplePages\ParallaxService\ParallaxPage.bind" />
    <Content Include="SamplePages\Loading\LoadingCode.bind" />
    <Content Include="SamplePages\ReorderGridAnimation\ReorderGrid.bind" />
    <Content Include="SamplePages\Light\LightBehaviorCode.bind" />
    <Content Include="SamplePages\Light\LightBehaviorXaml.bind" />
    <Content Include="SamplePages\TextBoxMask\TextBoxMask.bind" />
    <Content Include="SamplePages\TileControl\TileControl.bind">
      <SubType>Designer</SubType>
    </Content>
    <Content Include="SamplePages\SurfaceDialTextbox\SurfaceDialTextboxCode.bind">
      <SubType>Designer</SubType>
    </Content>
    <Content Include="SamplePages\WrapPanel\WrapPanel.bind" />
    <Content Include="SamplePages\MasterDetailsView\MasterDetailsViewCode.bind" />
    <Content Include="SamplePages\Microsoft Translator Service\MicrosoftTranslatorCode.bind" />
    <Content Include="SamplePages\MarkdownTextBlock\MarkdownTextBlock.bind" />
    <Content Include="SamplePages\MarkdownTextBlock\InitialContent.md" />
    <Content Include="SamplePages\AdvancedCollectionView\AdvancedCollectionView.bind" />
    <Content Include="SamplePages\TextBoxRegex\TextBoxRegex.bind" />
    <Content Include="SamplePages\RadialProgressBar\RadialProgressBarCode.bind" />
    <Content Include="SamplePages\MarkdownTextBlock\MarkdownTextBlockCode.bind" />
    <Content Include="SamplePages\OneDrive Service\OneDriveCode.bind" />
    <Content Include="SamplePages\Analytics\AnalyticsCode.bind" />
    <Content Include="SamplePages\Blur\BlurBehaviorCode.bind" />
    <Content Include="SamplePages\Blur\BlurBehaviorXaml.bind" />
    <Content Include="SamplePages\ViewExtensions\ViewExtensionsCode.bind">
      <SubType>Designer</SubType>
    </Content>
    <Content Include="SamplePages\Carousel\CarouselCode.bind" />
    <Content Include="SamplePages\AlignmentGrid\AlignmentGridXaml.bind" />
    <Content Include="SamplePages\FocusTracker\FocusTrackerXaml.bind" />
    <Content Include="SamplePages\Visual Extensions\VisualExtensionsCode.bind" />
    <Content Include="SamplePages\TextToolbar\TextToolbarCode.bind" />
    <Content Include="SamplePages\BluetoothLEHelper\BluetoothLEHelperCode.bind" />
    <Content Include="SamplePages\OrbitView\OrbitViewXaml.bind" />
    <Content Include="SamplePages\Menu\Menu.bind" />
    <Content Include="SamplePages\InAppNotification\InAppNotificationCode.bind" />
    <Content Include="SamplePages\InAppNotification\InAppNotificationXaml.bind" />
    <Content Include="SamplePages\ListViewExtensions\ListViewExtensionsCode.bind" />
    <Content Include="SamplePages\PullToRefreshListView\PullToRefreshListViewXaml.bind" />
    <Content Include="SamplePages\Implicit Animations\ImplicitAnimationsCode.bind" />
    <Content Include="SamplePages\DispatcherHelper\DispatcherHelperCode.bind" />
    <Content Include="SamplePages\TextToolbar\TextToolbar.bind" />
    <Content Include="SamplePages\DockPanel\DockPanel.bind">
      <SubType>Designer</SubType>
    </Content>
    <Content Include="SamplePages\HeaderedItemsControl\HeaderedItemsControlXaml.bind" />
    <Content Include="SamplePages\HeaderedContentControl\HeaderedContentControlXaml.bind" />
    <Content Include="SamplePages\AppPinManager\AppPinManagerHelperCode.bind" />
    <Content Include="SamplePages\Mouse\MouseCursorPage.bind" />
    <Content Include="SamplePages\FrameworkElementExtensions\FrameworkElementExtensionsCode.bind">
      <SubType>Designer</SubType>
    </Content>
    <Content Include="SamplePages\StaggeredPanel\StaggeredPanel.bind" />
  </ItemGroup>
  <ItemGroup>
    <Compile Include="App.xaml.cs">
      <DependentUpon>App.xaml</DependentUpon>
    </Compile>
    <Compile Include="Common\ISampleNavigation.cs" />
    <Compile Include="Common\ThicknessConverter.cs" />
    <Compile Include="Common\XAMLHelper.cs" />
    <Compile Include="Common\AnalyticsVersionInfoExtensions.cs" />
    <Compile Include="Common\BoolStringConverter.cs" />
    <Compile Include="Common\Constants.cs" />
    <Compile Include="Common\DelegateCommand{T}.cs" />
    <Compile Include="Common\TimeSpanConverter.cs" />
    <Compile Include="Common\EnumConverter.cs" />
    <Compile Include="Common\ListViewHoverScroll.cs" />
    <Compile Include="Common\SampleCommand.cs" />
    <Compile Include="Common\SolidColorBrushConverter.cs" />
    <Compile Include="Common\DelegateCommand.cs" />
    <Compile Include="Common\Tools.cs" />
    <Compile Include="Controls\ExtendedHamburgerMenu.cs" />
<<<<<<< HEAD
    <Compile Include="Controls\XamlCodeEditor.xaml.cs">
      <DependentUpon>XamlCodeEditor.xaml</DependentUpon>
    </Compile>
=======
    <Compile Include="Controls\SampleAppMarkdownRenderer.cs" />
>>>>>>> 4c471950
    <Compile Include="Data\GitHub.cs" />
    <Compile Include="Controls\XamlExceptionRange.cs" />
    <Compile Include="Controls\XamlRenderService.cs" />
    <Compile Include="Data\PhotoDataItemWithDimension.cs" />
    <Compile Include="Models\Email.cs" />
    <Compile Include="Models\GitHubRelease.cs" />
    <Compile Include="Models\LandingPageLinks.cs" />
    <Compile Include="Models\LandingPageResource.cs" />
    <Compile Include="Models\LandingPageLink.cs" />
    <Compile Include="Models\PaneState.cs" />
    <Compile Include="Models\PropertyDescriptor\ThicknessPropertyOptions.cs" />
    <Compile Include="Pages\SampleController.xaml.cs">
      <DependentUpon>SampleController.xaml</DependentUpon>
    </Compile>
    <Compile Include="SamplePages\AdvancedCollectionView\AdvancedCollectionViewPage.xaml.cs">
      <DependentUpon>AdvancedCollectionViewPage.xaml</DependentUpon>
    </Compile>
    <Compile Include="SamplePages\AppPinManager\AppPinManagerHelperPage.xaml.cs">
      <DependentUpon>AppPinManagerHelperPage.xaml</DependentUpon>
    </Compile>
    <Compile Include="SamplePages\BluetoothLEHelper\BluetoothLEHelperPage.xaml.cs">
      <DependentUpon>BluetoothLEHelperPage.xaml</DependentUpon>
    </Compile>
    <Compile Include="Common\IXamlRenderListener.cs" />
    <Compile Include="SamplePages\Connected Animations\ConnectedAnimationsPage.xaml.cs">
      <DependentUpon>ConnectedAnimationsPage.xaml</DependentUpon>
    </Compile>
    <Compile Include="SamplePages\Connected Animations\Pages\FirstPage.xaml.cs">
      <DependentUpon>FirstPage.xaml</DependentUpon>
    </Compile>
    <Compile Include="SamplePages\Connected Animations\Pages\SecondPage.xaml.cs">
      <DependentUpon>SecondPage.xaml</DependentUpon>
    </Compile>
    <Compile Include="SamplePages\Connected Animations\Pages\ThirdPage.xaml.cs">
      <DependentUpon>ThirdPage.xaml</DependentUpon>
    </Compile>
    <Compile Include="SamplePages\FrameworkElementExtensions\FrameworkElementExtensionsPage.xaml.cs" />
    <Compile Include="SamplePages\Implicit Animations\ImplicitAnimationsPage.xaml.cs">
      <DependentUpon>ImplicitAnimationsPage.xaml</DependentUpon>
    </Compile>
    <Compile Include="SamplePages\DockPanel\DockPanelPage.xaml.cs">
      <DependentUpon>DockPanelPage.xaml</DependentUpon>
    </Compile>
    <Compile Include="SamplePages\HeaderedContentControl\HeaderedContentControlPage.xaml.cs">
      <DependentUpon>HeaderedContentControlPage.xaml</DependentUpon>
    </Compile>
    <Compile Include="SamplePages\HeaderedItemsControl\HeaderedItemsControlPage.xaml.cs">
      <DependentUpon>HeaderedItemsControlPage.xaml</DependentUpon>
    </Compile>
    <Compile Include="SamplePages\InAppNotification\InAppNotificationPage.xaml.cs">
      <DependentUpon>InAppNotificationPage.xaml</DependentUpon>
    </Compile>
    <Compile Include="SamplePages\ListViewExtensions\ListViewExtensionsPage.xaml.cs">
      <DependentUpon>ListViewExtensionsPage.xaml</DependentUpon>
    </Compile>
    <Compile Include="SamplePages\MarkdownParser\MarkdownParserPage.xaml.cs">
      <DependentUpon>MarkdownParserPage.xaml</DependentUpon>
    </Compile>
    <Compile Include="SamplePages\Menu\Commands\VsCommands.cs" />
    <Compile Include="SamplePages\Menu\MenuPage.xaml.cs">
      <DependentUpon>MenuPage.xaml</DependentUpon>
    </Compile>
    <Compile Include="SamplePages\Mouse\MouseCursorPage.xaml.cs">
      <DependentUpon>MouseCursorPage.xaml</DependentUpon>
    </Compile>
    <Compile Include="SamplePages\NetworkHelper\NetworkHelperPage.xaml.cs">
      <DependentUpon>NetworkHelperPage.xaml</DependentUpon>
    </Compile>
    <Compile Include="SamplePages\FocusTracker\FocusTrackerPage.xaml.cs">
      <DependentUpon>FocusTrackerPage.xaml</DependentUpon>
    </Compile>
    <Compile Include="SamplePages\BackgroundTaskHelper\TestBackgroundTask.cs" />
    <Compile Include="SamplePages\RssParser\RssParserPage.xaml.cs">
      <DependentUpon>RssParserPage.xaml</DependentUpon>
    </Compile>
    <Compile Include="SamplePages\StaggeredPanel\StaggeredPanelPage.xaml.cs">
      <DependentUpon>StaggeredPanelPage.xaml</DependentUpon>
    </Compile>
    <Compile Include="SamplePages\TextToolbar\SampleFormatter.cs" />
    <Compile Include="SamplePages\TextToolbar\TextToolbarPage.xaml.cs">
      <DependentUpon>TextToolbarPage.xaml</DependentUpon>
    </Compile>
    <Compile Include="SamplePages\OrbitView\OrbitViewPage.xaml.cs">
      <DependentUpon>OrbitViewPage.xaml</DependentUpon>
    </Compile>
    <Compile Include="SamplePages\ThemeListener\ThemeListenerPage.xaml.cs">
      <DependentUpon>ThemeListenerPage.xaml</DependentUpon>
    </Compile>
    <Compile Include="SamplePages\ViewExtensions\ViewExtensionsPage.xaml.cs">
      <DependentUpon>ViewExtensionsPage.xaml</DependentUpon>
    </Compile>
    <Compile Include="SamplePages\Carousel\CarouselPage.xaml.cs">
      <DependentUpon>CarouselPage.xaml</DependentUpon>
    </Compile>
    <Compile Include="SamplePages\BackgroundTaskHelper\BackgroundTaskHelperPage.xaml.cs">
      <DependentUpon>BackgroundTaskHelperPage.xaml</DependentUpon>
    </Compile>
    <Compile Include="SamplePages\DispatcherHelper\DispatcherHelperPage.xaml.cs">
      <DependentUpon>DispatcherHelperPage.xaml</DependentUpon>
    </Compile>
    <Compile Include="SamplePages\DropShadowPanel\DropShadowPanelPage.xaml.cs">
      <DependentUpon>DropShadowPanelPage.xaml</DependentUpon>
    </Compile>
    <Compile Include="SamplePages\Expander\ExpanderPage.xaml.cs">
      <DependentUpon>ExpanderPage.xaml</DependentUpon>
    </Compile>
    <Compile Include="SamplePages\Facebook Service\FacebookPhotoTemplateSelector.cs" />
    <Compile Include="Controls\CodeRenderer.cs" />
    <Compile Include="Controls\PropertyControl.xaml.cs">
      <DependentUpon>PropertyControl.xaml</DependentUpon>
    </Compile>
    <Compile Include="Data\PhotoDataItem.cs" />
    <Compile Include="Data\PhotosDataSource.cs" />
    <Compile Include="Models\Item.cs" />
    <Compile Include="Models\PropertyDescriptor\SliderPropertyOptions.cs" />
    <Compile Include="Models\PropertyDescriptor\ValueHolder.cs" />
    <Compile Include="Models\PropertyDescriptor\PropertyOptions.cs" />
    <Compile Include="Models\PropertyDescriptor\PropertyKind.cs" />
    <Compile Include="Models\PropertyDescriptor\PropertyDescriptor.cs" />
    <Compile Include="Common\BindableBase.cs" />
    <Compile Include="SamplePages\Bing Service\BingPage.xaml.cs">
      <DependentUpon>BingPage.xaml</DependentUpon>
    </Compile>
    <Compile Include="SamplePages\BladeView\BladePage.xaml.cs">
      <DependentUpon>BladePage.xaml</DependentUpon>
    </Compile>
    <Compile Include="SamplePages\Blur\BlurBehaviorPage.xaml.cs">
      <DependentUpon>BlurBehaviorPage.xaml</DependentUpon>
    </Compile>
    <Compile Include="SamplePages\AlignmentGrid\AlignmentGridPage.xaml.cs">
      <DependentUpon>AlignmentGridPage.xaml</DependentUpon>
    </Compile>
    <Compile Include="SamplePages\MarkdownTextBlock\MarkdownTextBlockPage.xaml.cs">
      <DependentUpon>MarkdownTextBlockPage.xaml</DependentUpon>
    </Compile>
    <Compile Include="SamplePages\Microsoft Translator Service\MicrosoftTranslatorPage.xaml.cs">
      <DependentUpon>MicrosoftTranslatorPage.xaml</DependentUpon>
    </Compile>
    <Compile Include="SamplePages\OneDrive Service\OneDriveDataTemplateSelector.cs" />
    <Compile Include="SamplePages\OneDrive Service\FoldersPickerControl.xaml.cs">
      <DependentUpon>FoldersPickerControl.xaml</DependentUpon>
    </Compile>
    <Compile Include="SamplePages\OneDrive Service\OneDrivePage.xaml.cs">
      <DependentUpon>OneDrivePage.xaml</DependentUpon>
    </Compile>
    <Compile Include="SamplePages\OneDrive Service\OneDriveSampleHelpers.cs" />
    <Compile Include="SamplePages\Saturation\SaturationBehaviorPage.xaml.cs">
      <DependentUpon>SaturationBehaviorPage.xaml</DependentUpon>
    </Compile>
    <Compile Include="SamplePages\TileControl\TileControlPage.xaml.cs">
      <DependentUpon>TileControlPage.xaml</DependentUpon>
    </Compile>
    <Compile Include="SamplePages\RadialProgressBar\RadialProgressBarPage.xaml.cs">
      <DependentUpon>RadialProgressBarPage.xaml</DependentUpon>
    </Compile>
    <Compile Include="SamplePages\ScrollHeader\ScrollHeaderPage.xaml.cs">
      <DependentUpon>ScrollHeaderPage.xaml</DependentUpon>
    </Compile>
    <Compile Include="SamplePages\GridSplitter\GridSplitterPage.xaml.cs">
      <DependentUpon>GridSplitterPage.xaml</DependentUpon>
    </Compile>
    <Compile Include="SamplePages\FadeHeader\FadeHeaderBehaviorPage.xaml.cs">
      <DependentUpon>FadeHeaderBehaviorPage.xaml</DependentUpon>
    </Compile>
    <Compile Include="SamplePages\Incremental Loading Collection\IncrementalLoadingCollectionPage.xaml.cs">
      <DependentUpon>IncrementalLoadingCollectionPage.xaml</DependentUpon>
    </Compile>
    <Compile Include="SamplePages\Incremental Loading Collection\PeopleSource.cs" />
    <Compile Include="SamplePages\Incremental Loading Collection\Person.cs" />
    <Compile Include="SamplePages\Light\LightBehaviorPage.xaml.cs">
      <DependentUpon>LightBehaviorPage.xaml</DependentUpon>
    </Compile>
    <Compile Include="SamplePages\LinkedIn Service\LinkedInPage.xaml.cs">
      <DependentUpon>LinkedInPage.xaml</DependentUpon>
    </Compile>
    <Compile Include="SamplePages\Loading\LoadingPage.xaml.cs">
      <DependentUpon>LoadingPage.xaml</DependentUpon>
    </Compile>
    <Compile Include="SamplePages\MasterDetailsView\MasterDetailsViewPage.xaml.cs">
      <DependentUpon>MasterDetailsViewPage.xaml</DependentUpon>
    </Compile>
    <Compile Include="SamplePages\Microsoft Graph Service\MicrosoftGraphPage.xaml.cs">
      <DependentUpon>MicrosoftGraphPage.xaml</DependentUpon>
    </Compile>
    <Compile Include="SamplePages\Microsoft Graph Service\MicrosoftGraphSource.cs" />
    <Compile Include="SamplePages\Microsoft Graph Service\MicrosoftGraphUIExtensions.cs" />
    <Compile Include="SamplePages\Microsoft Graph Service\SendMessageContentDialog.xaml.cs">
      <DependentUpon>SendMessageContentDialog.xaml</DependentUpon>
    </Compile>
    <Compile Include="SamplePages\ImageCache\ImageCachePage.xaml.cs">
      <DependentUpon>ImageCachePage.xaml</DependentUpon>
    </Compile>
    <Compile Include="SamplePages\ParallaxService\ParallaxPage.xaml.cs">
      <DependentUpon>ParallaxPage.xaml</DependentUpon>
    </Compile>
    <Compile Include="SamplePages\PrintHelper\PrintHelperPage.xaml.cs">
      <DependentUpon>PrintHelperPage.xaml</DependentUpon>
    </Compile>
    <Compile Include="SamplePages\ReorderGridAnimation\ReorderGridPage.xaml.cs">
      <DependentUpon>ReorderGridPage.xaml</DependentUpon>
    </Compile>
    <Compile Include="SamplePages\RotatorTile\RotatorTilePage.xaml.cs">
      <DependentUpon>RotatorTilePage.xaml</DependentUpon>
    </Compile>
    <Compile Include="SamplePages\LiveTile\LiveTilePage.xaml.cs">
      <DependentUpon>LiveTilePage.xaml</DependentUpon>
    </Compile>
    <Compile Include="SamplePages\Object Storage\ObjectStoragePage.xaml.cs">
      <DependentUpon>ObjectStoragePage.xaml</DependentUpon>
    </Compile>
    <Compile Include="SamplePages\SurfaceDialTextbox\SurfaceDialTextboxPage.xaml.cs">
      <DependentUpon>SurfaceDialTextboxPage.xaml</DependentUpon>
    </Compile>
    <Compile Include="SamplePages\SystemInformation\SystemInformationPage.xaml.cs">
      <DependentUpon>SystemInformationPage.xaml</DependentUpon>
    </Compile>
    <Compile Include="SamplePages\TextBoxMask\TextBoxMaskPage.xaml.cs">
      <DependentUpon>TextBoxMaskPage.xaml</DependentUpon>
    </Compile>
    <Compile Include="SamplePages\TextBoxRegex\TextBoxRegexPage.xaml.cs">
      <DependentUpon>TextBoxRegexPage.xaml</DependentUpon>
    </Compile>
    <Compile Include="SamplePages\Toast\ToastPage.xaml.cs">
      <DependentUpon>ToastPage.xaml</DependentUpon>
    </Compile>
    <Compile Include="SamplePages\Twitter Service\TwitterPage.xaml.cs">
      <DependentUpon>TwitterPage.xaml</DependentUpon>
    </Compile>
    <Compile Include="SamplePages\Offset\OffsetBehaviorPage.xaml.cs">
      <DependentUpon>OffsetBehaviorPage.xaml</DependentUpon>
    </Compile>
    <Compile Include="SamplePages\Fade\FadeBehaviorPage.xaml.cs">
      <DependentUpon>FadeBehaviorPage.xaml</DependentUpon>
    </Compile>
    <Compile Include="SamplePages\Facebook Service\FacebookPage.xaml.cs">
      <DependentUpon>FacebookPage.xaml</DependentUpon>
    </Compile>
    <Compile Include="SamplePages\HamburgerMenu\HamburgerMenuPage.xaml.cs">
      <DependentUpon>HamburgerMenuPage.xaml</DependentUpon>
    </Compile>
    <Compile Include="SamplePages\HeaderedTextBlock\HeaderedTextBlockPage.xaml.cs">
      <DependentUpon>HeaderedTextBlockPage.xaml</DependentUpon>
    </Compile>
    <Compile Include="SamplePages\ImageEx\ImageExPage.xaml.cs">
      <DependentUpon>ImageExPage.xaml</DependentUpon>
    </Compile>
    <Compile Include="SamplePages\Twitter Service\TwitterTemplateSelector.cs" />
    <Compile Include="SamplePages\Visual Extensions\VisualExtensionsPage.xaml.cs">
      <DependentUpon>VisualExtensionsPage.xaml</DependentUpon>
    </Compile>
    <Compile Include="SamplePages\WeatherLiveTileAndToast\WeatherLiveTileAndToastPage.xaml.cs">
      <DependentUpon>WeatherLiveTileAndToastPage.xaml</DependentUpon>
    </Compile>
    <Compile Include="SamplePages\PullToRefreshListView\PullToRefreshListViewPage.xaml.cs">
      <DependentUpon>PullToRefreshListViewPage.xaml</DependentUpon>
    </Compile>
    <Compile Include="SamplePages\Rotate\RotateBehaviorPage.xaml.cs">
      <DependentUpon>RotateBehaviorPage.xaml</DependentUpon>
    </Compile>
    <Compile Include="SamplePages\Scale\ScaleBehaviorPage.xaml.cs">
      <DependentUpon>ScaleBehaviorPage.xaml</DependentUpon>
    </Compile>
    <Compile Include="SamplePages\SlidableListItem\SlidableListItemPage.xaml.cs">
      <DependentUpon>SlidableListItemPage.xaml</DependentUpon>
    </Compile>
    <Compile Include="SamplePages\RadialGauge\RadialGaugePage.xaml.cs">
      <DependentUpon>RadialGaugePage.xaml</DependentUpon>
    </Compile>
    <Compile Include="SamplePages\RangeSelector\RangeSelectorPage.xaml.cs">
      <DependentUpon>RangeSelectorPage.xaml</DependentUpon>
    </Compile>
    <Compile Include="SamplePages\WrapPanel\WrapPanelPage.xaml.cs">
      <DependentUpon>WrapPanelPage.xaml</DependentUpon>
    </Compile>
    <Compile Include="Shell.xaml.cs">
      <DependentUpon>Shell.xaml</DependentUpon>
    </Compile>
    <Compile Include="Models\Option.cs" />
    <Compile Include="Models\SampleCategory.cs" />
    <Compile Include="Models\Sample.cs" />
    <Compile Include="Models\Samples.cs" />
    <Compile Include="Pages\About.xaml.cs">
      <DependentUpon>About.xaml</DependentUpon>
    </Compile>
    <Compile Include="SamplePages\AdaptiveGridView\AdaptiveGridViewPage.xaml.cs">
      <DependentUpon>AdaptiveGridViewPage.xaml</DependentUpon>
    </Compile>
    <Compile Include="Properties\AssemblyInfo.cs" />
    <Compile Include="Styles\ThemeInjector.cs" />
    <Compile Include="TrackingManager.cs" />
  </ItemGroup>
  <ItemGroup>
    <AppxManifest Include="Package.appxmanifest">
      <SubType>Designer</SubType>
    </AppxManifest>
    <None Include="Microsoft.Toolkit.Uwp.SampleApp_TemporaryKey.pfx" />
  </ItemGroup>
  <ItemGroup>
    <Content Include="Properties\Default.rd.xml" />
  </ItemGroup>
  <ItemGroup>
    <ApplicationDefinition Include="App.xaml">
      <Generator>MSBuild:Compile</Generator>
      <SubType>Designer</SubType>
    </ApplicationDefinition>
    <Page Include="Controls\PropertyControl.xaml">
      <SubType>Designer</SubType>
      <Generator>MSBuild:Compile</Generator>
    </Page>
    <Page Include="Controls\XamlCodeEditor.xaml">
      <SubType>Designer</SubType>
      <Generator>MSBuild:Compile</Generator>
    </Page>
    <Page Include="Pages\SampleController.xaml">
      <SubType>Designer</SubType>
      <Generator>MSBuild:Compile</Generator>
    </Page>
    <Page Include="SamplePages\AppPinManager\AppPinManagerHelperPage.xaml">
      <SubType>Designer</SubType>
      <Generator>MSBuild:Compile</Generator>
    </Page>
    <Page Include="SamplePages\Carousel\CarouselPage.xaml">
      <Generator>MSBuild:Compile</Generator>
      <SubType>Designer</SubType>
    </Page>
    <Page Include="SamplePages\AdvancedCollectionView\AdvancedCollectionViewPage.xaml">
      <SubType>Designer</SubType>
      <Generator>MSBuild:Compile</Generator>
    </Page>
    <Page Include="SamplePages\BluetoothLEHelper\BluetoothLEHelperPage.xaml">
      <SubType>Designer</SubType>
      <Generator>MSBuild:Compile</Generator>
    </Page>
    <Page Include="SamplePages\Connected Animations\ConnectedAnimationsPage.xaml">
      <SubType>Designer</SubType>
      <Generator>MSBuild:Compile</Generator>
    </Page>
    <Page Include="SamplePages\Connected Animations\Pages\FirstPage.xaml">
      <Generator>MSBuild:Compile</Generator>
      <SubType>Designer</SubType>
    </Page>
    <Page Include="SamplePages\Connected Animations\Pages\SecondPage.xaml">
      <Generator>MSBuild:Compile</Generator>
      <SubType>Designer</SubType>
    </Page>
    <Page Include="SamplePages\Connected Animations\Pages\ThirdPage.xaml">
      <Generator>MSBuild:Compile</Generator>
      <SubType>Designer</SubType>
    </Page>
    <Page Include="SamplePages\DockPanel\DockPanelPage.xaml">
      <SubType>Designer</SubType>
      <Generator>MSBuild:Compile</Generator>
    </Page>
    <Page Include="SamplePages\FocusTracker\FocusTrackerPage.xaml">
      <Generator>MSBuild:Compile</Generator>
      <SubType>Designer</SubType>
    </Page>
    <Page Include="SamplePages\FrameworkElementExtensions\FrameworkElementExtensionsPage.xaml">
      <Generator>MSBuild:Compile</Generator>
      <SubType>Designer</SubType>
    </Page>
    <Page Include="SamplePages\HeaderedContentControl\HeaderedContentControlPage.xaml">
      <SubType>Designer</SubType>
      <Generator>MSBuild:Compile</Generator>
    </Page>
    <Page Include="SamplePages\HeaderedItemsControl\HeaderedItemsControlPage.xaml">
      <SubType>Designer</SubType>
      <Generator>MSBuild:Compile</Generator>
    </Page>
    <Page Include="SamplePages\Implicit Animations\ImplicitAnimationsPage.xaml">
      <SubType>Designer</SubType>
      <Generator>MSBuild:Compile</Generator>
    </Page>
    <Page Include="SamplePages\InAppNotification\InAppNotificationPage.xaml">
      <SubType>Designer</SubType>
      <Generator>MSBuild:Compile</Generator>
    </Page>
    <Page Include="SamplePages\MarkdownParser\MarkdownParserPage.xaml">
      <SubType>Designer</SubType>
      <Generator>MSBuild:Compile</Generator>
    </Page>
    <Page Include="SamplePages\Mouse\MouseCursorPage.xaml">
      <Generator>MSBuild:Compile</Generator>
      <SubType>Designer</SubType>
    </Page>
    <Page Include="SamplePages\RssParser\RssParserPage.xaml">
      <SubType>Designer</SubType>
      <Generator>MSBuild:Compile</Generator>
    </Page>
    <Page Include="SamplePages\StaggeredPanel\StaggeredPanelPage.xaml">
      <SubType>Designer</SubType>
      <Generator>MSBuild:Compile</Generator>
    </Page>
    <Page Include="SamplePages\TextToolbar\TextToolbarPage.xaml">
      <Generator>MSBuild:Compile</Generator>
      <SubType>Designer</SubType>
    </Page>
    <Page Include="SamplePages\ListViewExtensions\ListViewExtensionsPage.xaml">
      <SubType>Designer</SubType>
      <Generator>MSBuild:Compile</Generator>
    </Page>
    <Page Include="SamplePages\Menu\MenuPage.xaml">
      <Generator>MSBuild:Compile</Generator>
      <SubType>Designer</SubType>
    </Page>
    <Page Include="SamplePages\OrbitView\OrbitViewPage.xaml">
      <SubType>Designer</SubType>
      <Generator>MSBuild:Compile</Generator>
    </Page>
    <Page Include="SamplePages\ThemeListener\ThemeListenerPage.xaml">
      <SubType>Designer</SubType>
      <Generator>MSBuild:Compile</Generator>
    </Page>
    <Page Include="SamplePages\ViewExtensions\ViewExtensionsPage.xaml">
      <Generator>MSBuild:Compile</Generator>
      <SubType>Designer</SubType>
    </Page>
    <Page Include="SamplePages\NetworkHelper\NetworkHelperPage.xaml">
      <Generator>MSBuild:Compile</Generator>
      <SubType>Designer</SubType>
    </Page>
    <Page Include="SamplePages\BackgroundTaskHelper\BackgroundTaskHelperPage.xaml">
      <SubType>Designer</SubType>
      <Generator>MSBuild:Compile</Generator>
    </Page>
    <Page Include="SamplePages\DispatcherHelper\DispatcherHelperPage.xaml">
      <SubType>Designer</SubType>
      <Generator>MSBuild:Compile</Generator>
    </Page>
    <Page Include="SamplePages\Bing Service\BingPage.xaml">
      <Generator>MSBuild:Compile</Generator>
      <SubType>Designer</SubType>
    </Page>
    <Page Include="SamplePages\BladeView\BladePage.xaml">
      <SubType>Designer</SubType>
      <Generator>MSBuild:Compile</Generator>
    </Page>
    <Page Include="SamplePages\Blur\BlurBehaviorPage.xaml">
      <Generator>MSBuild:Compile</Generator>
      <SubType>Designer</SubType>
    </Page>
    <Page Include="SamplePages\AlignmentGrid\AlignmentGridPage.xaml">
      <Generator>MSBuild:Compile</Generator>
      <SubType>Designer</SubType>
    </Page>
    <Page Include="SamplePages\MarkdownTextBlock\MarkdownTextBlockPage.xaml">
      <SubType>Designer</SubType>
      <Generator>MSBuild:Compile</Generator>
    </Page>
    <Page Include="SamplePages\Expander\ExpanderPage.xaml">
      <Generator>MSBuild:Compile</Generator>
      <SubType>Designer</SubType>
    </Page>
    <Page Include="SamplePages\Microsoft Translator Service\MicrosoftTranslatorPage.xaml">
      <Generator>MSBuild:Compile</Generator>
      <SubType>Designer</SubType>
    </Page>
    <Page Include="SamplePages\OneDrive Service\FoldersPickerControl.xaml">
      <Generator>MSBuild:Compile</Generator>
      <SubType>Designer</SubType>
    </Page>
    <Page Include="SamplePages\OneDrive Service\OneDrivePage.xaml">
      <Generator>MSBuild:Compile</Generator>
      <SubType>Designer</SubType>
    </Page>
    <Page Include="SamplePages\Saturation\SaturationBehaviorPage.xaml">
      <SubType>Designer</SubType>
      <Generator>MSBuild:Compile</Generator>
    </Page>
    <Page Include="SamplePages\TileControl\TileControlPage.xaml">
      <Generator>MSBuild:Compile</Generator>
      <SubType>Designer</SubType>
    </Page>
    <Page Include="SamplePages\RadialProgressBar\RadialProgressBarPage.xaml">
      <Generator>MSBuild:Compile</Generator>
      <SubType>Designer</SubType>
    </Page>
    <Page Include="SamplePages\ScrollHeader\ScrollHeaderPage.xaml">
      <Generator>MSBuild:Compile</Generator>
      <SubType>Designer</SubType>
    </Page>
    <Page Include="SamplePages\DropShadowPanel\DropShadowPanelPage.xaml">
      <SubType>Designer</SubType>
      <Generator>MSBuild:Compile</Generator>
    </Page>
    <Page Include="SamplePages\GridSplitter\GridSplitterPage.xaml">
      <SubType>Designer</SubType>
      <Generator>MSBuild:Compile</Generator>
    </Page>
    <Page Include="SamplePages\FadeHeader\FadeHeaderBehaviorPage.xaml">
      <Generator>MSBuild:Compile</Generator>
      <SubType>Designer</SubType>
    </Page>
    <Page Include="SamplePages\Incremental Loading Collection\IncrementalLoadingCollectionPage.xaml">
      <Generator>MSBuild:Compile</Generator>
      <SubType>Designer</SubType>
    </Page>
    <Page Include="SamplePages\Light\LightBehaviorPage.xaml">
      <SubType>Designer</SubType>
      <Generator>MSBuild:Compile</Generator>
    </Page>
    <Page Include="SamplePages\LinkedIn Service\LinkedInPage.xaml">
      <SubType>Designer</SubType>
      <Generator>MSBuild:Compile</Generator>
    </Page>
    <Page Include="SamplePages\Loading\LoadingPage.xaml">
      <Generator>MSBuild:Compile</Generator>
      <SubType>Designer</SubType>
    </Page>
    <Page Include="SamplePages\MasterDetailsView\MasterDetailsViewPage.xaml">
      <SubType>Designer</SubType>
      <Generator>MSBuild:Compile</Generator>
    </Page>
    <Page Include="SamplePages\Microsoft Graph Service\MicrosoftGraphPage.xaml">
      <Generator>MSBuild:Compile</Generator>
      <SubType>Designer</SubType>
    </Page>
    <Page Include="SamplePages\Microsoft Graph Service\SendMessageContentDialog.xaml">
      <Generator>MSBuild:Compile</Generator>
      <SubType>Designer</SubType>
    </Page>
    <Page Include="SamplePages\ImageCache\ImageCachePage.xaml">
      <Generator>MSBuild:Compile</Generator>
      <SubType>Designer</SubType>
    </Page>
    <Page Include="SamplePages\ParallaxService\ParallaxPage.xaml">
      <SubType>Designer</SubType>
      <Generator>MSBuild:Compile</Generator>
    </Page>
    <Page Include="SamplePages\PrintHelper\PrintHelperPage.xaml">
      <Generator>MSBuild:Compile</Generator>
      <SubType>Designer</SubType>
    </Page>
    <Page Include="SamplePages\ReorderGridAnimation\ReorderGridPage.xaml">
      <SubType>Designer</SubType>
      <Generator>MSBuild:Compile</Generator>
    </Page>
    <Page Include="SamplePages\RotatorTile\RotatorTilePage.xaml">
      <Generator>MSBuild:Compile</Generator>
      <SubType>Designer</SubType>
    </Page>
    <Page Include="SamplePages\LiveTile\LiveTilePage.xaml">
      <Generator>MSBuild:Compile</Generator>
      <SubType>Designer</SubType>
    </Page>
    <Page Include="SamplePages\Offset\OffsetBehaviorPage.xaml">
      <SubType>Designer</SubType>
      <Generator>MSBuild:Compile</Generator>
    </Page>
    <Page Include="SamplePages\Fade\FadeBehaviorPage.xaml">
      <SubType>Designer</SubType>
      <Generator>MSBuild:Compile</Generator>
    </Page>
    <Page Include="SamplePages\Object Storage\ObjectStoragePage.xaml">
      <SubType>Designer</SubType>
      <Generator>MSBuild:Compile</Generator>
    </Page>
    <Page Include="SamplePages\SurfaceDialTextbox\SurfaceDialTextboxPage.xaml">
      <SubType>Designer</SubType>
      <Generator>MSBuild:Compile</Generator>
    </Page>
    <Page Include="SamplePages\SystemInformation\SystemInformationPage.xaml">
      <Generator>MSBuild:Compile</Generator>
      <SubType>Designer</SubType>
    </Page>
    <Page Include="SamplePages\TextBoxMask\TextBoxMaskPage.xaml">
      <Generator>MSBuild:Compile</Generator>
      <SubType>Designer</SubType>
    </Page>
    <Page Include="SamplePages\TextBoxRegex\TextBoxRegexPage.xaml">
      <SubType>Designer</SubType>
      <Generator>MSBuild:Compile</Generator>
    </Page>
    <Page Include="SamplePages\Toast\ToastPage.xaml">
      <Generator>MSBuild:Compile</Generator>
      <SubType>Designer</SubType>
    </Page>
    <Page Include="SamplePages\Twitter Service\TwitterPage.xaml">
      <Generator>MSBuild:Compile</Generator>
      <SubType>Designer</SubType>
    </Page>
    <Page Include="SamplePages\Facebook Service\FacebookPage.xaml">
      <Generator>MSBuild:Compile</Generator>
      <SubType>Designer</SubType>
    </Page>
    <Page Include="SamplePages\HamburgerMenu\HamburgerMenuPage.xaml">
      <Generator>MSBuild:Compile</Generator>
      <SubType>Designer</SubType>
    </Page>
    <Page Include="SamplePages\HeaderedTextBlock\HeaderedTextBlockPage.xaml">
      <SubType>Designer</SubType>
      <Generator>MSBuild:Compile</Generator>
    </Page>
    <Page Include="SamplePages\ImageEx\ImageExPage.xaml">
      <Generator>MSBuild:Compile</Generator>
      <SubType>Designer</SubType>
    </Page>
    <Page Include="SamplePages\Visual Extensions\VisualExtensionsPage.xaml">
      <SubType>Designer</SubType>
      <Generator>MSBuild:Compile</Generator>
    </Page>
    <Page Include="SamplePages\WeatherLiveTileAndToast\WeatherLiveTileAndToastPage.xaml">
      <SubType>Designer</SubType>
      <Generator>MSBuild:Compile</Generator>
    </Page>
    <Page Include="SamplePages\PullToRefreshListView\PullToRefreshListViewPage.xaml">
      <SubType>Designer</SubType>
      <Generator>MSBuild:Compile</Generator>
    </Page>
    <Page Include="SamplePages\RadialGauge\RadialGaugePage.xaml">
      <Generator>MSBuild:Compile</Generator>
      <SubType>Designer</SubType>
    </Page>
    <Page Include="SamplePages\RangeSelector\RangeSelectorPage.xaml">
      <Generator>MSBuild:Compile</Generator>
      <SubType>Designer</SubType>
    </Page>
    <Page Include="SamplePages\Rotate\RotateBehaviorPage.xaml">
      <SubType>Designer</SubType>
      <Generator>MSBuild:Compile</Generator>
    </Page>
    <Page Include="SamplePages\Scale\ScaleBehaviorPage.xaml">
      <SubType>Designer</SubType>
      <Generator>MSBuild:Compile</Generator>
    </Page>
    <Page Include="SamplePages\SlidableListItem\SlidableListItemPage.xaml">
      <SubType>Designer</SubType>
      <Generator>MSBuild:Compile</Generator>
    </Page>
    <Page Include="SamplePages\WrapPanel\WrapPanelPage.xaml">
      <Generator>MSBuild:Compile</Generator>
      <SubType>Designer</SubType>
    </Page>
    <Page Include="Shell.xaml">
      <Generator>MSBuild:Compile</Generator>
      <SubType>Designer</SubType>
    </Page>
    <Page Include="Pages\About.xaml">
      <SubType>Designer</SubType>
      <Generator>MSBuild:Compile</Generator>
    </Page>
    <Page Include="SamplePages\AdaptiveGridView\AdaptiveGridViewPage.xaml">
      <SubType>Designer</SubType>
      <Generator>MSBuild:Compile</Generator>
    </Page>
    <Page Include="Styles\Generic.xaml">
      <SubType>Designer</SubType>
      <Generator>MSBuild:Compile</Generator>
      <CopyToOutputDirectory>PreserveNewest</CopyToOutputDirectory>
    </Page>
    <Page Include="Styles\Themes.xaml">
      <SubType>Designer</SubType>
      <Generator>MSBuild:Compile</Generator>
      <CopyToOutputDirectory>PreserveNewest</CopyToOutputDirectory>
    </Page>
  </ItemGroup>
  <ItemGroup>
    <ProjectReference Include="..\Microsoft.Toolkit.Parsers\Microsoft.Toolkit.Parsers.csproj">
      <Project>{42CA4935-54BE-42EA-AC19-992378C08DE6}</Project>
      <Name>Microsoft.Toolkit.Parsers</Name>
    </ProjectReference>
    <ProjectReference Include="..\Microsoft.Toolkit.Services\Microsoft.Toolkit.Services.csproj">
      <Project>{34398053-fc70-4243-84f9-f355defff66d}</Project>
      <Name>Microsoft.Toolkit.Services</Name>
    </ProjectReference>
    <ProjectReference Include="..\Microsoft.Toolkit.Uwp.DeveloperTools\Microsoft.Toolkit.Uwp.DeveloperTools.csproj">
      <Project>{e7697922-9555-4cfb-aee0-c5f4d657e559}</Project>
      <Name>Microsoft.Toolkit.Uwp.DeveloperTools</Name>
    </ProjectReference>
    <ProjectReference Include="..\Microsoft.Toolkit.Uwp.Connectivity\Microsoft.Toolkit.Uwp.Connectivity.csproj">
      <Project>{b1e850ff-dde6-44d5-a830-34250e97a687}</Project>
      <Name>Microsoft.Toolkit.Uwp.Connectivity</Name>
    </ProjectReference>
    <ProjectReference Include="..\Microsoft.Toolkit.Uwp.Notifications\Microsoft.Toolkit.Uwp.Notifications.csproj">
      <Project>{97ee849b-403c-490e-80ed-d19d7cc153fd}</Project>
      <Name>Microsoft.Toolkit.Uwp.Notifications</Name>
    </ProjectReference>
    <ProjectReference Include="..\Microsoft.Toolkit.Uwp.Samples.BackgroundTasks\Microsoft.Toolkit.Uwp.Samples.BackgroundTasks.csproj">
      <Project>{1ae2cb5c-58a0-4f12-8e6f-2cd4aaadb34c}</Project>
      <Name>Microsoft.Toolkit.Uwp.Samples.BackgroundTasks</Name>
    </ProjectReference>
    <ProjectReference Include="..\Microsoft.Toolkit.Uwp.Services\Microsoft.Toolkit.Uwp.Services.csproj">
      <Project>{7189a42d-6f1a-4fa3-8e00-e2c14fdf167a}</Project>
      <Name>Microsoft.Toolkit.Uwp.Services</Name>
    </ProjectReference>
    <ProjectReference Include="..\Microsoft.Toolkit\Microsoft.Toolkit.csproj">
      <Project>{6fe128a8-cefa-4a61-a987-ec92de6b538e}</Project>
      <Name>Microsoft.Toolkit</Name>
    </ProjectReference>
    <ProjectReference Include="..\Microsoft.Toolkit.Uwp.UI.Animations\Microsoft.Toolkit.Uwp.UI.Animations.csproj">
      <Project>{b24a296c-b3eb-4e06-a64e-74ac2d1acc91}</Project>
      <Name>Microsoft.Toolkit.Uwp.UI.Animations</Name>
    </ProjectReference>
    <ProjectReference Include="..\Microsoft.Toolkit.Uwp.UI.Controls\Microsoft.Toolkit.Uwp.UI.Controls.csproj">
      <Project>{e9faabfb-d726-42c1-83c1-cb46a29fea81}</Project>
      <Name>Microsoft.Toolkit.Uwp.UI.Controls</Name>
    </ProjectReference>
    <ProjectReference Include="..\Microsoft.Toolkit.Uwp.UI\Microsoft.Toolkit.Uwp.UI.csproj">
      <Project>{3dd8aa7c-3569-4e51-992f-0c2257e8878e}</Project>
      <Name>Microsoft.Toolkit.Uwp.UI</Name>
    </ProjectReference>
    <ProjectReference Include="..\Microsoft.Toolkit.Uwp\Microsoft.Toolkit.Uwp.csproj">
      <Project>{805F80DF-75C6-4C2F-8FD9-B47F6D0DF5A3}</Project>
      <Name>Microsoft.Toolkit.Uwp</Name>
    </ProjectReference>
  </ItemGroup>
  <ItemGroup />
  <PropertyGroup Condition=" '$(VisualStudioVersion)' == '' or '$(VisualStudioVersion)' &lt; '14.0' ">
    <VisualStudioVersion>14.0</VisualStudioVersion>
  </PropertyGroup>
  <Import Project="$(MSBuildExtensionsPath)\Microsoft\WindowsXaml\v$(VisualStudioVersion)\Microsoft.Windows.UI.Xaml.CSharp.targets" />

  <PropertyGroup Condition="'$(Configuration)' == 'Debug'">
    <_GenerateAppxManifestDependsOn>
      ModifyAppXPackageDebug;
      $(_GenerateAppxManifestDependsOn)
    </_GenerateAppxManifestDependsOn>
  </PropertyGroup>

  <PropertyGroup Condition="'$(Configuration)' == 'Release'">
    <_GenerateAppxManifestDependsOn>
      ModifyAppXPackageRelease;
      $(_GenerateAppxManifestDependsOn)
    </_GenerateAppxManifestDependsOn>
  </PropertyGroup>
  
  <Target Name="ModifyAppXPackageDebug" Condition="'$(BuildingProject)' == 'true'">
    <ItemGroup>
      <toolkit_docs Include="$(SolutionDir)docs\**\*" />
    </ItemGroup>
    <ItemGroup>
      <AppxPackagePayload Include="@(toolkit_docs)">
        <TargetPath>docs/%(RecursiveDir)%(FileName)%(Extension)</TargetPath>
      </AppxPackagePayload>
    </ItemGroup>
  </Target>
  
    <Target Name="ModifyAppXPackageRelease" Condition="'$(BuildingProject)' == 'true'">
    <ItemGroup>
      <toolkit_docs Include="$(SolutionDir)docs\**\*.md" />
    </ItemGroup>
    <ItemGroup>
      <AppxPackagePayload Include="@(toolkit_docs)">
        <TargetPath>docs/%(RecursiveDir)%(FileName)%(Extension)</TargetPath>
      </AppxPackagePayload>
    </ItemGroup>
  </Target>
    
  <!-- https://weblogs.asp.net/rweigelt/disable-warnings-in-generated-c-files-of-uwp-app -->
  <Target Name="PragmaWarningDisablePrefixer" AfterTargets="MarkupCompilePass2">
    <ItemGroup>
      <GeneratedCSFiles Include="**\*.g.cs;**\*.g.i.cs" />
    </ItemGroup>
    <Message Text="CSFiles: @(GeneratedCSFiles->'&quot;%(Identity)&quot;')" />
    <Exec Command="for %%f in (@(GeneratedCSFiles->'&quot;%(Identity)&quot;')) do echo #pragma warning disable &gt; %%f.temp &amp;&amp; type %%f | findstr /v /b &quot;#pragma&quot; &gt;&gt; %%f.temp &amp;&amp; move /y %%f.temp %%f &gt; NUL" />
  </Target>
</Project><|MERGE_RESOLUTION|>--- conflicted
+++ resolved
@@ -486,13 +486,10 @@
     <Compile Include="Common\DelegateCommand.cs" />
     <Compile Include="Common\Tools.cs" />
     <Compile Include="Controls\ExtendedHamburgerMenu.cs" />
-<<<<<<< HEAD
+    <Compile Include="Controls\SampleAppMarkdownRenderer.cs" />
     <Compile Include="Controls\XamlCodeEditor.xaml.cs">
       <DependentUpon>XamlCodeEditor.xaml</DependentUpon>
     </Compile>
-=======
-    <Compile Include="Controls\SampleAppMarkdownRenderer.cs" />
->>>>>>> 4c471950
     <Compile Include="Data\GitHub.cs" />
     <Compile Include="Controls\XamlExceptionRange.cs" />
     <Compile Include="Controls\XamlRenderService.cs" />
