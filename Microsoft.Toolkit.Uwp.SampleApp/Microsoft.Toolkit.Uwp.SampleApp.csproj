﻿<?xml version="1.0" encoding="utf-8"?>
<Project ToolsVersion="14.0" DefaultTargets="Build" xmlns="http://schemas.microsoft.com/developer/msbuild/2003">
  <Import Project="$(MSBuildExtensionsPath)\$(MSBuildToolsVersion)\Microsoft.Common.props" Condition="Exists('$(MSBuildExtensionsPath)\$(MSBuildToolsVersion)\Microsoft.Common.props')" />
  <PropertyGroup>
    <Configuration Condition=" '$(Configuration)' == '' ">Debug</Configuration>
    <Platform Condition=" '$(Platform)' == '' ">x86</Platform>
    <ProjectGuid>{719C43C6-8753-4395-ADAA-2FCC70F76BF3}</ProjectGuid>
    <OutputType>AppContainerExe</OutputType>
    <AppDesignerFolder>Properties</AppDesignerFolder>
    <RootNamespace>Microsoft.Toolkit.Uwp.SampleApp</RootNamespace>
    <AssemblyName>Microsoft.Toolkit.Uwp.SampleApp</AssemblyName>
    <DefaultLanguage>en-US</DefaultLanguage>
    <TargetPlatformIdentifier>UAP</TargetPlatformIdentifier>
    <TargetPlatformVersion>10.0.14393.0</TargetPlatformVersion>
    <TargetPlatformMinVersion>10.0.10586.0</TargetPlatformMinVersion>
    <MinimumVisualStudioVersion>14</MinimumVisualStudioVersion>
    <FileAlignment>512</FileAlignment>
    <ProjectTypeGuids>{A5A43C5B-DE2A-4C0C-9213-0A381AF9435A};{FAE04EC0-301F-11D3-BF4B-00C04F79EFBC}</ProjectTypeGuids>
    <PackageCertificateKeyFile>Microsoft.Toolkit.Uwp.SampleApp_TemporaryKey.pfx</PackageCertificateKeyFile>
    <AppxAutoIncrementPackageRevision>True</AppxAutoIncrementPackageRevision>
    <AppxBundle>Always</AppxBundle>
    <AppxBundlePlatforms>x64</AppxBundlePlatforms>
  </PropertyGroup>
  <PropertyGroup Condition="'$(Configuration)|$(Platform)' == 'Debug|x86'">
    <DebugSymbols>true</DebugSymbols>
    <OutputPath>bin\x86\Debug\</OutputPath>
    <DefineConstants>DEBUG;TRACE;NETFX_CORE;WINDOWS_UWP</DefineConstants>
    <NoWarn>;2008</NoWarn>
    <DebugType>full</DebugType>
    <PlatformTarget>x86</PlatformTarget>
    <UseVSHostingProcess>false</UseVSHostingProcess>
    <ErrorReport>prompt</ErrorReport>
    <Prefer32Bit>true</Prefer32Bit>
    <DocumentationFile>
    </DocumentationFile>
    <CodeAnalysisRuleSet>microsoft.toolkit.uwp.sampleapp.ruleset</CodeAnalysisRuleSet>
  </PropertyGroup>
  <PropertyGroup Condition="'$(Configuration)|$(Platform)' == 'Release|x86'">
    <OutputPath>bin\x86\Release\</OutputPath>
    <DefineConstants>TRACE;NETFX_CORE;WINDOWS_UWP</DefineConstants>
    <Optimize>true</Optimize>
    <NoWarn>;2008</NoWarn>
    <DebugType>pdbonly</DebugType>
    <PlatformTarget>x86</PlatformTarget>
    <UseVSHostingProcess>false</UseVSHostingProcess>
    <ErrorReport>prompt</ErrorReport>
    <Prefer32Bit>true</Prefer32Bit>
    <UseDotNetNativeToolchain>true</UseDotNetNativeToolchain>
    <RunCodeAnalysis>true</RunCodeAnalysis>
    <TreatWarningsAsErrors>true</TreatWarningsAsErrors>
    <DocumentationFile>
    </DocumentationFile>
    <CodeAnalysisRuleSet>microsoft.toolkit.uwp.sampleapp.ruleset</CodeAnalysisRuleSet>
  </PropertyGroup>
  <PropertyGroup Condition="'$(Configuration)|$(Platform)' == 'Debug|ARM'">
    <DebugSymbols>true</DebugSymbols>
    <OutputPath>bin\ARM\Debug\</OutputPath>
    <DefineConstants>DEBUG;TRACE;NETFX_CORE;WINDOWS_UWP</DefineConstants>
    <NoWarn>;2008</NoWarn>
    <DebugType>full</DebugType>
    <PlatformTarget>ARM</PlatformTarget>
    <UseVSHostingProcess>false</UseVSHostingProcess>
    <ErrorReport>prompt</ErrorReport>
    <Prefer32Bit>true</Prefer32Bit>
    <CodeAnalysisRuleSet>microsoft.toolkit.uwp.sampleapp.ruleset</CodeAnalysisRuleSet>
  </PropertyGroup>
  <PropertyGroup Condition="'$(Configuration)|$(Platform)' == 'Release|ARM'">
    <OutputPath>bin\ARM\Release\</OutputPath>
    <DefineConstants>TRACE;NETFX_CORE;WINDOWS_UWP</DefineConstants>
    <Optimize>true</Optimize>
    <NoWarn>;2008</NoWarn>
    <DebugType>pdbonly</DebugType>
    <PlatformTarget>ARM</PlatformTarget>
    <UseVSHostingProcess>false</UseVSHostingProcess>
    <ErrorReport>prompt</ErrorReport>
    <Prefer32Bit>true</Prefer32Bit>
    <UseDotNetNativeToolchain>true</UseDotNetNativeToolchain>
    <RunCodeAnalysis>true</RunCodeAnalysis>
    <TreatWarningsAsErrors>true</TreatWarningsAsErrors>
    <DocumentationFile>
    </DocumentationFile>
    <CodeAnalysisRuleSet>microsoft.toolkit.uwp.sampleapp.ruleset</CodeAnalysisRuleSet>
  </PropertyGroup>
  <PropertyGroup Condition="'$(Configuration)|$(Platform)' == 'Debug|x64'">
    <DebugSymbols>true</DebugSymbols>
    <OutputPath>bin\x64\Debug\</OutputPath>
    <DefineConstants>DEBUG;TRACE;NETFX_CORE;WINDOWS_UWP</DefineConstants>
    <NoWarn>;2008</NoWarn>
    <DebugType>full</DebugType>
    <PlatformTarget>x64</PlatformTarget>
    <UseVSHostingProcess>false</UseVSHostingProcess>
    <ErrorReport>prompt</ErrorReport>
    <Prefer32Bit>true</Prefer32Bit>
    <CodeAnalysisRuleSet>microsoft.toolkit.uwp.sampleapp.ruleset</CodeAnalysisRuleSet>
  </PropertyGroup>
  <PropertyGroup Condition="'$(Configuration)|$(Platform)' == 'Release|x64'">
    <OutputPath>bin\x64\Release\</OutputPath>
    <DefineConstants>TRACE;NETFX_CORE;WINDOWS_UWP</DefineConstants>
    <Optimize>true</Optimize>
    <NoWarn>;2008</NoWarn>
    <DebugType>pdbonly</DebugType>
    <PlatformTarget>x64</PlatformTarget>
    <UseVSHostingProcess>false</UseVSHostingProcess>
    <ErrorReport>prompt</ErrorReport>
    <Prefer32Bit>true</Prefer32Bit>
    <UseDotNetNativeToolchain>true</UseDotNetNativeToolchain>
    <RunCodeAnalysis>true</RunCodeAnalysis>
    <TreatWarningsAsErrors>true</TreatWarningsAsErrors>
    <DocumentationFile>
    </DocumentationFile>
    <CodeAnalysisRuleSet>microsoft.toolkit.uwp.sampleapp.ruleset</CodeAnalysisRuleSet>
  </PropertyGroup>
  <ItemGroup>
    <!-- A reference to the entire .Net Framework and Windows SDK are automatically included -->
    <Content Include="Assets\Helpers.png" />
    <Content Include="Assets\NotificationAssets\Cloudy-Square.png" />
    <Content Include="Assets\NotificationAssets\Cloudy.png" />
    <Content Include="Assets\NotificationAssets\Drizzle-Square.png" />
    <Content Include="Assets\NotificationAssets\Drizzle.png" />
    <Content Include="Assets\NotificationAssets\Haze-Square.png" />
    <Content Include="Assets\NotificationAssets\Haze.png" />
    <Content Include="Assets\NotificationAssets\Mostly Cloudy-Background.jpg" />
    <Content Include="Assets\NotificationAssets\Mostly Cloudy-Square.png" />
    <Content Include="Assets\NotificationAssets\Mostly Cloudy.png" />
    <Content Include="Assets\NotificationAssets\Slight Drizzle-Square.png" />
    <Content Include="Assets\NotificationAssets\Slight Drizzle.png" />
    <Content Include="Assets\NotificationAssets\Snow-Square.png" />
    <Content Include="Assets\NotificationAssets\Snow.png" />
    <Content Include="Assets\NotificationAssets\Sunny-Square.png" />
    <Content Include="Assets\NotificationAssets\Sunny.png" />
    <Content Include="Assets\NotificationAssets\Thunderstorms-Square.png" />
    <Content Include="Assets\NotificationAssets\Thunderstorms.png" />
    <Content Include="Assets\Photos\BigFourSummerHeat.png" />
    <Content Include="Assets\Photos\BisonBadlandsChillin.png" />
    <Content Include="Assets\Photos\ColumbiaRiverGorge.png" />
    <Content Include="Assets\Photos\GiantSlabInOregon.png" />
    <Content Include="Assets\Photos\GrandTetons.png" />
    <Content Include="Assets\Photos\ImageExPlaceholder.jpg" />
    <Content Include="Assets\Photos\LakeAnnMushroom.png" />
    <Content Include="Assets\Photos\LunchBreak.png" />
    <Content Include="Assets\Photos\MilkyWayStHelensHikePurple.png" />
    <Content Include="Assets\Photos\MitchellButtes.png" />
    <Content Include="Assets\Photos\MultnomahFalls.png" />
    <Content Include="Assets\Photos\NorthernCascadesReflection.png" />
    <Content Include="Assets\Photos\NovemberHikeWaterfall.png" />
    <Content Include="Assets\Photos\OregonWineryNamaste.png" />
    <Content Include="Assets\Photos\Owl.png" />
    <Content Include="Assets\Photos\PaintedHillsPathway.png" />
    <Content Include="Assets\Photos\RunningDogPacificCity.png" />
    <Content Include="Assets\Photos\ShootingOnAutoOnTheDrone.png" />
    <Content Include="Assets\Photos\SmithnRockDownTheRiverView.png" />
    <Content Include="Assets\Photos\SnowyInterbayt.png" />
    <Content Include="Assets\Photos\SpeedTripleAtristsPoint.png" />
    <Content Include="Assets\Photos\Van.png" />
    <Content Include="Assets\Photos\WestSeattleView.png" />
    <Content Include="Assets\ToolkitLogoTransparent.png" />
    <Content Include="Assets\UWPCommunityToolkitSampleAppAppList.scale-100.png" />
    <Content Include="Assets\UWPCommunityToolkitSampleAppAppList.scale-125.png" />
    <Content Include="Assets\UWPCommunityToolkitSampleAppAppList.scale-150.png" />
    <Content Include="Assets\UWPCommunityToolkitSampleAppAppList.scale-200.png" />
    <Content Include="Assets\UWPCommunityToolkitSampleAppAppList.scale-400.png" />
    <Content Include="Assets\UWPCommunityToolkitSampleAppAppList.targetsize-16.png" />
    <Content Include="Assets\UWPCommunityToolkitSampleAppAppList.targetsize-16_altform-unplated.png" />
    <Content Include="Assets\UWPCommunityToolkitSampleAppAppList.targetsize-20.png" />
    <Content Include="Assets\UWPCommunityToolkitSampleAppAppList.targetsize-20_altform-unplated.png" />
    <Content Include="Assets\UWPCommunityToolkitSampleAppAppList.targetsize-24.png" />
    <Content Include="Assets\UWPCommunityToolkitSampleAppAppList.targetsize-24_altform-unplated.png" />
    <Content Include="Assets\UWPCommunityToolkitSampleAppAppList.targetsize-256.png" />
    <Content Include="Assets\UWPCommunityToolkitSampleAppAppList.targetsize-256_altform-unplated.png" />
    <Content Include="Assets\UWPCommunityToolkitSampleAppAppList.targetsize-30.png" />
    <Content Include="Assets\UWPCommunityToolkitSampleAppAppList.targetsize-30_altform-unplated.png" />
    <Content Include="Assets\UWPCommunityToolkitSampleAppAppList.targetsize-32.png" />
    <Content Include="Assets\UWPCommunityToolkitSampleAppAppList.targetsize-32_altform-unplated.png" />
    <Content Include="Assets\UWPCommunityToolkitSampleAppAppList.targetsize-36.png" />
    <Content Include="Assets\UWPCommunityToolkitSampleAppAppList.targetsize-36_altform-unplated.png" />
    <Content Include="Assets\UWPCommunityToolkitSampleAppAppList.targetsize-40.png" />
    <Content Include="Assets\UWPCommunityToolkitSampleAppAppList.targetsize-40_altform-unplated.png" />
    <Content Include="Assets\UWPCommunityToolkitSampleAppAppList.targetsize-48.png" />
    <Content Include="Assets\UWPCommunityToolkitSampleAppAppList.targetsize-48_altform-unplated.png" />
    <Content Include="Assets\UWPCommunityToolkitSampleAppAppList.targetsize-60.png" />
    <Content Include="Assets\UWPCommunityToolkitSampleAppAppList.targetsize-60_altform-unplated.png" />
    <Content Include="Assets\UWPCommunityToolkitSampleAppAppList.targetsize-64.png" />
    <Content Include="Assets\UWPCommunityToolkitSampleAppAppList.targetsize-64_altform-unplated.png" />
    <Content Include="Assets\UWPCommunityToolkitSampleAppAppList.targetsize-72.png" />
    <Content Include="Assets\UWPCommunityToolkitSampleAppAppList.targetsize-72_altform-unplated.png" />
    <Content Include="Assets\UWPCommunityToolkitSampleAppAppList.targetsize-80.png" />
    <Content Include="Assets\UWPCommunityToolkitSampleAppAppList.targetsize-80_altform-unplated.png" />
    <Content Include="Assets\UWPCommunityToolkitSampleAppAppList.targetsize-96.png" />
    <Content Include="Assets\UWPCommunityToolkitSampleAppAppList.targetsize-96_altform-unplated.png" />
    <Content Include="Assets\UWPCommunityToolkitSampleAppBadgeLogo.scale-100.png" />
    <Content Include="Assets\UWPCommunityToolkitSampleAppBadgeLogo.scale-125.png" />
    <Content Include="Assets\UWPCommunityToolkitSampleAppBadgeLogo.scale-150.png" />
    <Content Include="Assets\UWPCommunityToolkitSampleAppBadgeLogo.scale-200.png" />
    <Content Include="Assets\UWPCommunityToolkitSampleAppBadgeLogo.scale-400.png" />
    <Content Include="Assets\UWPCommunityToolkitSampleAppLargeTile.scale-100.png" />
    <Content Include="Assets\UWPCommunityToolkitSampleAppLargeTile.scale-125.png" />
    <Content Include="Assets\UWPCommunityToolkitSampleAppLargeTile.scale-150.png" />
    <Content Include="Assets\UWPCommunityToolkitSampleAppLargeTile.scale-200.png" />
    <Content Include="Assets\UWPCommunityToolkitSampleAppLargeTile.scale-400.png" />
    <Content Include="Assets\UWPCommunityToolkitSampleAppMedTile.scale-100.png" />
    <Content Include="Assets\UWPCommunityToolkitSampleAppMedTile.scale-125.png" />
    <Content Include="Assets\UWPCommunityToolkitSampleAppMedTile.scale-150.png" />
    <Content Include="Assets\UWPCommunityToolkitSampleAppMedTile.scale-200.png" />
    <Content Include="Assets\UWPCommunityToolkitSampleAppMedTile.scale-400.png" />
    <Content Include="Assets\UWPCommunityToolkitSampleAppSmallTile.scale-100.png" />
    <Content Include="Assets\UWPCommunityToolkitSampleAppSmallTile.scale-125.png" />
    <Content Include="Assets\UWPCommunityToolkitSampleAppSmallTile.scale-150.png" />
    <Content Include="Assets\UWPCommunityToolkitSampleAppSmallTile.scale-200.png" />
    <Content Include="Assets\UWPCommunityToolkitSampleAppSmallTile.scale-400.png" />
    <Content Include="Assets\UWPCommunityToolkitSampleAppSplashScreen.scale-100.png" />
    <Content Include="Assets\UWPCommunityToolkitSampleAppSplashScreen.scale-125.png" />
    <Content Include="Assets\UWPCommunityToolkitSampleAppSplashScreen.scale-150.png" />
    <Content Include="Assets\UWPCommunityToolkitSampleAppSplashScreen.scale-200.png" />
    <Content Include="Assets\UWPCommunityToolkitSampleAppSplashScreen.scale-400.png" />
    <Content Include="Assets\UWPCommunityToolkitSampleAppStoreLogo.scale-100.png" />
    <Content Include="Assets\UWPCommunityToolkitSampleAppStoreLogo.scale-125.png" />
    <Content Include="Assets\ToolkitLogo.png" />
    <Content Include="Assets\UWPCommunityToolkitSampleAppStoreLogo.scale-150.png" />
    <Content Include="Assets\UWPCommunityToolkitSampleAppStoreLogo.scale-200.png" />
    <Content Include="Assets\UWPCommunityToolkitSampleAppStoreLogo.scale-400.png" />
    <Content Include="Assets\UWPCommunityToolkitSampleAppWideTile.scale-100.png" />
    <Content Include="Assets\UWPCommunityToolkitSampleAppWideTile.scale-125.png" />
    <Content Include="Assets\UWPCommunityToolkitSampleAppWideTile.scale-150.png" />
    <Content Include="Assets\UWPCommunityToolkitSampleAppWideTile.scale-200.png" />
    <Content Include="Assets\UWPCommunityToolkitSampleAppWideTile.scale-400.png" />
    <Content Include="Assets\Wide310x150Logo.scale-400.png" />
    <Content Include="Icons\Animations.png" />
    <Content Include="Icons\About.png" />
    <Content Include="Icons\Helpers.png" />
    <Content Include="Icons\Foundation.png" />
    <Content Include="Icons\Layouts.png" />
    <Content Include="Icons\More.png" />
    <Content Include="Icons\Notifications.png" />
    <Content Include="Icons\Services.png" />
    <Content Include="SamplePages\AdvancedCollectionView\AdvancedCollectionView.png" />
    <Content Include="SamplePages\Analytics\Analytics.png" />
    <Content Include="SamplePages\Bing Service\BingCode.bind" />
    <Content Include="SamplePages\Bing Service\icon.png" />
    <Content Include="SamplePages\BladeView\BladeView.png" />
    <Content Include="SamplePages\Blur\BlurBehavior.png" />
    <Content Include="SamplePages\DropShadowPanel\DropShadowPanel.png" />
    <Content Include="SamplePages\Expander\Expander.png" />
    <Content Include="SamplePages\FadeHeader\FadeHeaderBehavior.png" />
    <Content Include="SamplePages\DropShadowPanel\Trex.png" />
    <Content Include="SamplePages\DropShadowPanel\Unicorn.png" />
    <Content Include="SamplePages\GridSplitter\GridSplitter.png" />
    <Content Include="SamplePages\Facebook Service\FacebookLogo.png" />
    <Content Include="SamplePages\Fade\FadeBehavior.png" />
    <Content Include="SamplePages\HamburgerMenu\HamburgerMenu.png" />
    <Content Include="SamplePages\HeaderedTextBlock\HeaderedTextBlock.png" />
    <Content Include="SamplePages\ImageCache\ImageEx.png" />
    <Content Include="SamplePages\ImageEx\ImageEx.png" />
    <Content Include="SamplePages\Incremental Loading Collection\icon.png" />
    <Content Include="SamplePages\Light\LightBehavior.png" />
    <Content Include="SamplePages\LinkedIn Service\LinkedInLogo.png" />
    <Content Include="SamplePages\MarkdownTextBlock\MarkdownTextBlock.png" />
    <Content Include="SamplePages\Loading\Loading.png" />
    <Content Include="SamplePages\MasterDetailsView\MasterDetailsView.png" />
    <Content Include="SamplePages\Microsoft Graph Service\OfficeLogo.png" />
    <Content Include="SamplePages\Microsoft Graph Service\user.png" />
    <Content Include="SamplePages\Microsoft Translator Service\TranslatorService.png" />
    <Content Include="SamplePages\OneDrive Service\OneDriveLogo.png" />
    <Content Include="SamplePages\TileControl\Animations.png" />
    <Content Include="SamplePages\TileControl\TileControl.png" />
    <Content Include="SamplePages\Offset\OffsetBehavior.png" />
    <Content Include="SamplePages\ParallaxService\Parallax.png" />
    <Content Include="SamplePages\PrintHelper\PrintHelper.png" />
    <Content Include="SamplePages\PullToRefreshListView\PullToRefreshListView.png" />
    <Content Include="SamplePages\RadialProgressBar\RadialProgressBar.png" />
    <Content Include="SamplePages\ScrollHeader\ScrollHeader.png" />
    <Content Include="SamplePages\RadialGauge\RadialGauge.png" />
    <Content Include="SamplePages\RangeSelector\RangeSelector.png" />
    <Content Include="SamplePages\AdaptiveGridView\AdaptiveGridView.png" />
    <Content Include="SamplePages\ReorderGridAnimation\ReorderGrid.png" />
    <Content Include="SamplePages\Rotate\RotateBehavior.png" />
    <Content Include="SamplePages\LiveTile\icon.jpg" />
    <Content Include="SamplePages\RotatorTile\RotatorTile.png" />
    <Content Include="SamplePages\Scale\ScaleBehavior.png" />
    <Content Include="SamplePages\SlidableListItem\SlidableListItem.png" />
    <Content Include="SamplePages\Object Storage\ObjectStorage.png" />
    <Content Include="SamplePages\SurfaceDialTextboxHelper\SurfaceDialTextboxHelper.png" />
    <Content Include="SamplePages\TextBoxMask\TextBoxMask.png" />
    <Content Include="SamplePages\TextBoxRegex\TextBoxRegex.png" />
    <Content Include="SamplePages\Toast\icon.jpg" />
    <Content Include="SamplePages\Twitter Service\TwitterCode.bind" />
    <Content Include="SamplePages\Twitter Service\icon.png" />
    <Content Include="SamplePages\Facebook Service\FacebookCode.bind" />
    <Content Include="SamplePages\HamburgerMenu\HamburgerMenuCode.bind" />
    <Content Include="SamplePages\HeaderedTextBlock\HeaderedTextBlockCode.bind" />
    <Content Include="SamplePages\Useful links\UsefulLinks.png" />
    <Content Include="SamplePages\WrapPanel\WrapPanel.png" />
    <None Include="Microsoft.Toolkit.Uwp.SampleApp.ruleset" />
    <Content Include="SamplePages\Twitter Service\TwitterLogo.png" />
    <Content Include="SamplePages\WeatherLiveTileAndToast\WeatherLiveTileAndToast.png" />
    <Content Include="SamplePages\WeatherLiveTileAndToast\WeatherLiveTileAndToastCode.bind" />
    <Content Include="SamplePages\ImageEx\ImageExCode.bind" />
    <Content Include="SamplePages\Offset\OffsetBehaviorCode.bind" />
    <Content Include="SamplePages\Fade\FadeBehaviorCode.bind" />
    <Content Include="SamplePages\PullToRefreshListView\PullToRefreshListViewCode.bind" />
    <Content Include="SamplePages\RadialGauge\RadialGaugeCode.bind" />
    <Content Include="SamplePages\Rotate\RotateBehaviorCode.bind" />
    <Content Include="SamplePages\Scale\ScaleBehaviorCode.bind" />
    <Content Include="SamplePages\SlidableListItem\SlidableListItemCode.bind" />
    <Content Include="Assets\Photos\Photos.json" />
    <Content Include="Assets\Photos\OnlinePhotos.json" />
    <None Include="project.json" />
    <Content Include="Assets\Html\CSharp.html" />
    <Content Include="Assets\Html\Json.html" />
    <Content Include="Assets\Html\Xaml.html" />
    <Content Include="Assets\Html\Xml.html" />
    <Content Include="Assets\Prettify\prettify.css" />
    <Content Include="Assets\Prettify\prettify.js" />
    <Content Include="Assets\Prettify\run_prettify.js" />
    <Content Include="SamplePages\RangeSelector\RangeSelectorCode.bind" />
    <Content Include="SamplePages\AdaptiveGridView\AdaptiveGridViewCode.bind" />
    <Content Include="SamplePages\samples.json" />
    <None Include="readme.md" />
    <Content Include="SamplePages\LiveTile\LiveTileCode.bind" />
    <Content Include="SamplePages\Toast\ToastCode.bind" />
    <Content Include="SamplePages\RotatorTile\RotatorTileCode.bind" />
    <Content Include="SamplePages\Blur\BlurBehaviorCode.bind" />
    <Content Include="SamplePages\Blur\BlurBehaviorXaml.bind" />
    <Content Include="SamplePages\Offset\OffsetBehaviorXaml.bind" />
    <Content Include="SamplePages\Expander\ExpanderXaml.bind" />
    <Content Include="SamplePages\Fade\FadeBehaviorXaml.bind" />
    <Content Include="SamplePages\Scale\ScaleBehaviorXaml.bind" />
    <Content Include="SamplePages\Rotate\RotateBehaviorXaml.bind" />
    <Content Include="SamplePages\BladeView\BladeCode.bind" />
    <Content Include="SamplePages\ScrollHeader\ScrollHeaderCode.bind" />
    <Content Include="SamplePages\GridSplitter\GridSplitter.bind" />
    <Content Include="SamplePages\FadeHeader\FadeHeaderBehaviorCode.bind" />
    <Content Include="SamplePages\FadeHeader\FadeHeaderBehaviorXaml.bind" />
    <Content Include="SamplePages\ImageCache\ImageCacheXaml.bind" />
    <Content Include="SamplePages\LinkedIn Service\LinkedInCode.bind" />
    <Content Include="SamplePages\Incremental Loading Collection\IncrementalLoadingCollectionCode.bind" />
    <Content Include="SamplePages\ImageCache\ImageCacheCode.bind" />
    <Content Include="SamplePages\DropShadowPanel\DropShadowPanelXaml.bind" />
    <Content Include="SamplePages\LiveTile\LiveTileCodeJavaScript.bind" />
    <Content Include="SamplePages\Toast\ToastCodeJavaScript.bind" />
    <Content Include="SamplePages\Object Storage\ObjectStorageCode.bind" />
    <Content Include="SamplePages\WeatherLiveTileAndToast\WeatherLiveTileAndToastCodeJavaScript.bind" />
    <Content Include="SamplePages\Microsoft Graph Service\MicrosoftGraphCode.bind" />
    <Content Include="SamplePages\BackgroundTaskHelper\BackgroundTaskHelperCode.bind" />
    <Content Include="SamplePages\MasterDetailsView\MasterDetailsView.bind" />
    <Content Include="SamplePages\ConnectionHelper\ConnectionHelperCode.bind" />
    <Content Include="SamplePages\PrintHelper\PrintHelperCode.bind" />
    <Content Include="SamplePages\SystemInformation\SystemInformationCode.bind" />
    <Content Include="SamplePages\DispatcherHelper\DispatcherHelperCode.bind" />
    <Content Include="SamplePages\ParallaxService\ParallaxPage.bind" />
    <Content Include="SamplePages\Loading\LoadingCode.bind" />
    <Content Include="SamplePages\ReorderGridAnimation\ReorderGrid.bind" />
    <Content Include="SamplePages\Light\LightBehaviorCode.bind" />
    <Content Include="SamplePages\Light\LightBehaviorXaml.bind" />
    <Content Include="SamplePages\TextBoxMask\TextBoxMask.bind" />
    <Content Include="SamplePages\TileControl\TileControl.bind">
      <SubType>Designer</SubType>
    </Content>
    <Content Include="SamplePages\SurfaceDialTextboxHelper\SurfaceDialTextboxHelperCode.bind">
      <SubType>Designer</SubType>
    </Content>
    <Content Include="SamplePages\WrapPanel\WrapPanel.bind" />
    <Content Include="SamplePages\MasterDetailsView\MasterDetailsViewCode.bind" />
    <Content Include="SamplePages\Microsoft Translator Service\MicrosoftTranslatorCode.bind" />
    <Content Include="SamplePages\MarkdownTextBlock\MarkdownTextBlock.bind" />
    <Content Include="SamplePages\MarkdownTextBlock\InitialContent.md" />
    <Content Include="SamplePages\AdvancedCollectionView\AdvancedCollectionView.bind" />
    <Content Include="SamplePages\TextBoxRegex\TextBoxRegex.bind" />
<<<<<<< HEAD
    <Content Include="SamplePages\RadialProgressBar\RadialProgressBarCode.bind" />
=======
    <Content Include="SamplePages\MarkdownTextBlock\MarkdownTextBlockCode.bind" />
    <Content Include="SamplePages\OneDrive Service\OneDriveCode.bind" />
    <Content Include="SamplePages\Analytics\AnalyticsCode.bind" />
>>>>>>> ffc8a920
  </ItemGroup>
  <ItemGroup>
    <Compile Include="App.xaml.cs">
      <DependentUpon>App.xaml</DependentUpon>
    </Compile>
    <Compile Include="Common\BoolStringConverter.cs" />
    <Compile Include="Common\Constants.cs" />
    <Compile Include="Common\DelegateCommand{T}.cs" />
    <Compile Include="Common\EnumConverter.cs" />
    <Compile Include="Common\SolidColorBrushConverter.cs" />
    <Compile Include="Common\DelegateCommand.cs" />
    <Compile Include="Common\Tools.cs" />
    <Compile Include="Data\PhotoDataItemWithDimension.cs" />
    <Compile Include="Models\Email.cs" />
    <Compile Include="SamplePages\AdvancedCollectionView\AdvancedCollectionViewPage.xaml.cs">
      <DependentUpon>AdvancedCollectionViewPage.xaml</DependentUpon>
    </Compile>
    <Compile Include="SamplePages\ConnectionHelper\ConnectionHelperPage.xaml.cs">
      <DependentUpon>ConnectionHelperPage.xaml</DependentUpon>
    </Compile>
    <Compile Include="SamplePages\BackgroundTaskHelper\BackgroundTaskHelperPage.xaml.cs">
      <DependentUpon>BackgroundTaskHelperPage.xaml</DependentUpon>
    </Compile>
    <Compile Include="SamplePages\DispatcherHelper\DispatcherHelperPage.xaml.cs">
      <DependentUpon>DispatcherHelperPage.xaml</DependentUpon>
    </Compile>
    <Compile Include="SamplePages\DropShadowPanel\DropShadowPanelPage.xaml.cs">
      <DependentUpon>DropShadowPanelPage.xaml</DependentUpon>
    </Compile>
    <Compile Include="SamplePages\Expander\ExpanderPage.xaml.cs">
      <DependentUpon>ExpanderPage.xaml</DependentUpon>
    </Compile>
    <Compile Include="SamplePages\Facebook Service\FacebookPhotoTemplateSelector.cs" />
    <Compile Include="Controls\CodeRenderer\CodeRenderer.Properties.cs" />
    <Compile Include="Controls\CodeRenderer\CodeRenderer.cs" />
    <Compile Include="Controls\PropertyControl.xaml.cs">
      <DependentUpon>PropertyControl.xaml</DependentUpon>
    </Compile>
    <Compile Include="Data\PhotoDataItem.cs" />
    <Compile Include="Data\PhotosDataSource.cs" />
    <Compile Include="Models\Item.cs" />
    <Compile Include="Models\PropertyDescriptor\SliderPropertyOptions.cs" />
    <Compile Include="Models\PropertyDescriptor\ValueHolder.cs" />
    <Compile Include="Models\PropertyDescriptor\PropertyOptions.cs" />
    <Compile Include="Models\PropertyDescriptor\PropertyKind.cs" />
    <Compile Include="Models\PropertyDescriptor\PropertyDescriptor.cs" />
    <Compile Include="Common\BindableBase.cs" />
    <Compile Include="SamplePages\Bing Service\BingPage.xaml.cs">
      <DependentUpon>BingPage.xaml</DependentUpon>
    </Compile>
    <Compile Include="SamplePages\BladeView\BladePage.xaml.cs">
      <DependentUpon>BladePage.xaml</DependentUpon>
    </Compile>
    <Compile Include="SamplePages\Blur\BlurBehaviorPage.xaml.cs">
      <DependentUpon>BlurBehaviorPage.xaml</DependentUpon>
    </Compile>
    <Compile Include="SamplePages\MarkdownTextBlock\MarkdownTextBlockPage.xaml.cs">
      <DependentUpon>MarkdownTextBlockPage.xaml</DependentUpon>
    </Compile>
    <Compile Include="SamplePages\Microsoft Translator Service\MicrosoftTranslatorPage.xaml.cs">
      <DependentUpon>MicrosoftTranslatorPage.xaml</DependentUpon>
    </Compile>
    <Compile Include="SamplePages\OneDrive Service\OneDriveDataTemplateSelector.cs" />
    <Compile Include="SamplePages\OneDrive Service\FoldersPickerControl.xaml.cs">
      <DependentUpon>FoldersPickerControl.xaml</DependentUpon>
    </Compile>
    <Compile Include="SamplePages\OneDrive Service\OneDrivePage.xaml.cs">
      <DependentUpon>OneDrivePage.xaml</DependentUpon>
    </Compile>
    <Compile Include="SamplePages\OneDrive Service\OneDriveSampleHelpers.cs" />
    <Compile Include="SamplePages\Analytics\AnalyticsPage.xaml.cs">
      <DependentUpon>AnalyticsPage.xaml</DependentUpon>
    </Compile>
    <Compile Include="SamplePages\TileControl\TileControlPage.xaml.cs">
      <DependentUpon>TileControlPage.xaml</DependentUpon>
    </Compile>
    <Compile Include="SamplePages\RadialProgressBar\RadialProgressBarPage.xaml.cs">
      <DependentUpon>RadialProgressBarPage.xaml</DependentUpon>
    </Compile>
    <Compile Include="SamplePages\ScrollHeader\ScrollHeaderPage.xaml.cs">
      <DependentUpon>ScrollHeaderPage.xaml</DependentUpon>
    </Compile>
    <Compile Include="SamplePages\GridSplitter\GridSplitterPage.xaml.cs">
      <DependentUpon>GridSplitterPage.xaml</DependentUpon>
    </Compile>
    <Compile Include="SamplePages\FadeHeader\FadeHeaderBehaviorPage.xaml.cs">
      <DependentUpon>FadeHeaderBehaviorPage.xaml</DependentUpon>
    </Compile>
    <Compile Include="SamplePages\Incremental Loading Collection\IncrementalLoadingCollectionPage.xaml.cs">
      <DependentUpon>IncrementalLoadingCollectionPage.xaml</DependentUpon>
    </Compile>
    <Compile Include="SamplePages\Incremental Loading Collection\PeopleSource.cs" />
    <Compile Include="SamplePages\Incremental Loading Collection\Person.cs" />
    <Compile Include="SamplePages\Light\LightBehaviorPage.xaml.cs">
      <DependentUpon>LightBehaviorPage.xaml</DependentUpon>
    </Compile>
    <Compile Include="SamplePages\LinkedIn Service\LinkedInPage.xaml.cs">
      <DependentUpon>LinkedInPage.xaml</DependentUpon>
    </Compile>
    <Compile Include="SamplePages\Loading\LoadingPage.xaml.cs">
      <DependentUpon>LoadingPage.xaml</DependentUpon>
    </Compile>
    <Compile Include="SamplePages\MasterDetailsView\MasterDetailsViewPage.xaml.cs">
      <DependentUpon>MasterDetailsViewPage.xaml</DependentUpon>
    </Compile>
    <Compile Include="SamplePages\Microsoft Graph Service\MicrosoftGraphPage.xaml.cs">
      <DependentUpon>MicrosoftGraphPage.xaml</DependentUpon>
    </Compile>
    <Compile Include="SamplePages\Microsoft Graph Service\MicrosoftGraphSource.cs" />
    <Compile Include="SamplePages\Microsoft Graph Service\MicrosoftGraphUIExtensions.cs" />
    <Compile Include="SamplePages\Microsoft Graph Service\SendMessageContentDialog.xaml.cs">
      <DependentUpon>SendMessageContentDialog.xaml</DependentUpon>
    </Compile>
    <Compile Include="SamplePages\ImageCache\ImageCachePage.xaml.cs">
      <DependentUpon>ImageCachePage.xaml</DependentUpon>
    </Compile>
    <Compile Include="SamplePages\ParallaxService\ParallaxPage.xaml.cs">
      <DependentUpon>ParallaxPage.xaml</DependentUpon>
    </Compile>
    <Compile Include="SamplePages\PrintHelper\PrintHelperPage.xaml.cs">
      <DependentUpon>PrintHelperPage.xaml</DependentUpon>
    </Compile>
    <Compile Include="SamplePages\ReorderGridAnimation\ReorderGridPage.xaml.cs">
      <DependentUpon>ReorderGridPage.xaml</DependentUpon>
    </Compile>
    <Compile Include="SamplePages\RotatorTile\RotatorTilePage.xaml.cs">
      <DependentUpon>RotatorTilePage.xaml</DependentUpon>
    </Compile>
    <Compile Include="SamplePages\LiveTile\LiveTilePage.xaml.cs">
      <DependentUpon>LiveTilePage.xaml</DependentUpon>
    </Compile>
    <Compile Include="SamplePages\Object Storage\ObjectStoragePage.xaml.cs">
      <DependentUpon>ObjectStoragePage.xaml</DependentUpon>
    </Compile>
    <Compile Include="SamplePages\SurfaceDialTextboxHelper\SurfaceDialTextboxHelperPage.xaml.cs">
      <DependentUpon>SurfaceDialTextboxHelperPage.xaml</DependentUpon>
    </Compile>
    <Compile Include="SamplePages\SystemInformation\SystemInformationPage.xaml.cs">
      <DependentUpon>SystemInformationPage.xaml</DependentUpon>
    </Compile>
    <Compile Include="SamplePages\TextBoxMask\TextBoxMaskPage.xaml.cs">
      <DependentUpon>TextBoxMaskPage.xaml</DependentUpon>
    </Compile>
    <Compile Include="SamplePages\TextBoxRegex\TextBoxRegexPage.xaml.cs">
      <DependentUpon>TextBoxRegexPage.xaml</DependentUpon>
    </Compile>
    <Compile Include="SamplePages\Toast\ToastPage.xaml.cs">
      <DependentUpon>ToastPage.xaml</DependentUpon>
    </Compile>
    <Compile Include="SamplePages\Twitter Service\TwitterPage.xaml.cs">
      <DependentUpon>TwitterPage.xaml</DependentUpon>
    </Compile>
    <Compile Include="SamplePages\Offset\OffsetBehaviorPage.xaml.cs">
      <DependentUpon>OffsetBehaviorPage.xaml</DependentUpon>
    </Compile>
    <Compile Include="SamplePages\Fade\FadeBehaviorPage.xaml.cs">
      <DependentUpon>FadeBehaviorPage.xaml</DependentUpon>
    </Compile>
    <Compile Include="SamplePages\Facebook Service\FacebookPage.xaml.cs">
      <DependentUpon>FacebookPage.xaml</DependentUpon>
    </Compile>
    <Compile Include="SamplePages\HamburgerMenu\HamburgerMenuPage.xaml.cs">
      <DependentUpon>HamburgerMenuPage.xaml</DependentUpon>
    </Compile>
    <Compile Include="SamplePages\HeaderedTextBlock\HeaderedTextBlockPage.xaml.cs">
      <DependentUpon>HeaderedTextBlockPage.xaml</DependentUpon>
    </Compile>
    <Compile Include="SamplePages\ImageEx\ImageExPage.xaml.cs">
      <DependentUpon>ImageExPage.xaml</DependentUpon>
    </Compile>
    <Compile Include="SamplePages\Useful links\UsefulLinksPage.xaml.cs">
      <DependentUpon>UsefulLinksPage.xaml</DependentUpon>
    </Compile>
    <Compile Include="SamplePages\WeatherLiveTileAndToast\WeatherLiveTileAndToastPage.xaml.cs">
      <DependentUpon>WeatherLiveTileAndToastPage.xaml</DependentUpon>
    </Compile>
    <Compile Include="SamplePages\PullToRefreshListView\PullToRefreshListViewPage.xaml.cs">
      <DependentUpon>PullToRefreshListViewPage.xaml</DependentUpon>
    </Compile>
    <Compile Include="SamplePages\Rotate\RotateBehaviorPage.xaml.cs">
      <DependentUpon>RotateBehaviorPage.xaml</DependentUpon>
    </Compile>
    <Compile Include="SamplePages\Scale\ScaleBehaviorPage.xaml.cs">
      <DependentUpon>ScaleBehaviorPage.xaml</DependentUpon>
    </Compile>
    <Compile Include="SamplePages\SlidableListItem\SlidableListItemPage.xaml.cs">
      <DependentUpon>SlidableListItemPage.xaml</DependentUpon>
    </Compile>
    <Compile Include="SamplePages\RadialGauge\RadialGaugePage.xaml.cs">
      <DependentUpon>RadialGaugePage.xaml</DependentUpon>
    </Compile>
    <Compile Include="SamplePages\RangeSelector\RangeSelectorPage.xaml.cs">
      <DependentUpon>RangeSelectorPage.xaml</DependentUpon>
    </Compile>
    <Compile Include="SamplePages\WrapPanel\WrapPanelPage.xaml.cs">
      <DependentUpon>WrapPanelPage.xaml</DependentUpon>
    </Compile>
    <Compile Include="Shell.xaml.cs">
      <DependentUpon>Shell.xaml</DependentUpon>
    </Compile>
    <Compile Include="Models\Option.cs" />
    <Compile Include="Models\SampleCategory.cs" />
    <Compile Include="Models\Sample.cs" />
    <Compile Include="Models\Samples.cs" />
    <Compile Include="Pages\About.xaml.cs">
      <DependentUpon>About.xaml</DependentUpon>
    </Compile>
    <Compile Include="SamplePages\AdaptiveGridView\AdaptiveGridViewPage.xaml.cs">
      <DependentUpon>AdaptiveGridViewPage.xaml</DependentUpon>
    </Compile>
    <Compile Include="Pages\SamplePicker.xaml.cs">
      <DependentUpon>SamplePicker.xaml</DependentUpon>
    </Compile>
    <Compile Include="Properties\AssemblyInfo.cs" />
    <Compile Include="TrackingManager.cs" />
  </ItemGroup>
  <ItemGroup>
    <AppxManifest Include="Package.appxmanifest">
      <SubType>Designer</SubType>
    </AppxManifest>
    <None Include="Microsoft.Toolkit.Uwp.SampleApp_TemporaryKey.pfx" />
  </ItemGroup>
  <ItemGroup>
    <Content Include="Properties\Default.rd.xml" />
  </ItemGroup>
  <ItemGroup>
    <ApplicationDefinition Include="App.xaml">
      <Generator>MSBuild:Compile</Generator>
      <SubType>Designer</SubType>
    </ApplicationDefinition>
    <Page Include="Controls\PropertyControl.xaml">
      <SubType>Designer</SubType>
      <Generator>MSBuild:Compile</Generator>
    </Page>
    <Page Include="SamplePages\AdvancedCollectionView\AdvancedCollectionViewPage.xaml">
      <SubType>Designer</SubType>
      <Generator>MSBuild:Compile</Generator>
    </Page>
    <Page Include="SamplePages\ConnectionHelper\ConnectionHelperPage.xaml">
      <Generator>MSBuild:Compile</Generator>
      <SubType>Designer</SubType>
    </Page>
    <Page Include="SamplePages\BackgroundTaskHelper\BackgroundTaskHelperPage.xaml">
      <SubType>Designer</SubType>
      <Generator>MSBuild:Compile</Generator>
    </Page>
    <Page Include="SamplePages\DispatcherHelper\DispatcherHelperPage.xaml">
      <SubType>Designer</SubType>
      <Generator>MSBuild:Compile</Generator>
    </Page>
    <Page Include="SamplePages\Bing Service\BingPage.xaml">
      <Generator>MSBuild:Compile</Generator>
      <SubType>Designer</SubType>
    </Page>
    <Page Include="SamplePages\BladeView\BladePage.xaml">
      <SubType>Designer</SubType>
      <Generator>MSBuild:Compile</Generator>
    </Page>
    <Page Include="SamplePages\Blur\BlurBehaviorPage.xaml">
      <Generator>MSBuild:Compile</Generator>
      <SubType>Designer</SubType>
    </Page>
    <Page Include="SamplePages\MarkdownTextBlock\MarkdownTextBlockPage.xaml">
      <SubType>Designer</SubType>
      <Generator>MSBuild:Compile</Generator>
    </Page>
    <Page Include="SamplePages\Expander\ExpanderPage.xaml">
      <Generator>MSBuild:Compile</Generator>
      <SubType>Designer</SubType>
    </Page>
    <Page Include="SamplePages\Microsoft Translator Service\MicrosoftTranslatorPage.xaml">
      <Generator>MSBuild:Compile</Generator>
      <SubType>Designer</SubType>
    </Page>
    <Page Include="SamplePages\OneDrive Service\FoldersPickerControl.xaml">
      <Generator>MSBuild:Compile</Generator>
      <SubType>Designer</SubType>
    </Page>
    <Page Include="SamplePages\OneDrive Service\OneDrivePage.xaml">
      <Generator>MSBuild:Compile</Generator>
      <SubType>Designer</SubType>
    </Page>
    <Page Include="SamplePages\Analytics\AnalyticsPage.xaml">
      <Generator>MSBuild:Compile</Generator>
      <SubType>Designer</SubType>
    </Page>
    <Page Include="SamplePages\TileControl\TileControlPage.xaml">
      <Generator>MSBuild:Compile</Generator>
      <SubType>Designer</SubType>
    </Page>
    <Page Include="SamplePages\RadialProgressBar\RadialProgressBarPage.xaml">
      <Generator>MSBuild:Compile</Generator>
      <SubType>Designer</SubType>
    </Page>
    <Page Include="SamplePages\ScrollHeader\ScrollHeaderPage.xaml">
      <Generator>MSBuild:Compile</Generator>
      <SubType>Designer</SubType>
    </Page>
    <Page Include="SamplePages\DropShadowPanel\DropShadowPanelPage.xaml">
      <SubType>Designer</SubType>
      <Generator>MSBuild:Compile</Generator>
    </Page>
    <Page Include="SamplePages\GridSplitter\GridSplitterPage.xaml">
      <SubType>Designer</SubType>
      <Generator>MSBuild:Compile</Generator>
    </Page>
    <Page Include="SamplePages\FadeHeader\FadeHeaderBehaviorPage.xaml">
      <Generator>MSBuild:Compile</Generator>
      <SubType>Designer</SubType>
    </Page>
    <Page Include="SamplePages\Incremental Loading Collection\IncrementalLoadingCollectionPage.xaml">
      <Generator>MSBuild:Compile</Generator>
      <SubType>Designer</SubType>
    </Page>
    <Page Include="SamplePages\Light\LightBehaviorPage.xaml">
      <SubType>Designer</SubType>
      <Generator>MSBuild:Compile</Generator>
    </Page>
    <Page Include="SamplePages\LinkedIn Service\LinkedInPage.xaml">
      <SubType>Designer</SubType>
      <Generator>MSBuild:Compile</Generator>
    </Page>
    <Page Include="SamplePages\Loading\LoadingPage.xaml">
      <Generator>MSBuild:Compile</Generator>
      <SubType>Designer</SubType>
    </Page>
    <Page Include="SamplePages\MasterDetailsView\MasterDetailsViewPage.xaml">
      <SubType>Designer</SubType>
      <Generator>MSBuild:Compile</Generator>
    </Page>
    <Page Include="SamplePages\Microsoft Graph Service\MicrosoftGraphPage.xaml">
      <Generator>MSBuild:Compile</Generator>
      <SubType>Designer</SubType>
    </Page>
    <Page Include="SamplePages\Microsoft Graph Service\SendMessageContentDialog.xaml">
      <Generator>MSBuild:Compile</Generator>
      <SubType>Designer</SubType>
    </Page>
    <Page Include="SamplePages\ImageCache\ImageCachePage.xaml">
      <Generator>MSBuild:Compile</Generator>
      <SubType>Designer</SubType>
    </Page>
    <Page Include="SamplePages\ParallaxService\ParallaxPage.xaml">
      <SubType>Designer</SubType>
      <Generator>MSBuild:Compile</Generator>
    </Page>
    <Page Include="SamplePages\PrintHelper\PrintHelperPage.xaml">
      <Generator>MSBuild:Compile</Generator>
      <SubType>Designer</SubType>
    </Page>
    <Page Include="SamplePages\ReorderGridAnimation\ReorderGridPage.xaml">
      <SubType>Designer</SubType>
      <Generator>MSBuild:Compile</Generator>
    </Page>
    <Page Include="SamplePages\RotatorTile\RotatorTilePage.xaml">
      <Generator>MSBuild:Compile</Generator>
      <SubType>Designer</SubType>
    </Page>
    <Page Include="SamplePages\LiveTile\LiveTilePage.xaml">
      <Generator>MSBuild:Compile</Generator>
      <SubType>Designer</SubType>
    </Page>
    <Page Include="SamplePages\Offset\OffsetBehaviorPage.xaml">
      <SubType>Designer</SubType>
      <Generator>MSBuild:Compile</Generator>
    </Page>
    <Page Include="SamplePages\Fade\FadeBehaviorPage.xaml">
      <SubType>Designer</SubType>
      <Generator>MSBuild:Compile</Generator>
    </Page>
    <Page Include="SamplePages\Object Storage\ObjectStoragePage.xaml">
      <SubType>Designer</SubType>
      <Generator>MSBuild:Compile</Generator>
    </Page>
    <Page Include="SamplePages\SurfaceDialTextboxHelper\SurfaceDialTextboxHelperPage.xaml">
      <SubType>Designer</SubType>
      <Generator>MSBuild:Compile</Generator>
    </Page>
    <Page Include="SamplePages\SystemInformation\SystemInformationPage.xaml">
      <Generator>MSBuild:Compile</Generator>
      <SubType>Designer</SubType>
    </Page>
    <Page Include="SamplePages\TextBoxMask\TextBoxMaskPage.xaml">
      <Generator>MSBuild:Compile</Generator>
      <SubType>Designer</SubType>
    </Page>
    <Page Include="SamplePages\TextBoxRegex\TextBoxRegexPage.xaml">
      <SubType>Designer</SubType>
      <Generator>MSBuild:Compile</Generator>
    </Page>
    <Page Include="SamplePages\Toast\ToastPage.xaml">
      <Generator>MSBuild:Compile</Generator>
      <SubType>Designer</SubType>
    </Page>
    <Page Include="SamplePages\Twitter Service\TwitterPage.xaml">
      <Generator>MSBuild:Compile</Generator>
      <SubType>Designer</SubType>
    </Page>
    <Page Include="SamplePages\Facebook Service\FacebookPage.xaml">
      <Generator>MSBuild:Compile</Generator>
      <SubType>Designer</SubType>
    </Page>
    <Page Include="SamplePages\HamburgerMenu\HamburgerMenuPage.xaml">
      <Generator>MSBuild:Compile</Generator>
      <SubType>Designer</SubType>
    </Page>
    <Page Include="SamplePages\HeaderedTextBlock\HeaderedTextBlockPage.xaml">
      <SubType>Designer</SubType>
      <Generator>MSBuild:Compile</Generator>
    </Page>
    <Page Include="SamplePages\ImageEx\ImageExPage.xaml">
      <Generator>MSBuild:Compile</Generator>
      <SubType>Designer</SubType>
    </Page>
    <Page Include="SamplePages\Useful links\UsefulLinksPage.xaml">
      <Generator>MSBuild:Compile</Generator>
      <SubType>Designer</SubType>
    </Page>
    <Page Include="SamplePages\WeatherLiveTileAndToast\WeatherLiveTileAndToastPage.xaml">
      <SubType>Designer</SubType>
      <Generator>MSBuild:Compile</Generator>
    </Page>
    <Page Include="SamplePages\PullToRefreshListView\PullToRefreshListViewPage.xaml">
      <SubType>Designer</SubType>
      <Generator>MSBuild:Compile</Generator>
    </Page>
    <Page Include="SamplePages\RadialGauge\RadialGaugePage.xaml">
      <Generator>MSBuild:Compile</Generator>
      <SubType>Designer</SubType>
    </Page>
    <Page Include="SamplePages\RangeSelector\RangeSelectorPage.xaml">
      <Generator>MSBuild:Compile</Generator>
      <SubType>Designer</SubType>
    </Page>
    <Page Include="SamplePages\Rotate\RotateBehaviorPage.xaml">
      <SubType>Designer</SubType>
      <Generator>MSBuild:Compile</Generator>
    </Page>
    <Page Include="SamplePages\Scale\ScaleBehaviorPage.xaml">
      <SubType>Designer</SubType>
      <Generator>MSBuild:Compile</Generator>
    </Page>
    <Page Include="SamplePages\SlidableListItem\SlidableListItemPage.xaml">
      <SubType>Designer</SubType>
      <Generator>MSBuild:Compile</Generator>
    </Page>
    <Page Include="SamplePages\WrapPanel\WrapPanelPage.xaml">
      <Generator>MSBuild:Compile</Generator>
      <SubType>Designer</SubType>
    </Page>
    <Page Include="Shell.xaml">
      <Generator>MSBuild:Compile</Generator>
      <SubType>Designer</SubType>
    </Page>
    <Page Include="Pages\About.xaml">
      <SubType>Designer</SubType>
      <Generator>MSBuild:Compile</Generator>
    </Page>
    <Page Include="SamplePages\AdaptiveGridView\AdaptiveGridViewPage.xaml">
      <SubType>Designer</SubType>
      <Generator>MSBuild:Compile</Generator>
    </Page>
    <Page Include="Pages\SamplePicker.xaml">
      <SubType>Designer</SubType>
      <Generator>MSBuild:Compile</Generator>
    </Page>
  </ItemGroup>
  <ItemGroup>
    <ProjectReference Include="..\Microsoft.Toolkit.Uwp.Services\Microsoft.Toolkit.Uwp.Services.csproj">
      <Project>{7189a42d-6f1a-4fa3-8e00-e2c14fdf167a}</Project>
      <Name>Microsoft.Toolkit.Uwp.Services</Name>
    </ProjectReference>
    <ProjectReference Include="..\Notifications\Microsoft.Toolkit.Uwp.Notifications.UWP\Microsoft.Toolkit.Uwp.Notifications.UWP.csproj">
      <Project>{fb381278-f4ad-4703-a12a-c43ee0b231bd}</Project>
      <Name>Microsoft.Toolkit.Uwp.Notifications.UWP</Name>
    </ProjectReference>
    <ProjectReference Include="..\Microsoft.Toolkit.Uwp.UI.Animations\Microsoft.Toolkit.Uwp.UI.Animations.csproj">
      <Project>{b24a296c-b3eb-4e06-a64e-74ac2d1acc91}</Project>
      <Name>Microsoft.Toolkit.Uwp.UI.Animations</Name>
    </ProjectReference>
    <ProjectReference Include="..\Microsoft.Toolkit.Uwp.UI.Controls\Microsoft.Toolkit.Uwp.UI.Controls.csproj">
      <Project>{e9faabfb-d726-42c1-83c1-cb46a29fea81}</Project>
      <Name>Microsoft.Toolkit.Uwp.UI.Controls</Name>
    </ProjectReference>
    <ProjectReference Include="..\Microsoft.Toolkit.Uwp.UI\Microsoft.Toolkit.Uwp.UI.csproj">
      <Project>{3dd8aa7c-3569-4e51-992f-0c2257e8878e}</Project>
      <Name>Microsoft.Toolkit.Uwp.UI</Name>
    </ProjectReference>
    <ProjectReference Include="..\Microsoft.Toolkit.Uwp\Microsoft.Toolkit.Uwp.csproj">
      <Project>{805F80DF-75C6-4C2F-8FD9-B47F6D0DF5A3}</Project>
      <Name>Microsoft.Toolkit.Uwp</Name>
    </ProjectReference>
  </ItemGroup>
  <ItemGroup>
    <SDKReference Include="WindowsDesktop, Version=10.0.14393.0">
      <Name>Windows Desktop Extensions for the UWP</Name>
    </SDKReference>
    <SDKReference Include="WindowsMobile, Version=10.0.14393.0">
      <Name>Windows Mobile Extensions for the UWP</Name>
    </SDKReference>
  </ItemGroup>
  <ItemGroup />
  <PropertyGroup Condition=" '$(VisualStudioVersion)' == '' or '$(VisualStudioVersion)' &lt; '14.0' ">
    <VisualStudioVersion>14.0</VisualStudioVersion>
  </PropertyGroup>
  <PropertyGroup Condition="'$(Configuration)|$(Platform)' == 'Publish|x86'">
    <OutputPath>bin\x86\Publish\</OutputPath>
    <DefineConstants>CODE_ANALYSIS;TRACE;NETFX_CORE;WINDOWS_UWP;CODE_ANALYSIS</DefineConstants>
    <Optimize>true</Optimize>
    <TreatWarningsAsErrors>true</TreatWarningsAsErrors>
    <NoWarn>;2008</NoWarn>
    <NoStdLib>true</NoStdLib>
    <DebugType>pdbonly</DebugType>
    <PlatformTarget>x86</PlatformTarget>
    <RunCodeAnalysis>true</RunCodeAnalysis>
    <UseVSHostingProcess>false</UseVSHostingProcess>
    <ErrorReport>prompt</ErrorReport>
    <CodeAnalysisRuleSet>microsoft.toolkit.uwp.sampleapp.ruleset</CodeAnalysisRuleSet>
    <Prefer32Bit>true</Prefer32Bit>
  </PropertyGroup>
  <PropertyGroup Condition="'$(Configuration)|$(Platform)' == 'Publish|ARM'">
    <OutputPath>bin\ARM\Publish\</OutputPath>
    <DefineConstants>CODE_ANALYSIS;TRACE;NETFX_CORE;WINDOWS_UWP;CODE_ANALYSIS</DefineConstants>
    <Optimize>true</Optimize>
    <TreatWarningsAsErrors>true</TreatWarningsAsErrors>
    <NoWarn>;2008</NoWarn>
    <NoStdLib>true</NoStdLib>
    <DebugType>pdbonly</DebugType>
    <PlatformTarget>ARM</PlatformTarget>
    <RunCodeAnalysis>true</RunCodeAnalysis>
    <UseVSHostingProcess>false</UseVSHostingProcess>
    <ErrorReport>prompt</ErrorReport>
    <CodeAnalysisRuleSet>microsoft.toolkit.uwp.sampleapp.ruleset</CodeAnalysisRuleSet>
    <Prefer32Bit>true</Prefer32Bit>
  </PropertyGroup>
  <PropertyGroup Condition="'$(Configuration)|$(Platform)' == 'Publish|x64'">
    <OutputPath>bin\x64\Publish\</OutputPath>
    <DefineConstants>CODE_ANALYSIS;TRACE;NETFX_CORE;WINDOWS_UWP;CODE_ANALYSIS</DefineConstants>
    <Optimize>true</Optimize>
    <TreatWarningsAsErrors>true</TreatWarningsAsErrors>
    <NoWarn>;2008</NoWarn>
    <NoStdLib>true</NoStdLib>
    <DebugType>pdbonly</DebugType>
    <PlatformTarget>x64</PlatformTarget>
    <RunCodeAnalysis>true</RunCodeAnalysis>
    <UseVSHostingProcess>false</UseVSHostingProcess>
    <ErrorReport>prompt</ErrorReport>
    <CodeAnalysisRuleSet>microsoft.toolkit.uwp.sampleapp.ruleset</CodeAnalysisRuleSet>
    <Prefer32Bit>true</Prefer32Bit>
  </PropertyGroup>
  <Import Project="$(MSBuildExtensionsPath)\Microsoft\WindowsXaml\v$(VisualStudioVersion)\Microsoft.Windows.UI.Xaml.CSharp.targets" />
  <!-- To modify your build process, add your task inside one of the targets below and uncomment it.
       Other similar extension points exist, see Microsoft.Common.targets.
  <Target Name="BeforeBuild">
  </Target>
  <Target Name="AfterBuild">
  </Target>
  -->
</Project><|MERGE_RESOLUTION|>--- conflicted
+++ resolved
@@ -365,13 +365,10 @@
     <Content Include="SamplePages\MarkdownTextBlock\InitialContent.md" />
     <Content Include="SamplePages\AdvancedCollectionView\AdvancedCollectionView.bind" />
     <Content Include="SamplePages\TextBoxRegex\TextBoxRegex.bind" />
-<<<<<<< HEAD
     <Content Include="SamplePages\RadialProgressBar\RadialProgressBarCode.bind" />
-=======
     <Content Include="SamplePages\MarkdownTextBlock\MarkdownTextBlockCode.bind" />
     <Content Include="SamplePages\OneDrive Service\OneDriveCode.bind" />
     <Content Include="SamplePages\Analytics\AnalyticsCode.bind" />
->>>>>>> ffc8a920
   </ItemGroup>
   <ItemGroup>
     <Compile Include="App.xaml.cs">
