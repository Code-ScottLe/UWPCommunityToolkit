﻿<?xml version="1.0" encoding="utf-8"?>
<Project ToolsVersion="15.0" DefaultTargets="Build" xmlns="http://schemas.microsoft.com/developer/msbuild/2003">
  <Import Project="$(MSBuildExtensionsPath)\$(MSBuildToolsVersion)\Microsoft.Common.props" Condition="Exists('$(MSBuildExtensionsPath)\$(MSBuildToolsVersion)\Microsoft.Common.props')" />
  <PropertyGroup>
    <Configuration Condition=" '$(Configuration)' == '' ">Debug</Configuration>
    <Platform Condition=" '$(Platform)' == '' ">x86</Platform>
    <ProjectGuid>{719C43C6-8753-4395-ADAA-2FCC70F76BF3}</ProjectGuid>
    <OutputType>AppContainerExe</OutputType>
    <AppDesignerFolder>Properties</AppDesignerFolder>
    <RootNamespace>Microsoft.Toolkit.Uwp.SampleApp</RootNamespace>
    <AssemblyName>Microsoft.Toolkit.Uwp.SampleApp</AssemblyName>
    <DefaultLanguage>en-US</DefaultLanguage>
    <TargetPlatformIdentifier>UAP</TargetPlatformIdentifier>
    <TargetPlatformVersion>10.0.17134.0</TargetPlatformVersion>
    <TargetPlatformMinVersion>10.0.15063.0</TargetPlatformMinVersion>
    <MinimumVisualStudioVersion>14</MinimumVisualStudioVersion>
    <FileAlignment>512</FileAlignment>
    <ProjectTypeGuids>{A5A43C5B-DE2A-4C0C-9213-0A381AF9435A};{FAE04EC0-301F-11D3-BF4B-00C04F79EFBC}</ProjectTypeGuids>
    <PackageCertificateKeyFile>Microsoft.Toolkit.Uwp.SampleApp_TemporaryKey.pfx</PackageCertificateKeyFile>
    <AppxAutoIncrementPackageRevision>True</AppxAutoIncrementPackageRevision>
    <AppxBundle>Always</AppxBundle>
    <AppxBundlePlatforms>x86</AppxBundlePlatforms>
    <PackageCertificateThumbprint>7A086872CBF1D8A795A97B9559A3C88B3550527E</PackageCertificateThumbprint>
    <Win32Resource>MiddleClickScrolling-CursorType.res</Win32Resource>
  </PropertyGroup>
  <PropertyGroup Condition="'$(Configuration)|$(Platform)' == 'Debug|x86'">
    <DebugSymbols>true</DebugSymbols>
    <OutputPath>bin\x86\Debug\</OutputPath>
    <DefineConstants>DEBUG;TRACE;NETFX_CORE;WINDOWS_UWP</DefineConstants>
    <NoWarn>;2008</NoWarn>
    <DebugType>full</DebugType>
    <PlatformTarget>x86</PlatformTarget>
    <UseVSHostingProcess>false</UseVSHostingProcess>
    <ErrorReport>prompt</ErrorReport>
    <Prefer32Bit>true</Prefer32Bit>
    <DocumentationFile>
    </DocumentationFile>
    <CodeAnalysisRuleSet>microsoft.toolkit.uwp.sampleapp.ruleset</CodeAnalysisRuleSet>
  </PropertyGroup>
  <PropertyGroup Condition="'$(Configuration)|$(Platform)' == 'Release|x86'">
    <OutputPath>bin\x86\Release\</OutputPath>
    <DefineConstants>TRACE;NETFX_CORE;WINDOWS_UWP</DefineConstants>
    <Optimize>true</Optimize>
    <NoWarn>;2008</NoWarn>
    <DebugType>pdbonly</DebugType>
    <PlatformTarget>x86</PlatformTarget>
    <UseVSHostingProcess>false</UseVSHostingProcess>
    <ErrorReport>prompt</ErrorReport>
    <Prefer32Bit>true</Prefer32Bit>
    <UseDotNetNativeToolchain>true</UseDotNetNativeToolchain>
    <RunCodeAnalysis>false</RunCodeAnalysis>
    <TreatWarningsAsErrors>true</TreatWarningsAsErrors>
    <DocumentationFile>
    </DocumentationFile>
    <CodeAnalysisRuleSet>microsoft.toolkit.uwp.sampleapp.ruleset</CodeAnalysisRuleSet>
  </PropertyGroup>
  <PropertyGroup Condition="'$(Configuration)|$(Platform)' == 'Debug|ARM'">
    <DebugSymbols>true</DebugSymbols>
    <OutputPath>bin\ARM\Debug\</OutputPath>
    <DefineConstants>DEBUG;TRACE;NETFX_CORE;WINDOWS_UWP</DefineConstants>
    <NoWarn>;2008</NoWarn>
    <DebugType>full</DebugType>
    <PlatformTarget>ARM</PlatformTarget>
    <UseVSHostingProcess>false</UseVSHostingProcess>
    <ErrorReport>prompt</ErrorReport>
    <Prefer32Bit>true</Prefer32Bit>
    <CodeAnalysisRuleSet>microsoft.toolkit.uwp.sampleapp.ruleset</CodeAnalysisRuleSet>
  </PropertyGroup>
  <PropertyGroup Condition="'$(Configuration)|$(Platform)' == 'Release|ARM'">
    <OutputPath>bin\ARM\Release\</OutputPath>
    <DefineConstants>TRACE;NETFX_CORE;WINDOWS_UWP</DefineConstants>
    <Optimize>true</Optimize>
    <NoWarn>;2008</NoWarn>
    <DebugType>pdbonly</DebugType>
    <PlatformTarget>ARM</PlatformTarget>
    <UseVSHostingProcess>false</UseVSHostingProcess>
    <ErrorReport>prompt</ErrorReport>
    <Prefer32Bit>true</Prefer32Bit>
    <UseDotNetNativeToolchain>true</UseDotNetNativeToolchain>
    <RunCodeAnalysis>false</RunCodeAnalysis>
    <TreatWarningsAsErrors>true</TreatWarningsAsErrors>
    <DocumentationFile>
    </DocumentationFile>
    <CodeAnalysisRuleSet>microsoft.toolkit.uwp.sampleapp.ruleset</CodeAnalysisRuleSet>
  </PropertyGroup>
  <PropertyGroup Condition="'$(Configuration)|$(Platform)' == 'Debug|x64'">
    <DebugSymbols>true</DebugSymbols>
    <OutputPath>bin\x64\Debug\</OutputPath>
    <DefineConstants>DEBUG;TRACE;NETFX_CORE;WINDOWS_UWP</DefineConstants>
    <NoWarn>;2008</NoWarn>
    <DebugType>full</DebugType>
    <PlatformTarget>x64</PlatformTarget>
    <UseVSHostingProcess>false</UseVSHostingProcess>
    <ErrorReport>prompt</ErrorReport>
    <Prefer32Bit>true</Prefer32Bit>
    <CodeAnalysisRuleSet>microsoft.toolkit.uwp.sampleapp.ruleset</CodeAnalysisRuleSet>
  </PropertyGroup>
  <PropertyGroup Condition="'$(Configuration)|$(Platform)' == 'Release|x64'">
    <OutputPath>bin\x64\Release\</OutputPath>
    <DefineConstants>TRACE;NETFX_CORE;WINDOWS_UWP</DefineConstants>
    <Optimize>true</Optimize>
    <NoWarn>;2008</NoWarn>
    <DebugType>pdbonly</DebugType>
    <PlatformTarget>x64</PlatformTarget>
    <UseVSHostingProcess>false</UseVSHostingProcess>
    <ErrorReport>prompt</ErrorReport>
    <Prefer32Bit>true</Prefer32Bit>
    <UseDotNetNativeToolchain>true</UseDotNetNativeToolchain>
    <RunCodeAnalysis>false</RunCodeAnalysis>
    <TreatWarningsAsErrors>true</TreatWarningsAsErrors>
    <DocumentationFile>
    </DocumentationFile>
    <CodeAnalysisRuleSet>microsoft.toolkit.uwp.sampleapp.ruleset</CodeAnalysisRuleSet>
  </PropertyGroup>
  <PropertyGroup>
    <RestoreProjectStyle>PackageReference</RestoreProjectStyle>
  </PropertyGroup>
  <ItemGroup>
    <PackageReference Include="Microsoft.NETCore.UniversalWindowsPlatform">
      <Version>6.0.8</Version>
    </PackageReference>
    <PackageReference Include="Microsoft.Services.Store.Engagement">
      <Version>10.1711.28001</Version>
    </PackageReference>
    <PackageReference Include="Monaco.Editor">
      <Version>0.6.0-alpha</Version>
    </PackageReference>
    <PackageReference Include="StyleCop.Analyzers">
      <Version>1.0.2</Version>
    </PackageReference>
    <PackageReference Include="Microsoft.Graph">
      <Version>1.8.1</Version>
    </PackageReference>
    <PackageReference Include="Microsoft.Xaml.Behaviors.Uwp.Managed">
      <Version>1.1.0</Version>
    </PackageReference>
    <PackageReference Include="Newtonsoft.Json">
      <Version>10.0.3</Version>
    </PackageReference>
    <PackageReference Include="NotificationsVisualizerLibrary">
      <Version>1.0.5</Version>
    </PackageReference>
    <PackageReference Include="System.ValueTuple">
      <Version>4.4.0</Version>
    </PackageReference>
  </ItemGroup>
  <ItemGroup>
    <!-- A reference to the entire .Net Framework and Windows SDK are automatically included -->
    <Content Include="Assets\NotificationAssets\Cloudy-Square.png" />
    <Content Include="Assets\NotificationAssets\Cloudy.png" />
    <Content Include="Assets\NotificationAssets\Drizzle-Square.png" />
    <Content Include="Assets\NotificationAssets\Drizzle.png" />
    <Content Include="Assets\NotificationAssets\Haze-Square.png" />
    <Content Include="Assets\NotificationAssets\Haze.png" />
    <Content Include="Assets\NotificationAssets\Mostly Cloudy-Background.jpg" />
    <Content Include="Assets\NotificationAssets\Mostly Cloudy-Square.png" />
    <Content Include="Assets\NotificationAssets\Mostly Cloudy.png" />
    <Content Include="Assets\NotificationAssets\Slight Drizzle-Square.png" />
    <Content Include="Assets\NotificationAssets\Slight Drizzle.png" />
    <Content Include="Assets\NotificationAssets\Snow-Square.png" />
    <Content Include="Assets\NotificationAssets\Snow.png" />
    <Content Include="Assets\NotificationAssets\Sunny-Square.png" />
    <Content Include="Assets\NotificationAssets\Sunny.png" />
    <Content Include="Assets\NotificationAssets\Thunderstorms-Square.png" />
    <Content Include="Assets\NotificationAssets\Thunderstorms.png" />
    <Content Include="Assets\People\dave.png" />
    <Content Include="Assets\People\david.png" />
    <Content Include="Assets\People\giorgio.png" />
    <Content Include="Assets\People\jeff.png" />
    <Content Include="Assets\People\nikola.png" />
    <Content Include="Assets\People\pete.png" />
    <Content Include="Assets\People\petri.png" />
    <Content Include="Assets\People\shen.png" />
    <Content Include="Assets\People\vlad.png" />
<<<<<<< HEAD
    <Content Include="Assets\Photos\Backgrounds\HERO.jpg" />
=======
    <Content Include="Assets\Photos\HERO.jpg" />
>>>>>>> f8f73ebb
    <Content Include="Assets\Photos\BigFourSummerHeat.jpg" />
    <Content Include="Assets\Photos\BisonBadlandsChillin.jpg" />
    <Content Include="Assets\Photos\ColumbiaRiverGorge.jpg" />
    <Content Include="Assets\Photos\GiantSlabInOregon.jpg" />
    <Content Include="Assets\Photos\GrandTetons.jpg" />
    <Content Include="Assets\Photos\ImageExPlaceholder.jpg" />
    <Content Include="Assets\Photos\LakeAnnMushroom.jpg" />
    <Content Include="Assets\Photos\LunchBreak.jpg" />
    <Content Include="Assets\Photos\MilkyWayStHelensHikePurple.jpg" />
    <Content Include="Assets\Photos\MitchellButtes.jpg" />
    <Content Include="Assets\Photos\MultnomahFalls.jpg" />
    <Content Include="Assets\Photos\NorthernCascadesReflection.jpg" />
    <Content Include="Assets\Photos\NovemberHikeWaterfall.jpg" />
    <Content Include="Assets\Photos\OregonWineryNamaste.jpg" />
    <Content Include="Assets\Photos\Owl.jpg" />
    <Content Include="Assets\Photos\PaintedHillsPathway.jpg" />
    <Content Include="Assets\Photos\RunningDogPacificCity.jpg" />
    <Content Include="Assets\Photos\ShootingOnAutoOnTheDrone.jpg" />
    <Content Include="Assets\Photos\SmithnRockDownTheRiverView.jpg" />
    <Content Include="Assets\Photos\SnowyInterbayt.jpg" />
    <Content Include="Assets\Photos\SpeedTripleAtristsPoint.jpg" />
    <Content Include="Assets\Photos\Van.jpg" />
    <Content Include="Assets\Photos\WestSeattleView.jpg" />
    <Content Include="Assets\ToolkitLogoTransparent.png" />
    <Content Include="Assets\UWPCommunityToolkitSampleAppAppList.scale-100.png" />
    <Content Include="Assets\UWPCommunityToolkitSampleAppAppList.scale-125.png" />
    <Content Include="Assets\UWPCommunityToolkitSampleAppAppList.scale-150.png" />
    <Content Include="Assets\UWPCommunityToolkitSampleAppAppList.scale-200.png" />
    <Content Include="Assets\UWPCommunityToolkitSampleAppAppList.scale-400.png" />
    <Content Include="Assets\UWPCommunityToolkitSampleAppAppList.targetsize-16.png" />
    <Content Include="Assets\UWPCommunityToolkitSampleAppAppList.targetsize-16_altform-unplated.png" />
    <Content Include="Assets\UWPCommunityToolkitSampleAppAppList.targetsize-20.png" />
    <Content Include="Assets\UWPCommunityToolkitSampleAppAppList.targetsize-20_altform-unplated.png" />
    <Content Include="Assets\UWPCommunityToolkitSampleAppAppList.targetsize-24.png" />
    <Content Include="Assets\UWPCommunityToolkitSampleAppAppList.targetsize-24_altform-unplated.png" />
    <Content Include="Assets\UWPCommunityToolkitSampleAppAppList.targetsize-256.png" />
    <Content Include="Assets\UWPCommunityToolkitSampleAppAppList.targetsize-256_altform-unplated.png" />
    <Content Include="Assets\UWPCommunityToolkitSampleAppAppList.targetsize-30.png" />
    <Content Include="Assets\UWPCommunityToolkitSampleAppAppList.targetsize-30_altform-unplated.png" />
    <Content Include="Assets\UWPCommunityToolkitSampleAppAppList.targetsize-32.png" />
    <Content Include="Assets\UWPCommunityToolkitSampleAppAppList.targetsize-32_altform-unplated.png" />
    <Content Include="Assets\UWPCommunityToolkitSampleAppAppList.targetsize-36.png" />
    <Content Include="Assets\UWPCommunityToolkitSampleAppAppList.targetsize-36_altform-unplated.png" />
    <Content Include="Assets\UWPCommunityToolkitSampleAppAppList.targetsize-40.png" />
    <Content Include="Assets\UWPCommunityToolkitSampleAppAppList.targetsize-40_altform-unplated.png" />
    <Content Include="Assets\UWPCommunityToolkitSampleAppAppList.targetsize-48.png" />
    <Content Include="Assets\UWPCommunityToolkitSampleAppAppList.targetsize-48_altform-unplated.png" />
    <Content Include="Assets\UWPCommunityToolkitSampleAppAppList.targetsize-60.png" />
    <Content Include="Assets\UWPCommunityToolkitSampleAppAppList.targetsize-60_altform-unplated.png" />
    <Content Include="Assets\UWPCommunityToolkitSampleAppAppList.targetsize-64.png" />
    <Content Include="Assets\UWPCommunityToolkitSampleAppAppList.targetsize-64_altform-unplated.png" />
    <Content Include="Assets\UWPCommunityToolkitSampleAppAppList.targetsize-72.png" />
    <Content Include="Assets\UWPCommunityToolkitSampleAppAppList.targetsize-72_altform-unplated.png" />
    <Content Include="Assets\UWPCommunityToolkitSampleAppAppList.targetsize-80.png" />
    <Content Include="Assets\UWPCommunityToolkitSampleAppAppList.targetsize-80_altform-unplated.png" />
    <Content Include="Assets\UWPCommunityToolkitSampleAppAppList.targetsize-96.png" />
    <Content Include="Assets\UWPCommunityToolkitSampleAppAppList.targetsize-96_altform-unplated.png" />
    <Content Include="Assets\UWPCommunityToolkitSampleAppBadgeLogo.scale-100.png" />
    <Content Include="Assets\UWPCommunityToolkitSampleAppBadgeLogo.scale-125.png" />
    <Content Include="Assets\UWPCommunityToolkitSampleAppBadgeLogo.scale-150.png" />
    <Content Include="Assets\UWPCommunityToolkitSampleAppBadgeLogo.scale-200.png" />
    <Content Include="Assets\UWPCommunityToolkitSampleAppBadgeLogo.scale-400.png" />
    <Content Include="Assets\UWPCommunityToolkitSampleAppLargeTile.scale-100.png" />
    <Content Include="Assets\UWPCommunityToolkitSampleAppLargeTile.scale-125.png" />
    <Content Include="Assets\UWPCommunityToolkitSampleAppLargeTile.scale-150.png" />
    <Content Include="Assets\UWPCommunityToolkitSampleAppLargeTile.scale-200.png" />
    <Content Include="Assets\UWPCommunityToolkitSampleAppLargeTile.scale-400.png" />
    <Content Include="Assets\UWPCommunityToolkitSampleAppMedTile.scale-100.png" />
    <Content Include="Assets\UWPCommunityToolkitSampleAppMedTile.scale-125.png" />
    <Content Include="Assets\UWPCommunityToolkitSampleAppMedTile.scale-150.png" />
    <Content Include="Assets\UWPCommunityToolkitSampleAppMedTile.scale-200.png" />
    <Content Include="Assets\UWPCommunityToolkitSampleAppMedTile.scale-400.png" />
    <Content Include="Assets\UWPCommunityToolkitSampleAppSmallTile.scale-100.png" />
    <Content Include="Assets\UWPCommunityToolkitSampleAppSmallTile.scale-125.png" />
    <Content Include="Assets\UWPCommunityToolkitSampleAppSmallTile.scale-150.png" />
    <Content Include="Assets\UWPCommunityToolkitSampleAppSmallTile.scale-200.png" />
    <Content Include="Assets\UWPCommunityToolkitSampleAppSmallTile.scale-400.png" />
    <Content Include="Assets\UWPCommunityToolkitSampleAppSplashScreen.scale-100.png" />
    <Content Include="Assets\UWPCommunityToolkitSampleAppSplashScreen.scale-125.png" />
    <Content Include="Assets\UWPCommunityToolkitSampleAppSplashScreen.scale-150.png" />
    <Content Include="Assets\UWPCommunityToolkitSampleAppSplashScreen.scale-200.png" />
    <Content Include="Assets\UWPCommunityToolkitSampleAppSplashScreen.scale-400.png" />
    <Content Include="Assets\UWPCommunityToolkitSampleAppStoreLogo.scale-100.png" />
    <Content Include="Assets\UWPCommunityToolkitSampleAppStoreLogo.scale-125.png" />
    <Content Include="Assets\ToolkitLogo.png" />
    <Content Include="Assets\UWPCommunityToolkitSampleAppStoreLogo.scale-150.png" />
    <Content Include="Assets\UWPCommunityToolkitSampleAppStoreLogo.scale-200.png" />
    <Content Include="Assets\UWPCommunityToolkitSampleAppStoreLogo.scale-400.png" />
    <Content Include="Assets\UWPCommunityToolkitSampleAppWideTile.scale-100.png" />
    <Content Include="Assets\UWPCommunityToolkitSampleAppWideTile.scale-125.png" />
    <Content Include="Assets\UWPCommunityToolkitSampleAppWideTile.scale-150.png" />
    <Content Include="Assets\UWPCommunityToolkitSampleAppWideTile.scale-200.png" />
    <Content Include="Assets\UWPCommunityToolkitSampleAppWideTile.scale-400.png" />
    <Content Include="Assets\Wide310x150Logo.scale-400.png" />
    <Content Include="Icons\Animations.png" />
    <Content Include="Icons\About.png" />
    <Content Include="Icons\DeveloperTools.png" />
    <Content Include="Icons\Error.png" />
    <Content Include="Icons\Extensions.png" />
    <Content Include="Icons\Brushes.png" />
    <Content Include="Icons\Helpers.png" />
    <Content Include="Icons\Foundation.png" />
    <Content Include="Icons\Layouts.png" />
    <Content Include="Icons\More.png" />
    <Content Include="Icons\Notifications.png" />
    <Content Include="Icons\Services.png" />
    <Content Include="SamplePages\PeoplePicker\PeoplePicker.png" />
    <Content Include="SamplePages\ProfileCard\ProfileCard.png" />
    <Content Include="SamplePages\UniformGrid\UniformGrid.png" />
    <Content Include="SamplePages\AdaptiveGridView\AdaptiveGridView.png" />
    <Content Include="SamplePages\AdvancedCollectionView\AdvancedCollectionView.png" />
    <Content Include="SamplePages\BackdropGammaTransferBrush\BackdropGammaTransferBrush.png" />
    <Content Include="SamplePages\BackdropInvertBrush\BackdropInvertBrush.png" />
    <Content Include="SamplePages\BackdropSaturationBrush\BackdropSaturationBrush.png" />
    <Content Include="SamplePages\BackdropSepiaBrush\BackdropSepiaBrush.png" />
    <Content Include="SamplePages\BackgroundTaskHelper\BackgroundTaskHelper.png" />
    <Content Include="SamplePages\Bing Service\icon.png" />
    <Content Include="SamplePages\BluetoothLEHelper\BluetoothLEHelper.png" />
    <Content Include="SamplePages\BackdropBlurBrush\BackdropBlurBrush.png" />
    <Content Include="SamplePages\Blur\BlurBehavior.png" />
    <Content Include="SamplePages\CameraPreview\CameraPreview.png" />
    <Content Include="SamplePages\CameraHelper\CameraHelper.png" />
    <Content Include="SamplePages\Connected Animations\ConnectedAnimations.png" />
    <Content Include="SamplePages\DispatcherHelper\DispatchHelper.png" />
    <Content Include="SamplePages\DockPanel\DockPanel.png" />
    <Content Include="SamplePages\Facebook Service\FacebookLogo.png" />
    <Content Include="SamplePages\AadLogin\AadLogin.png" />
    <Content Include="SamplePages\FadeHeader\FadeHeaderBehavior.png" />
    <Content Include="SamplePages\Fade\FadeBehavior.png" />
    <Content Include="SamplePages\FocusTracker\FocusTracker.png" />
    <Content Include="SamplePages\Analytics\Analytics.png" />
    <Content Include="SamplePages\Bing Service\BingCode.bind" />
    <Content Include="SamplePages\BladeView\BladeView.png" />
    <Content Include="SamplePages\Carousel\Carousel.png" />
    <Content Include="SamplePages\DropShadowPanel\DropShadowPanel.png" />
    <Content Include="SamplePages\Expander\Expander.png" />
    <Content Include="SamplePages\DropShadowPanel\Trex.png" />
    <Content Include="SamplePages\DropShadowPanel\Unicorn.png" />
    <Content Include="SamplePages\GazeInteraction\GazeInteraction.png" />
    <Content Include="SamplePages\GazeTracing\GazeTracing.png" />
    <Content Include="SamplePages\GridSplitter\GridSplitter.png" />
    <Content Include="SamplePages\HamburgerMenu\HamburgerMenu.png" />
    <Content Include="SamplePages\AlignmentGrid\AlignmentGrid.png" />
    <Content Include="SamplePages\HeaderedContentControl\HeaderedContentControl.png" />
    <Content Include="SamplePages\HeaderedItemsControl\HeaderedItemsControl.png" />
    <Content Include="SamplePages\HeaderedTextBlock\HeaderedTextBlock.png" />
    <Content Include="SamplePages\ImageBlendBrush\ImageBlendBrush.png" />
    <Content Include="SamplePages\ImageCache\ImageCache.png" />
    <Content Include="SamplePages\ImageEx\ImageEx.png" />
    <Content Include="SamplePages\Implicit Animations\ImplicitAnimations.png" />
    <Content Include="SamplePages\InAppNotification\InAppNotification.png" />
    <Content Include="SamplePages\Incremental Loading Collection\icon.png" />
    <Content Include="SamplePages\LayoutTransformControl\LayoutTransformControl.png" />
    <Content Include="SamplePages\InfiniteCanvas\InfiniteCanvas.png" />
    <Content Include="SamplePages\Light\LightBehavior.png" />
    <Content Include="SamplePages\LinkedIn Service\LinkedInLogo.png" />
    <Content Include="Assets\Helpers.png" />
    <Content Include="SamplePages\LiveTile\LiveTile.png" />
    <Content Include="SamplePages\MarkdownTextBlock\MarkdownTextBlock.png" />
    <Content Include="SamplePages\Loading\Loading.png" />
    <Content Include="SamplePages\MasterDetailsView\MasterDetailsView.png" />
    <Content Include="SamplePages\MasterDetailsView\OneDriveLogo.png" />
    <Content Include="SamplePages\Menu\Menu.png" />
    <Content Include="SamplePages\Microsoft Graph Service\mslogo.png" />
    <Content Include="SamplePages\Microsoft Graph Service\user.png" />
    <Content Include="SamplePages\Microsoft Translator Service\TranslatorService.png" />
    <Content Include="SamplePages\NavigationViewStyles\NavigationViewStyles.png" />
    <Content Include="SamplePages\NetworkHelper\NetworkHelper.png" />
    <Content Include="SamplePages\Offset\OffsetBehavior.png" />
    <Content Include="SamplePages\Mouse\MouseCursor.png" />
    <Content Include="SamplePages\OneDrive Service\OneDriveLogo.png" />
    <Content Include="SamplePages\ParallaxService\Parallax.png" />
    <Content Include="SamplePages\RadialGauge\RadialGauge.png" />
    <Content Include="SamplePages\RadialGradientBrush\RadialGradientBrush.png" />
    <Content Include="SamplePages\RadialProgressBar\RadialProgressBar.png" />
    <Content Include="SamplePages\ReorderGridAnimation\ReorderGrid.png" />
    <Content Include="SamplePages\Rotate\RotateBehavior.png" />
    <Content Include="SamplePages\Saturation\SaturationBehavior.png" />
    <Content Include="SamplePages\OrbitView\OrbitView.png" />
    <Content Include="SamplePages\Scale\ScaleBehavior.png" />
    <Content Include="SamplePages\ScrollViewerExtensions\ScrollViewerExtensionsCode.bind" />
    <Content Include="SamplePages\SharePointFileList\SharePointFileList.png" />
    <Content Include="SamplePages\StaggeredPanel\StaggeredPanel.png" />
    <Content Include="SamplePages\SystemInformation\SystemInformation.png" />
    <Content Include="SamplePages\TextBoxMask\TextBoxMask.png" />
    <Content Include="SamplePages\TextToolbar\TextToolbar.png" />
    <Content Include="SamplePages\TileControl\Animations.png" />
    <Content Include="SamplePages\TileControl\TileControl.png" />
    <Content Include="SamplePages\PrintHelper\PrintHelper.png" />
    <Content Include="SamplePages\PullToRefreshListView\PullToRefreshListView.png" />
    <Content Include="SamplePages\ScrollHeader\ScrollHeader.png" />
    <Content Include="SamplePages\RangeSelector\RangeSelector.png" />
    <Content Include="SamplePages\RotatorTile\RotatorTile.png" />
    <Content Include="SamplePages\SlidableListItem\SlidableListItem.png" />
    <Content Include="SamplePages\Object Storage\ObjectStorage.png" />
    <Content Include="SamplePages\SurfaceDialTextbox\SurfaceDialTextbox.png" />
    <Content Include="SamplePages\TextBoxRegex\TextBoxRegex.png" />
    <Content Include="SamplePages\Toast\Toast.png" />
    <Content Include="SamplePages\Twitter Service\TwitterLogo.png" />
    <Content Include="SamplePages\Twitter Service\TwitterCode.bind" />
    <Content Include="SamplePages\Twitter Service\icon.png" />
    <Content Include="SamplePages\Facebook Service\FacebookCode.bind" />
    <Content Include="SamplePages\HamburgerMenu\HamburgerMenuCode.bind" />
    <Content Include="SamplePages\HeaderedTextBlock\HeaderedTextBlockCode.bind" />
    <Content Include="SamplePages\ViewExtensions\ViewExtensions.png" />
    <Content Include="SamplePages\Visual Extensions\VisualExtensions.png" />
    <Content Include="SamplePages\WrapPanel\WrapPanel.png" />
    <Content Include="landingPageLinks.json" />
    <None Include="Microsoft.Toolkit.Uwp.SampleApp.ruleset" />
    <Content Include="SamplePages\WeatherLiveTileAndToast\WeatherLiveTileAndToast.png" />
    <Content Include="SamplePages\WeatherLiveTileAndToast\WeatherLiveTileAndToastCode.bind" />
    <Content Include="SamplePages\ImageEx\ImageExCode.bind" />
    <Content Include="SamplePages\Offset\OffsetBehaviorCode.bind" />
    <Content Include="SamplePages\Fade\FadeBehaviorCode.bind" />
    <Content Include="SamplePages\PullToRefreshListView\PullToRefreshListViewCode.bind" />
    <Content Include="SamplePages\RadialGauge\RadialGaugeCode.bind" />
    <Content Include="SamplePages\Rotate\RotateBehaviorCode.bind" />
    <Content Include="SamplePages\Scale\ScaleBehaviorCode.bind" />
    <Content Include="SamplePages\SlidableListItem\SlidableListItemCode.bind" />
    <Content Include="Assets\Photos\Photos.json" />
    <Content Include="Assets\Photos\OnlinePhotos.json" />
    <Content Include="SamplePages\RangeSelector\RangeSelectorCode.bind" />
    <Content Include="SamplePages\AdaptiveGridView\AdaptiveGridViewCode.bind" />
    <Content Include="SamplePages\samples.json">
      <CopyToOutputDirectory>PreserveNewest</CopyToOutputDirectory>
    </Content>
    <None Include="readme.md" />
    <Content Include="SamplePages\LiveTile\LiveTileCode.bind" />
    <Content Include="SamplePages\Toast\ToastCode.bind" />
    <Content Include="SamplePages\RotatorTile\RotatorTileCode.bind" />
    <Content Include="SamplePages\Saturation\SaturationBehaviorCode.bind" />
    <Content Include="SamplePages\Saturation\SaturationBehaviorXaml.bind" />
    <Content Include="SamplePages\Offset\OffsetBehaviorXaml.bind" />
    <Content Include="SamplePages\Expander\ExpanderXaml.bind" />
    <Content Include="SamplePages\Fade\FadeBehaviorXaml.bind" />
    <Content Include="SamplePages\Scale\ScaleBehaviorXaml.bind" />
    <Content Include="SamplePages\Rotate\RotateBehaviorXaml.bind" />
    <Content Include="SamplePages\BladeView\BladeCode.bind" />
    <Content Include="SamplePages\ScrollHeader\ScrollHeaderCode.bind" />
    <Content Include="SamplePages\GridSplitter\GridSplitter.bind" />
    <Content Include="SamplePages\FadeHeader\FadeHeaderBehaviorCode.bind" />
    <Content Include="SamplePages\FadeHeader\FadeHeaderBehaviorXaml.bind" />
    <Content Include="SamplePages\ImageCache\ImageCacheXaml.bind" />
    <Content Include="SamplePages\LinkedIn Service\LinkedInCode.bind" />
    <Content Include="SamplePages\Incremental Loading Collection\IncrementalLoadingCollectionCode.bind" />
    <Content Include="SamplePages\ImageCache\ImageCacheCode.bind" />
    <Content Include="SamplePages\DropShadowPanel\DropShadowPanelXaml.bind" />
    <Content Include="SamplePages\LiveTile\LiveTileCodeJavaScript.bind" />
    <Content Include="SamplePages\Toast\ToastCodeJavaScript.bind" />
    <Content Include="SamplePages\Object Storage\ObjectStorageCode.bind" />
    <Content Include="SamplePages\WeatherLiveTileAndToast\WeatherLiveTileAndToastCodeJavaScript.bind" />
    <Content Include="SamplePages\Microsoft Graph Service\MicrosoftGraphCode.bind" />
    <Content Include="SamplePages\BackgroundTaskHelper\BackgroundTaskHelperCode.bind" />
    <Content Include="SamplePages\MasterDetailsView\MasterDetailsView.bind" />
    <Content Include="SamplePages\NetworkHelper\NetworkHelperCode.bind" />
    <Content Include="SamplePages\PrintHelper\PrintHelperCode.bind" />
    <Content Include="SamplePages\SystemInformation\SystemInformationCode.bind" />
    <Content Include="SamplePages\Connected Animations\ConnectedAnimationsCode.bind" />
    <Content Include="SamplePages\ParallaxService\ParallaxPage.bind" />
    <Content Include="SamplePages\Loading\LoadingCode.bind" />
    <Content Include="SamplePages\ReorderGridAnimation\ReorderGrid.bind" />
    <Content Include="SamplePages\Light\LightBehaviorCode.bind" />
    <Content Include="SamplePages\Light\LightBehaviorXaml.bind" />
    <Content Include="SamplePages\TextBoxMask\TextBoxMask.bind" />
    <Content Include="SamplePages\TileControl\TileControl.bind">
      <SubType>Designer</SubType>
    </Content>
    <Content Include="SamplePages\SurfaceDialTextbox\SurfaceDialTextboxCode.bind">
      <SubType>Designer</SubType>
    </Content>
    <Content Include="SamplePages\WrapPanel\WrapPanel.bind" />
    <Content Include="SamplePages\MasterDetailsView\MasterDetailsViewCode.bind" />
    <Content Include="SamplePages\Microsoft Translator Service\MicrosoftTranslatorCode.bind" />
    <Content Include="SamplePages\MarkdownTextBlock\MarkdownTextBlock.bind" />
    <Content Include="SamplePages\MarkdownTextBlock\InitialContent.md" />
    <Content Include="SamplePages\AdvancedCollectionView\AdvancedCollectionView.bind" />
    <Content Include="SamplePages\TextBoxRegex\TextBoxRegex.bind" />
    <Content Include="SamplePages\RadialProgressBar\RadialProgressBarCode.bind" />
    <Content Include="SamplePages\MarkdownTextBlock\MarkdownTextBlockCode.bind" />
    <Content Include="SamplePages\OneDrive Service\OneDriveCode.bind" />
    <Content Include="SamplePages\Analytics\AnalyticsCode.bind" />
    <Content Include="SamplePages\Blur\BlurBehaviorCode.bind" />
    <Content Include="SamplePages\Blur\BlurBehaviorXaml.bind" />
    <Content Include="SamplePages\ViewExtensions\ViewExtensionsCode.bind">
      <SubType>Designer</SubType>
    </Content>
    <Content Include="SamplePages\Carousel\CarouselCode.bind" />
    <Content Include="SamplePages\AlignmentGrid\AlignmentGridXaml.bind" />
    <Content Include="SamplePages\FocusTracker\FocusTrackerXaml.bind" />
    <Content Include="SamplePages\Visual Extensions\VisualExtensionsCode.bind" />
    <Content Include="SamplePages\TextToolbar\TextToolbarCode.bind" />
    <Content Include="SamplePages\BluetoothLEHelper\BluetoothLEHelperCode.bind" />
    <Content Include="SamplePages\OrbitView\OrbitViewXaml.bind" />
    <Content Include="SamplePages\Menu\Menu.bind" />
    <Content Include="SamplePages\InAppNotification\InAppNotificationCode.bind" />
    <Content Include="SamplePages\InAppNotification\InAppNotificationXaml.bind" />
    <Content Include="SamplePages\ListViewExtensions\ListViewExtensionsCode.bind" />
    <Content Include="SamplePages\PullToRefreshListView\PullToRefreshListViewXaml.bind" />
    <Content Include="SamplePages\Implicit Animations\ImplicitAnimationsCode.bind" />
    <Content Include="SamplePages\DispatcherHelper\DispatcherHelperCode.bind" />
    <Content Include="SamplePages\TextToolbar\TextToolbar.bind" />
    <Content Include="SamplePages\DockPanel\DockPanel.bind">
      <SubType>Designer</SubType>
    </Content>
    <Content Include="SamplePages\UniformGrid\UniformGridXaml.bind" />
    <Content Include="SamplePages\HeaderedItemsControl\HeaderedItemsControlXaml.bind" />
    <Content Include="SamplePages\HeaderedContentControl\HeaderedContentControlXaml.bind" />
    <Content Include="SamplePages\Mouse\MouseCursorPage.bind" />
    <Content Include="SamplePages\FrameworkElementExtensions\FrameworkElementExtensionsCode.bind">
      <SubType>Designer</SubType>
    </Content>
    <Content Include="SamplePages\StaggeredPanel\StaggeredPanel.bind" />
    <Content Include="SamplePages\NavigationViewStyles\NavigationViewStylesXaml.bind">
      <SubType>Designer</SubType>
    </Content>
    <Content Include="SamplePages\BackdropBlurBrush\BackdropBlurBrushXaml.bind" />
    <Content Include="SamplePages\BackdropInvertBrush\BackdropInvertBrushXaml.bind" />
    <Content Include="SamplePages\BackdropGammaTransferBrush\BackdropGammaTransferBrushXaml.bind">
      <SubType>Designer</SubType>
    </Content>
    <Content Include="SamplePages\BackdropSepiaBrush\BackdropSepiaBrushXaml.bind">
      <SubType>Designer</SubType>
    </Content>
    <Content Include="SamplePages\BackdropSaturationBrush\BackdropSaturationBrushXaml.bind" />
    <Content Include="SamplePages\ImageBlendBrush\ImageBlendBrushXaml.bind" />
    <Content Include="SamplePages\RadialGradientBrush\RadialGradientBrushXaml.bind">
      <SubType>Designer</SubType>
    </Content>
    <Content Include="SamplePages\CameraPreview\CameraPreviewCode.bind" />
    <Content Include="SamplePages\CameraHelper\CameraHelperCode.bind" />
    <Content Include="SamplePages\LayoutTransformControl\LayoutTransformControlXaml.bind" />
    <Content Include="SamplePages\GazeTracing\GazeTracingXaml.bind">
      <SubType>Designer</SubType>
    </Content>
    <Content Include="SamplePages\PrintHelper\PrintHelperXaml.bind">
      <SubType>Designer</SubType>
    </Content>
    <Content Include="SamplePages\CameraPreview\CameraPreviewXaml.bind" />
    <Content Include="SamplePages\AadLogin\AadLoginCode.bind" />
    <Content Include="SamplePages\AadLogin\AadLoginXaml.bind" />
    <Content Include="SamplePages\PeoplePicker\PeoplePickerXaml.bind" />
    <Content Include="SamplePages\ProfileCard\ProfileCardXaml.bind" />
    <Content Include="SamplePages\SharePointFileList\SharePointFileListCode.bind" />
    <Content Include="SamplePages\SharePointFileList\SharePointFileListXaml.bind" />
    <Content Include="SamplePages\GazeInteraction\GazeInteractionXaml.bind">
      <SubType>Designer</SubType>
    </Content>
    <Content Include="SamplePages\GazeInteraction\GazeInteractionCode.bind" />
    <Content Include="SamplePages\GazeTracing\GazeTracingCode.bind" />
    <Content Include="SamplePages\InfiniteCanvas\InfiniteCanvas.bind" />
  </ItemGroup>
  <ItemGroup>
    <Compile Include="App.xaml.cs">
      <DependentUpon>App.xaml</DependentUpon>
    </Compile>
    <Compile Include="Common\ISampleNavigation.cs" />
    <Compile Include="Common\DoubleTopThicknessConverter.cs" />
    <Compile Include="Common\ThicknessConverter.cs" />
    <Compile Include="Common\XAMLHelper.cs" />
    <Compile Include="Common\AnalyticsVersionInfoExtensions.cs" />
    <Compile Include="Common\BoolStringConverter.cs" />
    <Compile Include="Common\Constants.cs" />
    <Compile Include="Common\DelegateCommand{T}.cs" />
    <Compile Include="Common\TimeSpanConverter.cs" />
    <Compile Include="Common\EnumConverter.cs" />
    <Compile Include="Common\ListViewHoverScroll.cs" />
    <Compile Include="Common\SampleCommand.cs" />
    <Compile Include="Common\SolidColorBrushConverter.cs" />
    <Compile Include="Common\DelegateCommand.cs" />
    <Compile Include="Common\Tools.cs" />
    <Compile Include="Controls\AadAuthControl.xaml.cs">
      <DependentUpon>AadAuthControl.xaml</DependentUpon>
    </Compile>
    <Compile Include="Controls\ExtendedHamburgerMenu.cs" />
    <Compile Include="Controls\SampleAppMarkdownRenderer.cs" />
    <Compile Include="Controls\XamlCodeEditor.xaml.cs">
      <DependentUpon>XamlCodeEditor.xaml</DependentUpon>
    </Compile>
    <Compile Include="Data\GitHub.cs" />
    <Compile Include="Controls\XamlExceptionRange.cs" />
    <Compile Include="Controls\XamlRenderService.cs" />
    <Compile Include="Data\PhotoDataItemWithDimension.cs" />
    <Compile Include="Models\Email.cs" />
    <Compile Include="Models\GitHubRelease.cs" />
    <Compile Include="Models\LandingPageLinks.cs" />
    <Compile Include="Models\LandingPageResource.cs" />
    <Compile Include="Models\LandingPageLink.cs" />
    <Compile Include="Models\PaneState.cs" />
    <Compile Include="SamplePages\UniformGrid\UniformGridPage.xaml.cs">
      <DependentUpon>UniformGridPage.xaml</DependentUpon>
    </Compile>
    <Compile Include="Models\PropertyDescriptor\ThicknessPropertyOptions.cs" />
<<<<<<< HEAD
    <Compile Include="Models\ThemeChangedArgs.cs" />
    <Compile Include="Pages\SampleController.xaml.cs">
      <DependentUpon>SampleController.xaml</DependentUpon>
=======
    <Compile Include="SamplePages\PeoplePicker\PeoplePickerPage.xaml.cs">
      <DependentUpon>PeoplePickerPage.xaml</DependentUpon>
    </Compile>
    <Compile Include="SamplePages\ProfileCard\ProfileCardPage.xaml.cs">
      <DependentUpon>ProfileCardPage.xaml</DependentUpon>
>>>>>>> f8f73ebb
    </Compile>
    <Compile Include="SamplePages\AdvancedCollectionView\AdvancedCollectionViewPage.xaml.cs">
      <DependentUpon>AdvancedCollectionViewPage.xaml</DependentUpon>
    </Compile>
    <Compile Include="SamplePages\BackdropGammaTransferBrush\BackdropGammaTransferBrushPage.xaml.cs">
      <DependentUpon>BackdropGammaTransferBrushPage.xaml</DependentUpon>
    </Compile>
    <Compile Include="SamplePages\BackdropInvertBrush\BackdropInvertBrushPage.xaml.cs">
      <DependentUpon>BackdropInvertBrushPage.xaml</DependentUpon>
    </Compile>
    <Compile Include="SamplePages\BackdropSaturationBrush\BackdropSaturationBrushPage.xaml.cs">
      <DependentUpon>BackdropSaturationBrushPage.xaml</DependentUpon>
    </Compile>
    <Compile Include="SamplePages\BackdropSepiaBrush\BackdropSepiaBrushPage.xaml.cs">
      <DependentUpon>BackdropSepiaBrushPage.xaml</DependentUpon>
    </Compile>
    <Compile Include="SamplePages\BluetoothLEHelper\BluetoothLEHelperPage.xaml.cs">
      <DependentUpon>BluetoothLEHelperPage.xaml</DependentUpon>
    </Compile>
    <Compile Include="Common\IXamlRenderListener.cs" />
    <Compile Include="SamplePages\CameraPreview\CameraPreviewPage.xaml.cs">
      <DependentUpon>CameraPreviewPage.xaml</DependentUpon>
    </Compile>
    <Compile Include="SamplePages\CameraHelper\CameraHelperPage.xaml.cs">
      <DependentUpon>CameraHelperPage.xaml</DependentUpon>
    </Compile>
    <Compile Include="SamplePages\Connected Animations\ConnectedAnimationsPage.xaml.cs">
      <DependentUpon>ConnectedAnimationsPage.xaml</DependentUpon>
    </Compile>
    <Compile Include="SamplePages\Connected Animations\Pages\FirstPage.xaml.cs">
      <DependentUpon>FirstPage.xaml</DependentUpon>
    </Compile>
    <Compile Include="SamplePages\Connected Animations\Pages\SecondPage.xaml.cs">
      <DependentUpon>SecondPage.xaml</DependentUpon>
    </Compile>
    <Compile Include="SamplePages\Connected Animations\Pages\ThirdPage.xaml.cs">
      <DependentUpon>ThirdPage.xaml</DependentUpon>
    </Compile>
    <Compile Include="SamplePages\BackdropBlurBrush\BackdropBlurBrushPage.xaml.cs">
      <DependentUpon>BackdropBlurBrushPage.xaml</DependentUpon>
    </Compile>
    <Compile Include="SamplePages\AadLogin\AadLoginPage.xaml.cs">
      <DependentUpon>AadLoginPage.xaml</DependentUpon>
    </Compile>
    <Compile Include="SamplePages\FrameworkElementExtensions\FrameworkElementExtensionsPage.xaml.cs" />
    <Compile Include="SamplePages\GazeInteraction\GazeInteractionPage.xaml.cs">
      <DependentUpon>GazeInteractionPage.xaml</DependentUpon>
    </Compile>
    <Compile Include="SamplePages\GazeTracing\GazeTracingPage.xaml.cs">
      <DependentUpon>GazeTracingPage.xaml</DependentUpon>
    </Compile>
    <Compile Include="SamplePages\ImageBlendBrush\ImageBlendBrushPage.xaml.cs">
      <DependentUpon>ImageBlendBrushPage.xaml</DependentUpon>
    </Compile>
    <Compile Include="SamplePages\Implicit Animations\ImplicitAnimationsPage.xaml.cs">
      <DependentUpon>ImplicitAnimationsPage.xaml</DependentUpon>
    </Compile>
    <Compile Include="SamplePages\DockPanel\DockPanelPage.xaml.cs">
      <DependentUpon>DockPanelPage.xaml</DependentUpon>
    </Compile>
    <Compile Include="SamplePages\HeaderedContentControl\HeaderedContentControlPage.xaml.cs">
      <DependentUpon>HeaderedContentControlPage.xaml</DependentUpon>
    </Compile>
    <Compile Include="SamplePages\HeaderedItemsControl\HeaderedItemsControlPage.xaml.cs">
      <DependentUpon>HeaderedItemsControlPage.xaml</DependentUpon>
    </Compile>
    <Compile Include="SamplePages\InAppNotification\InAppNotificationPage.xaml.cs">
      <DependentUpon>InAppNotificationPage.xaml</DependentUpon>
    </Compile>
    <Compile Include="SamplePages\LayoutTransformControl\LayoutTransformControlPage.xaml.cs">
      <DependentUpon>LayoutTransformControlPage.xaml</DependentUpon>
    </Compile>
    <Compile Include="SamplePages\InfiniteCanvas\InfiniteCanvasPage.xaml.cs">
      <DependentUpon>InfiniteCanvasPage.xaml</DependentUpon>
    </Compile>
    <Compile Include="SamplePages\ListViewExtensions\ListViewExtensionsPage.xaml.cs">
      <DependentUpon>ListViewExtensionsPage.xaml</DependentUpon>
    </Compile>
    <Compile Include="SamplePages\MarkdownParser\MarkdownParserPage.xaml.cs">
      <DependentUpon>MarkdownParserPage.xaml</DependentUpon>
    </Compile>
    <Compile Include="SamplePages\Menu\Commands\VsCommands.cs" />
    <Compile Include="SamplePages\Menu\MenuPage.xaml.cs">
      <DependentUpon>MenuPage.xaml</DependentUpon>
    </Compile>
    <Compile Include="SamplePages\Mouse\MouseCursorPage.xaml.cs">
      <DependentUpon>MouseCursorPage.xaml</DependentUpon>
    </Compile>
    <Compile Include="SamplePages\NavigationViewStyles\NavigationViewStylesPage.xaml.cs">
      <DependentUpon>NavigationViewStylesPage.xaml</DependentUpon>
    </Compile>
    <Compile Include="SamplePages\NetworkHelper\NetworkHelperPage.xaml.cs">
      <DependentUpon>NetworkHelperPage.xaml</DependentUpon>
    </Compile>
    <Compile Include="SamplePages\FocusTracker\FocusTrackerPage.xaml.cs">
      <DependentUpon>FocusTrackerPage.xaml</DependentUpon>
    </Compile>
    <Compile Include="SamplePages\BackgroundTaskHelper\TestBackgroundTask.cs" />
    <Compile Include="SamplePages\RssParser\RssParserPage.xaml.cs">
      <DependentUpon>RssParserPage.xaml</DependentUpon>
    </Compile>
    <Compile Include="SamplePages\RadialGradientBrush\RadialGradientBrushPage.xaml.cs">
      <DependentUpon>RadialGradientBrushPage.xaml</DependentUpon>
    </Compile>
    <Compile Include="SamplePages\ScrollViewerExtensions\ScrollViewerExtensionsPage.xaml.cs">
      <DependentUpon>ScrollViewerExtensionsPage.xaml</DependentUpon>
    </Compile>
    <Compile Include="SamplePages\SharePointFileList\SharePointFileListPage.xaml.cs">
      <DependentUpon>SharePointFileListPage.xaml</DependentUpon>
    </Compile>
    <Compile Include="SamplePages\StaggeredPanel\StaggeredPanelPage.xaml.cs">
      <DependentUpon>StaggeredPanelPage.xaml</DependentUpon>
    </Compile>
    <Compile Include="SamplePages\StringExtensions\StringExtensionsPage.xaml.cs">
      <DependentUpon>StringExtensionsPage.xaml</DependentUpon>
    </Compile>
    <Compile Include="SamplePages\TextToolbar\SampleFormatter.cs" />
    <Compile Include="SamplePages\TextToolbar\TextToolbarPage.xaml.cs">
      <DependentUpon>TextToolbarPage.xaml</DependentUpon>
    </Compile>
    <Compile Include="SamplePages\OrbitView\OrbitViewPage.xaml.cs">
      <DependentUpon>OrbitViewPage.xaml</DependentUpon>
    </Compile>
    <Compile Include="SamplePages\ThemeListener\ThemeListenerPage.xaml.cs">
      <DependentUpon>ThemeListenerPage.xaml</DependentUpon>
    </Compile>
    <Compile Include="SamplePages\ViewExtensions\ViewExtensionsPage.xaml.cs">
      <DependentUpon>ViewExtensionsPage.xaml</DependentUpon>
    </Compile>
    <Compile Include="SamplePages\Carousel\CarouselPage.xaml.cs">
      <DependentUpon>CarouselPage.xaml</DependentUpon>
    </Compile>
    <Compile Include="SamplePages\BackgroundTaskHelper\BackgroundTaskHelperPage.xaml.cs">
      <DependentUpon>BackgroundTaskHelperPage.xaml</DependentUpon>
    </Compile>
    <Compile Include="SamplePages\DispatcherHelper\DispatcherHelperPage.xaml.cs">
      <DependentUpon>DispatcherHelperPage.xaml</DependentUpon>
    </Compile>
    <Compile Include="SamplePages\DropShadowPanel\DropShadowPanelPage.xaml.cs">
      <DependentUpon>DropShadowPanelPage.xaml</DependentUpon>
    </Compile>
    <Compile Include="SamplePages\Expander\ExpanderPage.xaml.cs">
      <DependentUpon>ExpanderPage.xaml</DependentUpon>
    </Compile>
    <Compile Include="SamplePages\Facebook Service\FacebookPhotoTemplateSelector.cs" />
    <Compile Include="Controls\CodeRenderer.cs" />
    <Compile Include="Controls\PropertyControl.xaml.cs">
      <DependentUpon>PropertyControl.xaml</DependentUpon>
    </Compile>
    <Compile Include="Data\PhotoDataItem.cs" />
    <Compile Include="Data\PhotosDataSource.cs" />
    <Compile Include="Models\Item.cs" />
    <Compile Include="Models\PropertyDescriptor\SliderPropertyOptions.cs" />
    <Compile Include="Models\PropertyDescriptor\ValueHolder.cs" />
    <Compile Include="Models\PropertyDescriptor\PropertyOptions.cs" />
    <Compile Include="Models\PropertyDescriptor\PropertyKind.cs" />
    <Compile Include="Models\PropertyDescriptor\PropertyDescriptor.cs" />
    <Compile Include="Common\BindableBase.cs" />
    <Compile Include="SamplePages\Bing Service\BingPage.xaml.cs">
      <DependentUpon>BingPage.xaml</DependentUpon>
    </Compile>
    <Compile Include="SamplePages\BladeView\BladePage.xaml.cs">
      <DependentUpon>BladePage.xaml</DependentUpon>
    </Compile>
    <Compile Include="SamplePages\Blur\BlurBehaviorPage.xaml.cs">
      <DependentUpon>BlurBehaviorPage.xaml</DependentUpon>
    </Compile>
    <Compile Include="SamplePages\AlignmentGrid\AlignmentGridPage.xaml.cs">
      <DependentUpon>AlignmentGridPage.xaml</DependentUpon>
    </Compile>
    <Compile Include="SamplePages\MarkdownTextBlock\MarkdownTextBlockPage.xaml.cs">
      <DependentUpon>MarkdownTextBlockPage.xaml</DependentUpon>
    </Compile>
    <Compile Include="SamplePages\Microsoft Translator Service\MicrosoftTranslatorPage.xaml.cs">
      <DependentUpon>MicrosoftTranslatorPage.xaml</DependentUpon>
    </Compile>
    <Compile Include="SamplePages\OneDrive Service\OneDriveDataTemplateSelector.cs" />
    <Compile Include="SamplePages\OneDrive Service\FoldersPickerControl.xaml.cs">
      <DependentUpon>FoldersPickerControl.xaml</DependentUpon>
    </Compile>
    <Compile Include="SamplePages\OneDrive Service\OneDrivePage.xaml.cs">
      <DependentUpon>OneDrivePage.xaml</DependentUpon>
    </Compile>
    <Compile Include="SamplePages\OneDrive Service\OneDriveSampleHelpers.cs" />
    <Compile Include="SamplePages\Saturation\SaturationBehaviorPage.xaml.cs">
      <DependentUpon>SaturationBehaviorPage.xaml</DependentUpon>
    </Compile>
    <Compile Include="SamplePages\TileControl\TileControlPage.xaml.cs">
      <DependentUpon>TileControlPage.xaml</DependentUpon>
    </Compile>
    <Compile Include="SamplePages\RadialProgressBar\RadialProgressBarPage.xaml.cs">
      <DependentUpon>RadialProgressBarPage.xaml</DependentUpon>
    </Compile>
    <Compile Include="SamplePages\ScrollHeader\ScrollHeaderPage.xaml.cs">
      <DependentUpon>ScrollHeaderPage.xaml</DependentUpon>
    </Compile>
    <Compile Include="SamplePages\GridSplitter\GridSplitterPage.xaml.cs">
      <DependentUpon>GridSplitterPage.xaml</DependentUpon>
    </Compile>
    <Compile Include="SamplePages\FadeHeader\FadeHeaderBehaviorPage.xaml.cs">
      <DependentUpon>FadeHeaderBehaviorPage.xaml</DependentUpon>
    </Compile>
    <Compile Include="SamplePages\Incremental Loading Collection\IncrementalLoadingCollectionPage.xaml.cs">
      <DependentUpon>IncrementalLoadingCollectionPage.xaml</DependentUpon>
    </Compile>
    <Compile Include="SamplePages\Incremental Loading Collection\PeopleSource.cs" />
    <Compile Include="SamplePages\Incremental Loading Collection\Person.cs" />
    <Compile Include="SamplePages\Light\LightBehaviorPage.xaml.cs">
      <DependentUpon>LightBehaviorPage.xaml</DependentUpon>
    </Compile>
    <Compile Include="SamplePages\LinkedIn Service\LinkedInPage.xaml.cs">
      <DependentUpon>LinkedInPage.xaml</DependentUpon>
    </Compile>
    <Compile Include="SamplePages\Loading\LoadingPage.xaml.cs">
      <DependentUpon>LoadingPage.xaml</DependentUpon>
    </Compile>
    <Compile Include="SamplePages\MasterDetailsView\MasterDetailsViewPage.xaml.cs">
      <DependentUpon>MasterDetailsViewPage.xaml</DependentUpon>
    </Compile>
    <Compile Include="SamplePages\Microsoft Graph Service\MicrosoftGraphPage.xaml.cs">
      <DependentUpon>MicrosoftGraphPage.xaml</DependentUpon>
    </Compile>
    <Compile Include="SamplePages\Microsoft Graph Service\MicrosoftGraphSource.cs" />
    <Compile Include="SamplePages\Microsoft Graph Service\MicrosoftGraphUIExtensions.cs" />
    <Compile Include="SamplePages\Microsoft Graph Service\SendMessageContentDialog.xaml.cs">
      <DependentUpon>SendMessageContentDialog.xaml</DependentUpon>
    </Compile>
    <Compile Include="SamplePages\ImageCache\ImageCachePage.xaml.cs">
      <DependentUpon>ImageCachePage.xaml</DependentUpon>
    </Compile>
    <Compile Include="SamplePages\ParallaxService\ParallaxPage.xaml.cs">
      <DependentUpon>ParallaxPage.xaml</DependentUpon>
    </Compile>
    <Compile Include="SamplePages\PrintHelper\PrintHelperPage.xaml.cs">
      <DependentUpon>PrintHelperPage.xaml</DependentUpon>
    </Compile>
    <Compile Include="SamplePages\ReorderGridAnimation\ReorderGridPage.xaml.cs">
      <DependentUpon>ReorderGridPage.xaml</DependentUpon>
    </Compile>
    <Compile Include="SamplePages\RotatorTile\RotatorTilePage.xaml.cs">
      <DependentUpon>RotatorTilePage.xaml</DependentUpon>
    </Compile>
    <Compile Include="SamplePages\LiveTile\LiveTilePage.xaml.cs">
      <DependentUpon>LiveTilePage.xaml</DependentUpon>
    </Compile>
    <Compile Include="SamplePages\Object Storage\ObjectStoragePage.xaml.cs">
      <DependentUpon>ObjectStoragePage.xaml</DependentUpon>
    </Compile>
    <Compile Include="SamplePages\SurfaceDialTextbox\SurfaceDialTextboxPage.xaml.cs">
      <DependentUpon>SurfaceDialTextboxPage.xaml</DependentUpon>
    </Compile>
    <Compile Include="SamplePages\SystemInformation\SystemInformationPage.xaml.cs">
      <DependentUpon>SystemInformationPage.xaml</DependentUpon>
    </Compile>
    <Compile Include="SamplePages\TextBoxMask\TextBoxMaskPage.xaml.cs">
      <DependentUpon>TextBoxMaskPage.xaml</DependentUpon>
    </Compile>
    <Compile Include="SamplePages\TextBoxRegex\TextBoxRegexPage.xaml.cs">
      <DependentUpon>TextBoxRegexPage.xaml</DependentUpon>
    </Compile>
    <Compile Include="SamplePages\Toast\ToastPage.xaml.cs">
      <DependentUpon>ToastPage.xaml</DependentUpon>
    </Compile>
    <Compile Include="SamplePages\Twitter Service\TwitterPage.xaml.cs">
      <DependentUpon>TwitterPage.xaml</DependentUpon>
    </Compile>
    <Compile Include="SamplePages\Offset\OffsetBehaviorPage.xaml.cs">
      <DependentUpon>OffsetBehaviorPage.xaml</DependentUpon>
    </Compile>
    <Compile Include="SamplePages\Fade\FadeBehaviorPage.xaml.cs">
      <DependentUpon>FadeBehaviorPage.xaml</DependentUpon>
    </Compile>
    <Compile Include="SamplePages\Facebook Service\FacebookPage.xaml.cs">
      <DependentUpon>FacebookPage.xaml</DependentUpon>
    </Compile>
    <Compile Include="SamplePages\HamburgerMenu\HamburgerMenuPage.xaml.cs">
      <DependentUpon>HamburgerMenuPage.xaml</DependentUpon>
    </Compile>
    <Compile Include="SamplePages\HeaderedTextBlock\HeaderedTextBlockPage.xaml.cs">
      <DependentUpon>HeaderedTextBlockPage.xaml</DependentUpon>
    </Compile>
    <Compile Include="SamplePages\ImageEx\ImageExPage.xaml.cs">
      <DependentUpon>ImageExPage.xaml</DependentUpon>
    </Compile>
    <Compile Include="SamplePages\Twitter Service\TwitterTemplateSelector.cs" />
    <Compile Include="SamplePages\Visual Extensions\VisualExtensionsPage.xaml.cs">
      <DependentUpon>VisualExtensionsPage.xaml</DependentUpon>
    </Compile>
    <Compile Include="SamplePages\WeatherLiveTileAndToast\WeatherLiveTileAndToastPage.xaml.cs">
      <DependentUpon>WeatherLiveTileAndToastPage.xaml</DependentUpon>
    </Compile>
    <Compile Include="SamplePages\PullToRefreshListView\PullToRefreshListViewPage.xaml.cs">
      <DependentUpon>PullToRefreshListViewPage.xaml</DependentUpon>
    </Compile>
    <Compile Include="SamplePages\Rotate\RotateBehaviorPage.xaml.cs">
      <DependentUpon>RotateBehaviorPage.xaml</DependentUpon>
    </Compile>
    <Compile Include="SamplePages\Scale\ScaleBehaviorPage.xaml.cs">
      <DependentUpon>ScaleBehaviorPage.xaml</DependentUpon>
    </Compile>
    <Compile Include="SamplePages\SlidableListItem\SlidableListItemPage.xaml.cs">
      <DependentUpon>SlidableListItemPage.xaml</DependentUpon>
    </Compile>
    <Compile Include="SamplePages\RadialGauge\RadialGaugePage.xaml.cs">
      <DependentUpon>RadialGaugePage.xaml</DependentUpon>
    </Compile>
    <Compile Include="SamplePages\RangeSelector\RangeSelectorPage.xaml.cs">
      <DependentUpon>RangeSelectorPage.xaml</DependentUpon>
    </Compile>
    <Compile Include="SamplePages\WrapPanel\WrapPanelPage.xaml.cs">
      <DependentUpon>WrapPanelPage.xaml</DependentUpon>
    </Compile>
    <Compile Include="Shell.xaml.cs">
      <DependentUpon>Shell.xaml</DependentUpon>
    </Compile>
    <Compile Include="Models\Option.cs" />
    <Compile Include="Models\SampleCategory.cs" />
    <Compile Include="Models\Sample.cs" />
    <Compile Include="Models\Samples.cs" />
    <Compile Include="Pages\About.xaml.cs">
      <DependentUpon>About.xaml</DependentUpon>
    </Compile>
    <Compile Include="SamplePages\AdaptiveGridView\AdaptiveGridViewPage.xaml.cs">
      <DependentUpon>AdaptiveGridViewPage.xaml</DependentUpon>
    </Compile>
    <Compile Include="Properties\AssemblyInfo.cs" />
    <Compile Include="Styles\ThemeInjector.cs" />
    <Compile Include="TrackingManager.cs" />
  </ItemGroup>
  <ItemGroup>
    <AppxManifest Include="Package.appxmanifest">
      <SubType>Designer</SubType>
    </AppxManifest>
    <None Include="Microsoft.Toolkit.Uwp.SampleApp_TemporaryKey.pfx" />
  </ItemGroup>
  <ItemGroup>
    <Content Include="Properties\Default.rd.xml" />
  </ItemGroup>
  <ItemGroup>
    <ApplicationDefinition Include="App.xaml">
      <Generator>MSBuild:Compile</Generator>
      <SubType>Designer</SubType>
    </ApplicationDefinition>
<<<<<<< HEAD
    <Page Include="Controls\CodeRenderer.xaml">
      <Generator>MSBuild:Compile</Generator>
      <SubType>Designer</SubType>
    </Page>
    <Page Include="Controls\ExtendedHamburgerMenu.xaml">
      <Generator>MSBuild:Compile</Generator>
      <SubType>Designer</SubType>
      <CopyToOutputDirectory>PreserveNewest</CopyToOutputDirectory>
=======
    <Page Include="Controls\AadAuthControl.xaml">
      <SubType>Designer</SubType>
      <Generator>MSBuild:Compile</Generator>
>>>>>>> f8f73ebb
    </Page>
    <Page Include="Controls\PropertyControl.xaml">
      <SubType>Designer</SubType>
      <Generator>MSBuild:Compile</Generator>
    </Page>
<<<<<<< HEAD
    <Page Include="Controls\XamlCodeEditor.xaml">
      <SubType>Designer</SubType>
      <Generator>MSBuild:Compile</Generator>
    </Page>
    <Page Include="Pages\SampleController.xaml">
      <SubType>Designer</SubType>
      <Generator>MSBuild:Compile</Generator>
=======
    <Page Include="SamplePages\PeoplePicker\PeoplePickerPage.xaml">
      <Generator>MSBuild:Compile</Generator>
      <SubType>Designer</SubType>
    </Page>
    <Page Include="SamplePages\ProfileCard\ProfileCardPage.xaml">
      <Generator>MSBuild:Compile</Generator>
      <SubType>Designer</SubType>
>>>>>>> f8f73ebb
    </Page>
    <Page Include="SamplePages\BackdropGammaTransferBrush\BackdropGammaTransferBrushPage.xaml">
      <Generator>MSBuild:Compile</Generator>
      <SubType>Designer</SubType>
    </Page>
    <Page Include="SamplePages\BackdropInvertBrush\BackdropInvertBrushPage.xaml">
      <Generator>MSBuild:Compile</Generator>
      <SubType>Designer</SubType>
    </Page>
    <Page Include="SamplePages\BackdropSaturationBrush\BackdropSaturationBrushPage.xaml">
      <Generator>MSBuild:Compile</Generator>
      <SubType>Designer</SubType>
    </Page>
    <Page Include="SamplePages\BackdropSepiaBrush\BackdropSepiaBrushPage.xaml">
      <Generator>MSBuild:Compile</Generator>
      <SubType>Designer</SubType>
    </Page>
    <Page Include="SamplePages\CameraPreview\CameraPreviewPage.xaml">
      <Generator>MSBuild:Compile</Generator>
      <SubType>Designer</SubType>
    </Page>
    <Page Include="SamplePages\CameraHelper\CameraHelperPage.xaml">
      <Generator>MSBuild:Compile</Generator>
      <SubType>Designer</SubType>
    </Page>
    <Page Include="SamplePages\UniformGrid\UniformGridPage.xaml">
      <Generator>MSBuild:Compile</Generator>
      <SubType>Designer</SubType>
    </Page>
    <Page Include="SamplePages\Carousel\CarouselPage.xaml">
      <Generator>MSBuild:Compile</Generator>
      <SubType>Designer</SubType>
    </Page>
    <Page Include="SamplePages\AdvancedCollectionView\AdvancedCollectionViewPage.xaml">
      <SubType>Designer</SubType>
      <Generator>MSBuild:Compile</Generator>
    </Page>
    <Page Include="SamplePages\BluetoothLEHelper\BluetoothLEHelperPage.xaml">
      <SubType>Designer</SubType>
      <Generator>MSBuild:Compile</Generator>
    </Page>
    <Page Include="SamplePages\Connected Animations\ConnectedAnimationsPage.xaml">
      <SubType>Designer</SubType>
      <Generator>MSBuild:Compile</Generator>
    </Page>
    <Page Include="SamplePages\Connected Animations\Pages\FirstPage.xaml">
      <Generator>MSBuild:Compile</Generator>
      <SubType>Designer</SubType>
    </Page>
    <Page Include="SamplePages\Connected Animations\Pages\SecondPage.xaml">
      <Generator>MSBuild:Compile</Generator>
      <SubType>Designer</SubType>
    </Page>
    <Page Include="SamplePages\Connected Animations\Pages\ThirdPage.xaml">
      <Generator>MSBuild:Compile</Generator>
      <SubType>Designer</SubType>
    </Page>
    <Page Include="SamplePages\DockPanel\DockPanelPage.xaml">
      <SubType>Designer</SubType>
      <Generator>MSBuild:Compile</Generator>
    </Page>
    <Page Include="SamplePages\BackdropBlurBrush\BackdropBlurBrushPage.xaml">
      <Generator>MSBuild:Compile</Generator>
      <SubType>Designer</SubType>
    </Page>
    <Page Include="SamplePages\AadLogin\AadLoginPage.xaml">
      <Generator>MSBuild:Compile</Generator>
      <SubType>Designer</SubType>
    </Page>
    <Page Include="SamplePages\FocusTracker\FocusTrackerPage.xaml">
      <Generator>MSBuild:Compile</Generator>
      <SubType>Designer</SubType>
    </Page>
    <Page Include="SamplePages\FrameworkElementExtensions\FrameworkElementExtensionsPage.xaml">
      <Generator>MSBuild:Compile</Generator>
      <SubType>Designer</SubType>
    </Page>
    <Page Include="SamplePages\GazeInteraction\GazeInteractionPage.xaml">
      <Generator>MSBuild:Compile</Generator>
      <SubType>Designer</SubType>
    </Page>
    <Page Include="SamplePages\GazeTracing\GazeTracingPage.xaml">
      <SubType>Designer</SubType>
      <Generator>MSBuild:Compile</Generator>
    </Page>
    <Page Include="SamplePages\HeaderedContentControl\HeaderedContentControlPage.xaml">
      <SubType>Designer</SubType>
      <Generator>MSBuild:Compile</Generator>
    </Page>
    <Page Include="SamplePages\HeaderedItemsControl\HeaderedItemsControlPage.xaml">
      <SubType>Designer</SubType>
      <Generator>MSBuild:Compile</Generator>
    </Page>
    <Page Include="SamplePages\ImageBlendBrush\ImageBlendBrushPage.xaml">
      <Generator>MSBuild:Compile</Generator>
      <SubType>Designer</SubType>
    </Page>
    <Page Include="SamplePages\Implicit Animations\ImplicitAnimationsPage.xaml">
      <SubType>Designer</SubType>
      <Generator>MSBuild:Compile</Generator>
    </Page>
    <Page Include="SamplePages\InAppNotification\InAppNotificationPage.xaml">
      <SubType>Designer</SubType>
      <Generator>MSBuild:Compile</Generator>
    </Page>
    <Page Include="SamplePages\LayoutTransformControl\LayoutTransformControlPage.xaml">
      <SubType>Designer</SubType>
      <Generator>MSBuild:Compile</Generator>
    </Page>
    <Page Include="SamplePages\InfiniteCanvas\InfiniteCanvasPage.xaml">
      <SubType>Designer</SubType>
      <Generator>MSBuild:Compile</Generator>
    </Page>
    <Page Include="SamplePages\MarkdownParser\MarkdownParserPage.xaml">
      <SubType>Designer</SubType>
      <Generator>MSBuild:Compile</Generator>
    </Page>
    <Page Include="SamplePages\Mouse\MouseCursorPage.xaml">
      <Generator>MSBuild:Compile</Generator>
      <SubType>Designer</SubType>
    </Page>
    <Page Include="SamplePages\NavigationViewStyles\NavigationViewStylesPage.xaml">
      <Generator>MSBuild:Compile</Generator>
      <SubType>Designer</SubType>
    </Page>
    <Page Include="SamplePages\RadialGradientBrush\RadialGradientBrushPage.xaml">
      <Generator>MSBuild:Compile</Generator>
      <SubType>Designer</SubType>
    </Page>
    <Page Include="SamplePages\RssParser\RssParserPage.xaml">
      <SubType>Designer</SubType>
      <Generator>MSBuild:Compile</Generator>
    </Page>
    <Page Include="SamplePages\ScrollViewerExtensions\ScrollViewerExtensionsPage.xaml">
      <SubType>Designer</SubType>
      <Generator>MSBuild:Compile</Generator>
    </Page>
    <Page Include="SamplePages\SharePointFileList\SharePointFileListPage.xaml">
      <Generator>MSBuild:Compile</Generator>
      <SubType>Designer</SubType>
    </Page>
    <Page Include="SamplePages\StaggeredPanel\StaggeredPanelPage.xaml">
      <SubType>Designer</SubType>
      <Generator>MSBuild:Compile</Generator>
    </Page>
    <Page Include="SamplePages\StringExtensions\StringExtensionsPage.xaml">
      <SubType>Designer</SubType>
      <Generator>MSBuild:Compile</Generator>
    </Page>
    <Page Include="SamplePages\TextToolbar\TextToolbarPage.xaml">
      <Generator>MSBuild:Compile</Generator>
      <SubType>Designer</SubType>
    </Page>
    <Page Include="SamplePages\ListViewExtensions\ListViewExtensionsPage.xaml">
      <SubType>Designer</SubType>
      <Generator>MSBuild:Compile</Generator>
    </Page>
    <Page Include="SamplePages\Menu\MenuPage.xaml">
      <Generator>MSBuild:Compile</Generator>
      <SubType>Designer</SubType>
    </Page>
    <Page Include="SamplePages\OrbitView\OrbitViewPage.xaml">
      <SubType>Designer</SubType>
      <Generator>MSBuild:Compile</Generator>
    </Page>
    <Page Include="SamplePages\ThemeListener\ThemeListenerPage.xaml">
      <SubType>Designer</SubType>
      <Generator>MSBuild:Compile</Generator>
    </Page>
    <Page Include="SamplePages\ViewExtensions\ViewExtensionsPage.xaml">
      <Generator>MSBuild:Compile</Generator>
      <SubType>Designer</SubType>
    </Page>
    <Page Include="SamplePages\NetworkHelper\NetworkHelperPage.xaml">
      <Generator>MSBuild:Compile</Generator>
      <SubType>Designer</SubType>
    </Page>
    <Page Include="SamplePages\BackgroundTaskHelper\BackgroundTaskHelperPage.xaml">
      <SubType>Designer</SubType>
      <Generator>MSBuild:Compile</Generator>
    </Page>
    <Page Include="SamplePages\DispatcherHelper\DispatcherHelperPage.xaml">
      <SubType>Designer</SubType>
      <Generator>MSBuild:Compile</Generator>
    </Page>
    <Page Include="SamplePages\Bing Service\BingPage.xaml">
      <Generator>MSBuild:Compile</Generator>
      <SubType>Designer</SubType>
    </Page>
    <Page Include="SamplePages\BladeView\BladePage.xaml">
      <SubType>Designer</SubType>
      <Generator>MSBuild:Compile</Generator>
    </Page>
    <Page Include="SamplePages\Blur\BlurBehaviorPage.xaml">
      <Generator>MSBuild:Compile</Generator>
      <SubType>Designer</SubType>
    </Page>
    <Page Include="SamplePages\AlignmentGrid\AlignmentGridPage.xaml">
      <Generator>MSBuild:Compile</Generator>
      <SubType>Designer</SubType>
    </Page>
    <Page Include="SamplePages\MarkdownTextBlock\MarkdownTextBlockPage.xaml">
      <SubType>Designer</SubType>
      <Generator>MSBuild:Compile</Generator>
    </Page>
    <Page Include="SamplePages\Expander\ExpanderPage.xaml">
      <Generator>MSBuild:Compile</Generator>
      <SubType>Designer</SubType>
    </Page>
    <Page Include="SamplePages\Microsoft Translator Service\MicrosoftTranslatorPage.xaml">
      <Generator>MSBuild:Compile</Generator>
      <SubType>Designer</SubType>
    </Page>
    <Page Include="SamplePages\OneDrive Service\FoldersPickerControl.xaml">
      <Generator>MSBuild:Compile</Generator>
      <SubType>Designer</SubType>
    </Page>
    <Page Include="SamplePages\OneDrive Service\OneDrivePage.xaml">
      <Generator>MSBuild:Compile</Generator>
      <SubType>Designer</SubType>
    </Page>
    <Page Include="SamplePages\Saturation\SaturationBehaviorPage.xaml">
      <SubType>Designer</SubType>
      <Generator>MSBuild:Compile</Generator>
    </Page>
    <Page Include="SamplePages\TileControl\TileControlPage.xaml">
      <Generator>MSBuild:Compile</Generator>
      <SubType>Designer</SubType>
    </Page>
    <Page Include="SamplePages\RadialProgressBar\RadialProgressBarPage.xaml">
      <Generator>MSBuild:Compile</Generator>
      <SubType>Designer</SubType>
    </Page>
    <Page Include="SamplePages\ScrollHeader\ScrollHeaderPage.xaml">
      <Generator>MSBuild:Compile</Generator>
      <SubType>Designer</SubType>
    </Page>
    <Page Include="SamplePages\DropShadowPanel\DropShadowPanelPage.xaml">
      <SubType>Designer</SubType>
      <Generator>MSBuild:Compile</Generator>
    </Page>
    <Page Include="SamplePages\GridSplitter\GridSplitterPage.xaml">
      <SubType>Designer</SubType>
      <Generator>MSBuild:Compile</Generator>
    </Page>
    <Page Include="SamplePages\FadeHeader\FadeHeaderBehaviorPage.xaml">
      <Generator>MSBuild:Compile</Generator>
      <SubType>Designer</SubType>
    </Page>
    <Page Include="SamplePages\Incremental Loading Collection\IncrementalLoadingCollectionPage.xaml">
      <Generator>MSBuild:Compile</Generator>
      <SubType>Designer</SubType>
    </Page>
    <Page Include="SamplePages\Light\LightBehaviorPage.xaml">
      <SubType>Designer</SubType>
      <Generator>MSBuild:Compile</Generator>
    </Page>
    <Page Include="SamplePages\LinkedIn Service\LinkedInPage.xaml">
      <SubType>Designer</SubType>
      <Generator>MSBuild:Compile</Generator>
    </Page>
    <Page Include="SamplePages\Loading\LoadingPage.xaml">
      <Generator>MSBuild:Compile</Generator>
      <SubType>Designer</SubType>
    </Page>
    <Page Include="SamplePages\MasterDetailsView\MasterDetailsViewPage.xaml">
      <SubType>Designer</SubType>
      <Generator>MSBuild:Compile</Generator>
    </Page>
    <Page Include="SamplePages\Microsoft Graph Service\MicrosoftGraphPage.xaml">
      <Generator>MSBuild:Compile</Generator>
      <SubType>Designer</SubType>
    </Page>
    <Page Include="SamplePages\Microsoft Graph Service\SendMessageContentDialog.xaml">
      <Generator>MSBuild:Compile</Generator>
      <SubType>Designer</SubType>
    </Page>
    <Page Include="SamplePages\ImageCache\ImageCachePage.xaml">
      <Generator>MSBuild:Compile</Generator>
      <SubType>Designer</SubType>
    </Page>
    <Page Include="SamplePages\ParallaxService\ParallaxPage.xaml">
      <SubType>Designer</SubType>
      <Generator>MSBuild:Compile</Generator>
    </Page>
    <Page Include="SamplePages\PrintHelper\PrintHelperPage.xaml">
      <Generator>MSBuild:Compile</Generator>
      <SubType>Designer</SubType>
    </Page>
    <Page Include="SamplePages\ReorderGridAnimation\ReorderGridPage.xaml">
      <SubType>Designer</SubType>
      <Generator>MSBuild:Compile</Generator>
    </Page>
    <Page Include="SamplePages\RotatorTile\RotatorTilePage.xaml">
      <Generator>MSBuild:Compile</Generator>
      <SubType>Designer</SubType>
    </Page>
    <Page Include="SamplePages\LiveTile\LiveTilePage.xaml">
      <Generator>MSBuild:Compile</Generator>
      <SubType>Designer</SubType>
    </Page>
    <Page Include="SamplePages\Offset\OffsetBehaviorPage.xaml">
      <SubType>Designer</SubType>
      <Generator>MSBuild:Compile</Generator>
    </Page>
    <Page Include="SamplePages\Fade\FadeBehaviorPage.xaml">
      <SubType>Designer</SubType>
      <Generator>MSBuild:Compile</Generator>
    </Page>
    <Page Include="SamplePages\Object Storage\ObjectStoragePage.xaml">
      <SubType>Designer</SubType>
      <Generator>MSBuild:Compile</Generator>
    </Page>
    <Page Include="SamplePages\SurfaceDialTextbox\SurfaceDialTextboxPage.xaml">
      <SubType>Designer</SubType>
      <Generator>MSBuild:Compile</Generator>
    </Page>
    <Page Include="SamplePages\SystemInformation\SystemInformationPage.xaml">
      <Generator>MSBuild:Compile</Generator>
      <SubType>Designer</SubType>
    </Page>
    <Page Include="SamplePages\TextBoxMask\TextBoxMaskPage.xaml">
      <Generator>MSBuild:Compile</Generator>
      <SubType>Designer</SubType>
    </Page>
    <Page Include="SamplePages\TextBoxRegex\TextBoxRegexPage.xaml">
      <SubType>Designer</SubType>
      <Generator>MSBuild:Compile</Generator>
    </Page>
    <Page Include="SamplePages\Toast\ToastPage.xaml">
      <Generator>MSBuild:Compile</Generator>
      <SubType>Designer</SubType>
    </Page>
    <Page Include="SamplePages\Twitter Service\TwitterPage.xaml">
      <Generator>MSBuild:Compile</Generator>
      <SubType>Designer</SubType>
    </Page>
    <Page Include="SamplePages\Facebook Service\FacebookPage.xaml">
      <Generator>MSBuild:Compile</Generator>
      <SubType>Designer</SubType>
    </Page>
    <Page Include="SamplePages\HamburgerMenu\HamburgerMenuPage.xaml">
      <Generator>MSBuild:Compile</Generator>
      <SubType>Designer</SubType>
    </Page>
    <Page Include="SamplePages\HeaderedTextBlock\HeaderedTextBlockPage.xaml">
      <SubType>Designer</SubType>
      <Generator>MSBuild:Compile</Generator>
    </Page>
    <Page Include="SamplePages\ImageEx\ImageExPage.xaml">
      <Generator>MSBuild:Compile</Generator>
      <SubType>Designer</SubType>
    </Page>
    <Page Include="SamplePages\Visual Extensions\VisualExtensionsPage.xaml">
      <SubType>Designer</SubType>
      <Generator>MSBuild:Compile</Generator>
    </Page>
    <Page Include="SamplePages\WeatherLiveTileAndToast\WeatherLiveTileAndToastPage.xaml">
      <SubType>Designer</SubType>
      <Generator>MSBuild:Compile</Generator>
    </Page>
    <Page Include="SamplePages\PullToRefreshListView\PullToRefreshListViewPage.xaml">
      <SubType>Designer</SubType>
      <Generator>MSBuild:Compile</Generator>
    </Page>
    <Page Include="SamplePages\RadialGauge\RadialGaugePage.xaml">
      <Generator>MSBuild:Compile</Generator>
      <SubType>Designer</SubType>
    </Page>
    <Page Include="SamplePages\RangeSelector\RangeSelectorPage.xaml">
      <Generator>MSBuild:Compile</Generator>
      <SubType>Designer</SubType>
    </Page>
    <Page Include="SamplePages\Rotate\RotateBehaviorPage.xaml">
      <SubType>Designer</SubType>
      <Generator>MSBuild:Compile</Generator>
    </Page>
    <Page Include="SamplePages\Scale\ScaleBehaviorPage.xaml">
      <SubType>Designer</SubType>
      <Generator>MSBuild:Compile</Generator>
    </Page>
    <Page Include="SamplePages\SlidableListItem\SlidableListItemPage.xaml">
      <SubType>Designer</SubType>
      <Generator>MSBuild:Compile</Generator>
    </Page>
    <Page Include="SamplePages\WrapPanel\WrapPanelPage.xaml">
      <Generator>MSBuild:Compile</Generator>
      <SubType>Designer</SubType>
    </Page>
    <Page Include="Shell.xaml">
      <Generator>MSBuild:Compile</Generator>
      <SubType>Designer</SubType>
    </Page>
    <Page Include="Pages\About.xaml">
      <SubType>Designer</SubType>
      <Generator>MSBuild:Compile</Generator>
    </Page>
    <Page Include="SamplePages\AdaptiveGridView\AdaptiveGridViewPage.xaml">
      <SubType>Designer</SubType>
      <Generator>MSBuild:Compile</Generator>
    </Page>
    <Page Include="Styles\Custom\PivotHeaderItemUnderlineStyle.xaml">
      <Generator>MSBuild:Compile</Generator>
      <SubType>Designer</SubType>
      <CopyToOutputDirectory>PreserveNewest</CopyToOutputDirectory>
    </Page>
    <Page Include="Styles\Generic.xaml">
      <SubType>Designer</SubType>
      <Generator>MSBuild:Compile</Generator>
      <CopyToOutputDirectory>PreserveNewest</CopyToOutputDirectory>
    </Page>
    <Page Include="Styles\Themes.xaml">
      <SubType>Designer</SubType>
      <Generator>MSBuild:Compile</Generator>
      <CopyToOutputDirectory>PreserveNewest</CopyToOutputDirectory>
    </Page>
  </ItemGroup>
  <ItemGroup>
    <ProjectReference Include="..\Microsoft.Toolkit.Parsers\Microsoft.Toolkit.Parsers.csproj">
      <Project>{42CA4935-54BE-42EA-AC19-992378C08DE6}</Project>
      <Name>Microsoft.Toolkit.Parsers</Name>
    </ProjectReference>
    <ProjectReference Include="..\Microsoft.Toolkit.Services\Microsoft.Toolkit.Services.csproj">
      <Project>{34398053-fc70-4243-84f9-f355defff66d}</Project>
      <Name>Microsoft.Toolkit.Services</Name>
    </ProjectReference>
    <ProjectReference Include="..\Microsoft.Toolkit.Uwp.Connectivity\Microsoft.Toolkit.Uwp.Connectivity.csproj">
      <Project>{b1e850ff-dde6-44d5-a830-34250e97a687}</Project>
      <Name>Microsoft.Toolkit.Uwp.Connectivity</Name>
    </ProjectReference>
    <ProjectReference Include="..\Microsoft.Toolkit.UWP.Input.GazeInteraction\Microsoft.Toolkit.Uwp.Input.GazeInteraction.vcxproj">
      <Project>{a5e98964-45b1-442d-a07a-298a3221d81e}</Project>
      <Name>Microsoft.Toolkit.Uwp.Input.GazeInteraction</Name>
    </ProjectReference>
    <ProjectReference Include="..\Microsoft.Toolkit.Uwp.DeveloperTools\Microsoft.Toolkit.Uwp.DeveloperTools.csproj">
      <Project>{e7697922-9555-4cfb-aee0-c5f4d657e559}</Project>
      <Name>Microsoft.Toolkit.Uwp.DeveloperTools</Name>
    </ProjectReference>
    <ProjectReference Include="..\Microsoft.Toolkit.Uwp.Notifications\Microsoft.Toolkit.Uwp.Notifications.csproj">
      <Project>{97ee849b-403c-490e-80ed-d19d7cc153fd}</Project>
      <Name>Microsoft.Toolkit.Uwp.Notifications</Name>
    </ProjectReference>
    <ProjectReference Include="..\Microsoft.Toolkit.Uwp.Samples.BackgroundTasks\Microsoft.Toolkit.Uwp.Samples.BackgroundTasks.csproj">
      <Project>{1ae2cb5c-58a0-4f12-8e6f-2cd4aaadb34c}</Project>
      <Name>Microsoft.Toolkit.Uwp.Samples.BackgroundTasks</Name>
    </ProjectReference>
    <ProjectReference Include="..\Microsoft.Toolkit.Uwp.Services\Microsoft.Toolkit.Uwp.Services.csproj">
      <Project>{7189a42d-6f1a-4fa3-8e00-e2c14fdf167a}</Project>
      <Name>Microsoft.Toolkit.Uwp.Services</Name>
    </ProjectReference>
    <ProjectReference Include="..\Microsoft.Toolkit.Uwp.UI.Controls.Graph\Microsoft.Toolkit.Uwp.UI.Controls.Graph.csproj">
      <Project>{d4d78cba-b238-4794-89a0-4f1a2d8fea97}</Project>
      <Name>Microsoft.Toolkit.Uwp.UI.Controls.Graph</Name>
    </ProjectReference>
    <ProjectReference Include="..\Microsoft.Toolkit.Uwp.UI.Controls\Microsoft.Toolkit.Uwp.UI.Controls.csproj">
      <Project>{e9faabfb-d726-42c1-83c1-cb46a29fea81}</Project>
      <Name>Microsoft.Toolkit.Uwp.UI.Controls</Name>
    </ProjectReference>
    <ProjectReference Include="..\Microsoft.Toolkit\Microsoft.Toolkit.csproj">
      <Project>{6fe128a8-cefa-4a61-a987-ec92de6b538e}</Project>
      <Name>Microsoft.Toolkit</Name>
    </ProjectReference>
    <ProjectReference Include="..\Microsoft.Toolkit.Uwp.UI.Animations\Microsoft.Toolkit.Uwp.UI.Animations.csproj">
      <Project>{b24a296c-b3eb-4e06-a64e-74ac2d1acc91}</Project>
      <Name>Microsoft.Toolkit.Uwp.UI.Animations</Name>
    </ProjectReference>
    <ProjectReference Include="..\Microsoft.Toolkit.Uwp.UI\Microsoft.Toolkit.Uwp.UI.csproj">
      <Project>{3dd8aa7c-3569-4e51-992f-0c2257e8878e}</Project>
      <Name>Microsoft.Toolkit.Uwp.UI</Name>
    </ProjectReference>
    <ProjectReference Include="..\Microsoft.Toolkit.Uwp\Microsoft.Toolkit.Uwp.csproj">
      <Project>{805F80DF-75C6-4C2F-8FD9-B47F6D0DF5A3}</Project>
      <Name>Microsoft.Toolkit.Uwp</Name>
    </ProjectReference>
  </ItemGroup>
  <ItemGroup>
    <SDKReference Include="Microsoft.Services.Store.Engagement, Version=10.0">
      <Name>Microsoft Engagement Framework</Name>
    </SDKReference>
    <SDKReference Include="Microsoft.VCLibs, Version=14.0">
      <Name>Visual C++ 2015 Runtime for Universal Windows Platform Apps</Name>
    </SDKReference>
  </ItemGroup>
  <PropertyGroup Condition=" '$(VisualStudioVersion)' == '' or '$(VisualStudioVersion)' &lt; '14.0' ">
    <VisualStudioVersion>14.0</VisualStudioVersion>
  </PropertyGroup>
  <Import Project="$(MSBuildExtensionsPath)\Microsoft\WindowsXaml\v$(VisualStudioVersion)\Microsoft.Windows.UI.Xaml.CSharp.targets" />
  <PropertyGroup Condition="'$(Configuration)' == 'Debug'">
    <_GenerateAppxManifestDependsOn>
      ModifyAppXPackageDebug;
      $(_GenerateAppxManifestDependsOn)
    </_GenerateAppxManifestDependsOn>
  </PropertyGroup>
  <PropertyGroup Condition="'$(Configuration)' == 'Release'">
    <_GenerateAppxManifestDependsOn>
      ModifyAppXPackageRelease;
      $(_GenerateAppxManifestDependsOn)
    </_GenerateAppxManifestDependsOn>
  </PropertyGroup>
  <Target Name="ModifyAppXPackageDebug" Condition="'$(BuildingProject)' == 'true'">
    <ItemGroup>
      <toolkit_docs Include="$(SolutionDir)docs\**\*" />
    </ItemGroup>
    <ItemGroup>
      <AppxPackagePayload Include="@(toolkit_docs)">
        <TargetPath>docs/%(RecursiveDir)%(FileName)%(Extension)</TargetPath>
      </AppxPackagePayload>
    </ItemGroup>
  </Target>
  <Target Name="ModifyAppXPackageRelease" Condition="'$(BuildingProject)' == 'true'">
    <ItemGroup>
      <toolkit_docs Include="$(SolutionDir)docs\**\*.md" />
    </ItemGroup>
    <ItemGroup>
      <AppxPackagePayload Include="@(toolkit_docs)">
        <TargetPath>docs/%(RecursiveDir)%(FileName)%(Extension)</TargetPath>
      </AppxPackagePayload>
    </ItemGroup>
  </Target>
  <!-- https://weblogs.asp.net/rweigelt/disable-warnings-in-generated-c-files-of-uwp-app -->
  <Target Name="PragmaWarningDisablePrefixer" AfterTargets="MarkupCompilePass2">
    <ItemGroup>
      <GeneratedCSFiles Include="**\*.g.cs;**\*.g.i.cs" />
    </ItemGroup>
    <Message Text="CSFiles: @(GeneratedCSFiles->'&quot;%(Identity)&quot;')" />
    <Exec Command="for %%f in (@(GeneratedCSFiles->'&quot;%(Identity)&quot;')) do echo #pragma warning disable &gt; %%f.temp &amp;&amp; type %%f | findstr /v /b &quot;#pragma&quot; &gt;&gt; %%f.temp &amp;&amp; move /y %%f.temp %%f &gt; NUL" />
  </Target>
</Project><|MERGE_RESOLUTION|>--- conflicted
+++ resolved
@@ -172,11 +172,7 @@
     <Content Include="Assets\People\petri.png" />
     <Content Include="Assets\People\shen.png" />
     <Content Include="Assets\People\vlad.png" />
-<<<<<<< HEAD
     <Content Include="Assets\Photos\Backgrounds\HERO.jpg" />
-=======
-    <Content Include="Assets\Photos\HERO.jpg" />
->>>>>>> f8f73ebb
     <Content Include="Assets\Photos\BigFourSummerHeat.jpg" />
     <Content Include="Assets\Photos\BisonBadlandsChillin.jpg" />
     <Content Include="Assets\Photos\ColumbiaRiverGorge.jpg" />
@@ -569,17 +565,15 @@
       <DependentUpon>UniformGridPage.xaml</DependentUpon>
     </Compile>
     <Compile Include="Models\PropertyDescriptor\ThicknessPropertyOptions.cs" />
-<<<<<<< HEAD
     <Compile Include="Models\ThemeChangedArgs.cs" />
     <Compile Include="Pages\SampleController.xaml.cs">
       <DependentUpon>SampleController.xaml</DependentUpon>
-=======
+    </Compile>
     <Compile Include="SamplePages\PeoplePicker\PeoplePickerPage.xaml.cs">
       <DependentUpon>PeoplePickerPage.xaml</DependentUpon>
     </Compile>
     <Compile Include="SamplePages\ProfileCard\ProfileCardPage.xaml.cs">
       <DependentUpon>ProfileCardPage.xaml</DependentUpon>
->>>>>>> f8f73ebb
     </Compile>
     <Compile Include="SamplePages\AdvancedCollectionView\AdvancedCollectionViewPage.xaml.cs">
       <DependentUpon>AdvancedCollectionViewPage.xaml</DependentUpon>
@@ -923,7 +917,6 @@
       <Generator>MSBuild:Compile</Generator>
       <SubType>Designer</SubType>
     </ApplicationDefinition>
-<<<<<<< HEAD
     <Page Include="Controls\CodeRenderer.xaml">
       <Generator>MSBuild:Compile</Generator>
       <SubType>Designer</SubType>
@@ -932,17 +925,15 @@
       <Generator>MSBuild:Compile</Generator>
       <SubType>Designer</SubType>
       <CopyToOutputDirectory>PreserveNewest</CopyToOutputDirectory>
-=======
+    </Page>
     <Page Include="Controls\AadAuthControl.xaml">
       <SubType>Designer</SubType>
       <Generator>MSBuild:Compile</Generator>
->>>>>>> f8f73ebb
     </Page>
     <Page Include="Controls\PropertyControl.xaml">
       <SubType>Designer</SubType>
       <Generator>MSBuild:Compile</Generator>
     </Page>
-<<<<<<< HEAD
     <Page Include="Controls\XamlCodeEditor.xaml">
       <SubType>Designer</SubType>
       <Generator>MSBuild:Compile</Generator>
@@ -950,7 +941,7 @@
     <Page Include="Pages\SampleController.xaml">
       <SubType>Designer</SubType>
       <Generator>MSBuild:Compile</Generator>
-=======
+    </Page>
     <Page Include="SamplePages\PeoplePicker\PeoplePickerPage.xaml">
       <Generator>MSBuild:Compile</Generator>
       <SubType>Designer</SubType>
@@ -958,7 +949,6 @@
     <Page Include="SamplePages\ProfileCard\ProfileCardPage.xaml">
       <Generator>MSBuild:Compile</Generator>
       <SubType>Designer</SubType>
->>>>>>> f8f73ebb
     </Page>
     <Page Include="SamplePages\BackdropGammaTransferBrush\BackdropGammaTransferBrushPage.xaml">
       <Generator>MSBuild:Compile</Generator>
