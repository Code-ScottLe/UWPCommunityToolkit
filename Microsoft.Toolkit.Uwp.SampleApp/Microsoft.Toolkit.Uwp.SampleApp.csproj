﻿<?xml version="1.0" encoding="utf-8"?>
<Project ToolsVersion="15.0" DefaultTargets="Build" xmlns="http://schemas.microsoft.com/developer/msbuild/2003">
  <Import Project="$(MSBuildExtensionsPath)\$(MSBuildToolsVersion)\Microsoft.Common.props" Condition="Exists('$(MSBuildExtensionsPath)\$(MSBuildToolsVersion)\Microsoft.Common.props')" />
  <PropertyGroup>
    <Configuration Condition=" '$(Configuration)' == '' ">Debug</Configuration>
    <Platform Condition=" '$(Platform)' == '' ">x86</Platform>
    <ProjectGuid>{719C43C6-8753-4395-ADAA-2FCC70F76BF3}</ProjectGuid>
    <OutputType>AppContainerExe</OutputType>
    <AppDesignerFolder>Properties</AppDesignerFolder>
    <RootNamespace>Microsoft.Toolkit.Uwp.SampleApp</RootNamespace>
    <AssemblyName>Microsoft.Toolkit.Uwp.SampleApp</AssemblyName>
    <DefaultLanguage>en-US</DefaultLanguage>
    <TargetPlatformIdentifier>UAP</TargetPlatformIdentifier>
    <TargetPlatformVersion>10.0.17763.0</TargetPlatformVersion>
    <TargetPlatformMinVersion>10.0.16299.0</TargetPlatformMinVersion>
    <MinimumVisualStudioVersion>14</MinimumVisualStudioVersion>
    <FileAlignment>512</FileAlignment>
    <ProjectTypeGuids>{A5A43C5B-DE2A-4C0C-9213-0A381AF9435A};{FAE04EC0-301F-11D3-BF4B-00C04F79EFBC}</ProjectTypeGuids>
    <PackageCertificateKeyFile>Microsoft.Toolkit.Uwp.SampleApp_TemporaryKey.pfx</PackageCertificateKeyFile>
    <AppxAutoIncrementPackageRevision>True</AppxAutoIncrementPackageRevision>
    <AppxBundle>Always</AppxBundle>
    <AppxBundlePlatforms>x86</AppxBundlePlatforms>
    <PackageCertificateThumbprint>7A086872CBF1D8A795A97B9559A3C88B3550527E</PackageCertificateThumbprint>
    <Win32Resource>MiddleClickScrolling-CursorType.res</Win32Resource>
  </PropertyGroup>
  <PropertyGroup Condition="'$(Configuration)|$(Platform)' == 'Debug|x86'">
    <DebugSymbols>true</DebugSymbols>
    <OutputPath>bin\x86\Debug\</OutputPath>
    <DefineConstants>DEBUG;TRACE;NETFX_CORE;WINDOWS_UWP</DefineConstants>
    <NoWarn>;2008</NoWarn>
    <DebugType>full</DebugType>
    <PlatformTarget>x86</PlatformTarget>
    <UseVSHostingProcess>false</UseVSHostingProcess>
    <ErrorReport>prompt</ErrorReport>
    <Prefer32Bit>true</Prefer32Bit>
    <DocumentationFile>
    </DocumentationFile>
    <CodeAnalysisRuleSet>microsoft.toolkit.uwp.sampleapp.ruleset</CodeAnalysisRuleSet>
  </PropertyGroup>
  <PropertyGroup Condition="'$(Configuration)|$(Platform)' == 'Release|x86'">
    <OutputPath>bin\x86\Release\</OutputPath>
    <DefineConstants>TRACE;NETFX_CORE;WINDOWS_UWP</DefineConstants>
    <Optimize>true</Optimize>
    <NoWarn>;2008</NoWarn>
    <DebugType>pdbonly</DebugType>
    <PlatformTarget>x86</PlatformTarget>
    <UseVSHostingProcess>false</UseVSHostingProcess>
    <ErrorReport>prompt</ErrorReport>
    <Prefer32Bit>true</Prefer32Bit>
    <UseDotNetNativeToolchain>true</UseDotNetNativeToolchain>
    <RunCodeAnalysis>false</RunCodeAnalysis>
    <TreatWarningsAsErrors>true</TreatWarningsAsErrors>
    <DocumentationFile>
    </DocumentationFile>
    <CodeAnalysisRuleSet>microsoft.toolkit.uwp.sampleapp.ruleset</CodeAnalysisRuleSet>
  </PropertyGroup>
  <PropertyGroup Condition="'$(Configuration)|$(Platform)' == 'Debug|ARM'">
    <DebugSymbols>true</DebugSymbols>
    <OutputPath>bin\ARM\Debug\</OutputPath>
    <DefineConstants>DEBUG;TRACE;NETFX_CORE;WINDOWS_UWP</DefineConstants>
    <NoWarn>;2008</NoWarn>
    <DebugType>full</DebugType>
    <PlatformTarget>ARM</PlatformTarget>
    <UseVSHostingProcess>false</UseVSHostingProcess>
    <ErrorReport>prompt</ErrorReport>
    <Prefer32Bit>true</Prefer32Bit>
    <CodeAnalysisRuleSet>microsoft.toolkit.uwp.sampleapp.ruleset</CodeAnalysisRuleSet>
  </PropertyGroup>
  <PropertyGroup Condition="'$(Configuration)|$(Platform)' == 'Release|ARM'">
    <OutputPath>bin\ARM\Release\</OutputPath>
    <DefineConstants>TRACE;NETFX_CORE;WINDOWS_UWP</DefineConstants>
    <Optimize>true</Optimize>
    <NoWarn>;2008</NoWarn>
    <DebugType>pdbonly</DebugType>
    <PlatformTarget>ARM</PlatformTarget>
    <UseVSHostingProcess>false</UseVSHostingProcess>
    <ErrorReport>prompt</ErrorReport>
    <Prefer32Bit>true</Prefer32Bit>
    <UseDotNetNativeToolchain>true</UseDotNetNativeToolchain>
    <RunCodeAnalysis>false</RunCodeAnalysis>
    <TreatWarningsAsErrors>true</TreatWarningsAsErrors>
    <DocumentationFile>
    </DocumentationFile>
    <CodeAnalysisRuleSet>microsoft.toolkit.uwp.sampleapp.ruleset</CodeAnalysisRuleSet>
  </PropertyGroup>
  <PropertyGroup Condition="'$(Configuration)|$(Platform)' == 'Debug|x64'">
    <DebugSymbols>true</DebugSymbols>
    <OutputPath>bin\x64\Debug\</OutputPath>
    <DefineConstants>DEBUG;TRACE;NETFX_CORE;WINDOWS_UWP</DefineConstants>
    <NoWarn>;2008</NoWarn>
    <DebugType>full</DebugType>
    <PlatformTarget>x64</PlatformTarget>
    <UseVSHostingProcess>false</UseVSHostingProcess>
    <ErrorReport>prompt</ErrorReport>
    <Prefer32Bit>true</Prefer32Bit>
    <CodeAnalysisRuleSet>microsoft.toolkit.uwp.sampleapp.ruleset</CodeAnalysisRuleSet>
  </PropertyGroup>
  <PropertyGroup Condition="'$(Configuration)|$(Platform)' == 'Release|x64'">
    <OutputPath>bin\x64\Release\</OutputPath>
    <DefineConstants>TRACE;NETFX_CORE;WINDOWS_UWP</DefineConstants>
    <Optimize>true</Optimize>
    <NoWarn>;2008</NoWarn>
    <DebugType>pdbonly</DebugType>
    <PlatformTarget>x64</PlatformTarget>
    <UseVSHostingProcess>false</UseVSHostingProcess>
    <ErrorReport>prompt</ErrorReport>
    <Prefer32Bit>true</Prefer32Bit>
    <UseDotNetNativeToolchain>true</UseDotNetNativeToolchain>
    <RunCodeAnalysis>false</RunCodeAnalysis>
    <TreatWarningsAsErrors>true</TreatWarningsAsErrors>
    <DocumentationFile>
    </DocumentationFile>
    <CodeAnalysisRuleSet>microsoft.toolkit.uwp.sampleapp.ruleset</CodeAnalysisRuleSet>
  </PropertyGroup>
  <PropertyGroup>
    <RestoreProjectStyle>PackageReference</RestoreProjectStyle>
  </PropertyGroup>
  <ItemGroup>
    <PackageReference Include="Microsoft.NETCore.UniversalWindowsPlatform">
      <Version>6.1.5</Version>
    </PackageReference>
    <PackageReference Include="Microsoft.Services.Store.Engagement">
      <Version>10.1711.28001</Version>
    </PackageReference>
    <PackageReference Include="Microsoft.UI.Xaml">
      <Version>2.0.181011001</Version>
    </PackageReference>
    <PackageReference Include="Monaco.Editor">
      <Version>0.7.0-alpha</Version>
    </PackageReference>
    <PackageReference Include="StyleCop.Analyzers">
      <Version>1.0.2</Version>
    </PackageReference>
    <PackageReference Include="Microsoft.Graph">
      <Version>1.8.1</Version>
    </PackageReference>
    <PackageReference Include="Microsoft.Xaml.Behaviors.Uwp.Managed">
      <Version>1.1.0</Version>
    </PackageReference>
    <PackageReference Include="Newtonsoft.Json">
      <Version>10.0.3</Version>
    </PackageReference>
    <PackageReference Include="NotificationsVisualizerLibrary">
      <Version>1.0.5</Version>
    </PackageReference>
    <PackageReference Include="System.ValueTuple">
      <Version>4.4.0</Version>
    </PackageReference>
  </ItemGroup>
  <ItemGroup>
    <!-- A reference to the entire .Net Framework and Windows SDK are automatically included -->
    <Content Include="Assets\NotificationAssets\Cloudy-Square.png" />
    <Content Include="Assets\NotificationAssets\Cloudy.png" />
    <Content Include="Assets\NotificationAssets\Drizzle-Square.png" />
    <Content Include="Assets\NotificationAssets\Drizzle.png" />
    <Content Include="Assets\NotificationAssets\Haze-Square.png" />
    <Content Include="Assets\NotificationAssets\Haze.png" />
    <Content Include="Assets\NotificationAssets\Mostly Cloudy-Background.jpg" />
    <Content Include="Assets\NotificationAssets\Mostly Cloudy-Square.png" />
    <Content Include="Assets\NotificationAssets\Mostly Cloudy.png" />
    <Content Include="Assets\NotificationAssets\Slight Drizzle-Square.png" />
    <Content Include="Assets\NotificationAssets\Slight Drizzle.png" />
    <Content Include="Assets\NotificationAssets\Snow-Square.png" />
    <Content Include="Assets\NotificationAssets\Snow.png" />
    <Content Include="Assets\NotificationAssets\Sunny-Square.png" />
    <Content Include="Assets\NotificationAssets\Sunny.png" />
    <Content Include="Assets\NotificationAssets\Thunderstorms-Square.png" />
    <Content Include="Assets\NotificationAssets\Thunderstorms.png" />
    <Content Include="Assets\People\dave.png" />
    <Content Include="Assets\People\david.png" />
    <Content Include="Assets\People\giorgio.png" />
    <Content Include="Assets\People\jeff.png" />
    <Content Include="Assets\People\nikola.png" />
    <Content Include="Assets\People\pete.png" />
    <Content Include="Assets\People\petri.png" />
    <Content Include="Assets\People\shen.png" />
    <Content Include="Assets\People\vlad.png" />
    <Content Include="Assets\Photos\Backgrounds\hero.jpg" />
    <Content Include="Assets\Photos\BigFourSummerHeat.jpg" />
    <Content Include="Assets\Photos\BisonBadlandsChillin.jpg" />
    <Content Include="Assets\Photos\ColumbiaRiverGorge.jpg" />
    <Content Include="Assets\Photos\GiantSlabInOregon.jpg" />
    <Content Include="Assets\Photos\GrandTetons.jpg" />
    <Content Include="Assets\Photos\ImageExPlaceholder.jpg" />
    <Content Include="Assets\Photos\LakeAnnMushroom.jpg" />
    <Content Include="Assets\Photos\LunchBreak.jpg" />
    <Content Include="Assets\Photos\MilkyWayStHelensHikePurple.jpg" />
    <Content Include="Assets\Photos\MitchellButtes.jpg" />
    <Content Include="Assets\Photos\MultnomahFalls.jpg" />
    <Content Include="Assets\Photos\NorthernCascadesReflection.jpg" />
    <Content Include="Assets\Photos\NovemberHikeWaterfall.jpg" />
    <Content Include="Assets\Photos\OregonWineryNamaste.jpg" />
    <Content Include="Assets\Photos\Owl.jpg" />
    <Content Include="Assets\Photos\PaintedHillsPathway.jpg" />
    <Content Include="Assets\Photos\RunningDogPacificCity.jpg" />
    <Content Include="Assets\Photos\ShootingOnAutoOnTheDrone.jpg" />
    <Content Include="Assets\Photos\SmithnRockDownTheRiverView.jpg" />
    <Content Include="Assets\Photos\SnowyInterbayt.jpg" />
    <Content Include="Assets\Photos\SpeedTripleAtristsPoint.jpg" />
    <Content Include="Assets\Photos\Van.jpg" />
    <Content Include="Assets\Photos\WestSeattleView.jpg" />
    <Content Include="Assets\ToolkitLogoTransparent.png" />
    <Content Include="Assets\UWPCommunityToolkitSampleAppAppList.scale-100.png" />
    <Content Include="Assets\UWPCommunityToolkitSampleAppAppList.scale-125.png" />
    <Content Include="Assets\UWPCommunityToolkitSampleAppAppList.scale-150.png" />
    <Content Include="Assets\UWPCommunityToolkitSampleAppAppList.scale-200.png" />
    <Content Include="Assets\UWPCommunityToolkitSampleAppAppList.scale-400.png" />
    <Content Include="Assets\UWPCommunityToolkitSampleAppAppList.targetsize-16.png" />
    <Content Include="Assets\UWPCommunityToolkitSampleAppAppList.targetsize-16_altform-unplated.png" />
    <Content Include="Assets\UWPCommunityToolkitSampleAppAppList.targetsize-20.png" />
    <Content Include="Assets\UWPCommunityToolkitSampleAppAppList.targetsize-20_altform-unplated.png" />
    <Content Include="Assets\UWPCommunityToolkitSampleAppAppList.targetsize-24.png" />
    <Content Include="Assets\UWPCommunityToolkitSampleAppAppList.targetsize-24_altform-unplated.png" />
    <Content Include="Assets\UWPCommunityToolkitSampleAppAppList.targetsize-256.png" />
    <Content Include="Assets\UWPCommunityToolkitSampleAppAppList.targetsize-256_altform-unplated.png" />
    <Content Include="Assets\UWPCommunityToolkitSampleAppAppList.targetsize-30.png" />
    <Content Include="Assets\UWPCommunityToolkitSampleAppAppList.targetsize-30_altform-unplated.png" />
    <Content Include="Assets\UWPCommunityToolkitSampleAppAppList.targetsize-32.png" />
    <Content Include="Assets\UWPCommunityToolkitSampleAppAppList.targetsize-32_altform-unplated.png" />
    <Content Include="Assets\UWPCommunityToolkitSampleAppAppList.targetsize-36.png" />
    <Content Include="Assets\UWPCommunityToolkitSampleAppAppList.targetsize-36_altform-unplated.png" />
    <Content Include="Assets\UWPCommunityToolkitSampleAppAppList.targetsize-40.png" />
    <Content Include="Assets\UWPCommunityToolkitSampleAppAppList.targetsize-40_altform-unplated.png" />
    <Content Include="Assets\UWPCommunityToolkitSampleAppAppList.targetsize-48.png" />
    <Content Include="Assets\UWPCommunityToolkitSampleAppAppList.targetsize-48_altform-unplated.png" />
    <Content Include="Assets\UWPCommunityToolkitSampleAppAppList.targetsize-60.png" />
    <Content Include="Assets\UWPCommunityToolkitSampleAppAppList.targetsize-60_altform-unplated.png" />
    <Content Include="Assets\UWPCommunityToolkitSampleAppAppList.targetsize-64.png" />
    <Content Include="Assets\UWPCommunityToolkitSampleAppAppList.targetsize-64_altform-unplated.png" />
    <Content Include="Assets\UWPCommunityToolkitSampleAppAppList.targetsize-72.png" />
    <Content Include="Assets\UWPCommunityToolkitSampleAppAppList.targetsize-72_altform-unplated.png" />
    <Content Include="Assets\UWPCommunityToolkitSampleAppAppList.targetsize-80.png" />
    <Content Include="Assets\UWPCommunityToolkitSampleAppAppList.targetsize-80_altform-unplated.png" />
    <Content Include="Assets\UWPCommunityToolkitSampleAppAppList.targetsize-96.png" />
    <Content Include="Assets\UWPCommunityToolkitSampleAppAppList.targetsize-96_altform-unplated.png" />
    <Content Include="Assets\UWPCommunityToolkitSampleAppBadgeLogo.scale-100.png" />
    <Content Include="Assets\UWPCommunityToolkitSampleAppBadgeLogo.scale-125.png" />
    <Content Include="Assets\UWPCommunityToolkitSampleAppBadgeLogo.scale-150.png" />
    <Content Include="Assets\UWPCommunityToolkitSampleAppBadgeLogo.scale-200.png" />
    <Content Include="Assets\UWPCommunityToolkitSampleAppBadgeLogo.scale-400.png" />
    <Content Include="Assets\UWPCommunityToolkitSampleAppLargeTile.scale-100.png" />
    <Content Include="Assets\UWPCommunityToolkitSampleAppLargeTile.scale-125.png" />
    <Content Include="Assets\UWPCommunityToolkitSampleAppLargeTile.scale-150.png" />
    <Content Include="Assets\UWPCommunityToolkitSampleAppLargeTile.scale-200.png" />
    <Content Include="Assets\UWPCommunityToolkitSampleAppLargeTile.scale-400.png" />
    <Content Include="Assets\UWPCommunityToolkitSampleAppMedTile.scale-100.png" />
    <Content Include="Assets\UWPCommunityToolkitSampleAppMedTile.scale-125.png" />
    <Content Include="Assets\UWPCommunityToolkitSampleAppMedTile.scale-150.png" />
    <Content Include="Assets\UWPCommunityToolkitSampleAppMedTile.scale-200.png" />
    <Content Include="Assets\UWPCommunityToolkitSampleAppMedTile.scale-400.png" />
    <Content Include="Assets\UWPCommunityToolkitSampleAppSmallTile.scale-100.png" />
    <Content Include="Assets\UWPCommunityToolkitSampleAppSmallTile.scale-125.png" />
    <Content Include="Assets\UWPCommunityToolkitSampleAppSmallTile.scale-150.png" />
    <Content Include="Assets\UWPCommunityToolkitSampleAppSmallTile.scale-200.png" />
    <Content Include="Assets\UWPCommunityToolkitSampleAppSmallTile.scale-400.png" />
    <Content Include="Assets\UWPCommunityToolkitSampleAppSplashScreen.scale-100.png" />
    <Content Include="Assets\UWPCommunityToolkitSampleAppSplashScreen.scale-125.png" />
    <Content Include="Assets\UWPCommunityToolkitSampleAppSplashScreen.scale-150.png" />
    <Content Include="Assets\UWPCommunityToolkitSampleAppSplashScreen.scale-200.png" />
    <Content Include="Assets\UWPCommunityToolkitSampleAppSplashScreen.scale-400.png" />
    <Content Include="Assets\UWPCommunityToolkitSampleAppStoreLogo.scale-100.png" />
    <Content Include="Assets\UWPCommunityToolkitSampleAppStoreLogo.scale-125.png" />
    <Content Include="Assets\ToolkitLogo.png" />
    <Content Include="Assets\UWPCommunityToolkitSampleAppStoreLogo.scale-150.png" />
    <Content Include="Assets\UWPCommunityToolkitSampleAppStoreLogo.scale-200.png" />
    <Content Include="Assets\UWPCommunityToolkitSampleAppStoreLogo.scale-400.png" />
    <Content Include="Assets\UWPCommunityToolkitSampleAppWideTile.scale-100.png" />
    <Content Include="Assets\UWPCommunityToolkitSampleAppWideTile.scale-125.png" />
    <Content Include="Assets\UWPCommunityToolkitSampleAppWideTile.scale-150.png" />
    <Content Include="Assets\UWPCommunityToolkitSampleAppWideTile.scale-200.png" />
    <Content Include="Assets\UWPCommunityToolkitSampleAppWideTile.scale-400.png" />
    <Content Include="Assets\Wide310x150Logo.scale-400.png" />
    <Content Include="Icons\Animations.png" />
    <Content Include="Icons\About.png" />
    <Content Include="Icons\DeveloperTools.png" />
    <Content Include="Icons\Error.png" />
    <Content Include="Icons\Extensions.png" />
    <Content Include="Icons\Brushes.png" />
    <Content Include="Icons\Helpers.png" />
    <Content Include="Icons\Foundation.png" />
    <Content Include="Icons\Layouts.png" />
    <Content Include="Icons\More.png" />
    <Content Include="Icons\Notifications.png" />
    <Content Include="Icons\Services.png" />
    <Content Include="SamplePages\OnDevice\OnDevice.png" />
<<<<<<< HEAD
    <Content Include="SamplePages\RemoteDeviceHelper\RemoteDeviceHelper.png" />
=======
    <Content Include="SamplePages\ImageCropper\ImageCropper.png" />
>>>>>>> f5a0bf9d
    <Content Include="SamplePages\TabView\TabView.png" />
    <Content Include="SamplePages\PeoplePicker\PeoplePicker.png" />
    <Content Include="SamplePages\PowerBIEmbedded\PowerBIEmbedded.png" />
    <Content Include="SamplePages\ProfileCard\ProfileCard.png" />
    <Content Include="SamplePages\PlannerTaskList\PlannerTaskList.png" />
    <Content Include="SamplePages\UniformGrid\UniformGrid.png" />
    <Content Include="SamplePages\AdaptiveGridView\AdaptiveGridView.png" />
    <Content Include="SamplePages\AdvancedCollectionView\AdvancedCollectionView.png" />
    <Content Include="SamplePages\BackdropGammaTransferBrush\BackdropGammaTransferBrush.png" />
    <Content Include="SamplePages\BackdropInvertBrush\BackdropInvertBrush.png" />
    <Content Include="SamplePages\BackdropSaturationBrush\BackdropSaturationBrush.png" />
    <Content Include="SamplePages\BackdropSepiaBrush\BackdropSepiaBrush.png" />
    <Content Include="SamplePages\BackgroundTaskHelper\BackgroundTaskHelper.png" />
    <Content Include="SamplePages\BluetoothLEHelper\BluetoothLEHelper.png" />
    <Content Include="SamplePages\BackdropBlurBrush\BackdropBlurBrush.png" />
    <Content Include="SamplePages\Blur\BlurBehavior.png" />
    <Content Include="SamplePages\CameraPreview\CameraPreview.png" />
    <Content Include="SamplePages\CameraHelper\CameraHelper.png" />
    <Content Include="SamplePages\Connected Animations\ConnectedAnimations.png" />
    <Content Include="SamplePages\DataGrid\DataGrid.png" />
    <Content Include="SamplePages\DispatcherHelper\DispatchHelper.png" />
    <Content Include="SamplePages\DockPanel\DockPanel.png" />
    <Content Include="SamplePages\Facebook Service\FacebookLogo.png" />
    <Content Include="SamplePages\AadLogin\AadLogin.png" />
    <Content Include="SamplePages\FadeHeader\FadeHeaderBehavior.png" />
    <Content Include="SamplePages\Fade\FadeBehavior.png" />
    <Content Include="SamplePages\FocusTracker\FocusTracker.png" />
    <Content Include="SamplePages\BladeView\BladeView.png" />
    <Content Include="SamplePages\Carousel\Carousel.png" />
    <Content Include="SamplePages\DropShadowPanel\DropShadowPanel.png" />
    <Content Include="SamplePages\Expander\Expander.png" />
    <Content Include="SamplePages\DropShadowPanel\Trex.png" />
    <Content Include="SamplePages\DropShadowPanel\Unicorn.png" />
    <Content Include="SamplePages\GazeInteraction\GazeInteraction.png" />
    <Content Include="SamplePages\GazeTracing\GazeTracing.png" />
    <Content Include="SamplePages\GridSplitter\GridSplitter.png" />
    <Content Include="SamplePages\AlignmentGrid\AlignmentGrid.png" />
    <Content Include="SamplePages\HeaderedContentControl\HeaderedContentControl.png" />
    <Content Include="SamplePages\HeaderedItemsControl\HeaderedItemsControl.png" />
    <Content Include="SamplePages\HeaderedTextBlock\HeaderedTextBlock.png" />
    <Content Include="SamplePages\ImageBlendBrush\ImageBlendBrush.png" />
    <Content Include="SamplePages\ImageCache\ImageCache.png" />
    <Content Include="SamplePages\ImageEx\ImageEx.png" />
    <Content Include="SamplePages\Implicit Animations\ImplicitAnimations.png" />
    <Content Include="SamplePages\InAppNotification\InAppNotification.png" />
    <Content Include="SamplePages\Incremental Loading Collection\icon.png" />
    <Content Include="SamplePages\LayoutTransformControl\LayoutTransformControl.png" />
    <Content Include="SamplePages\InfiniteCanvas\InfiniteCanvas.png" />
    <Content Include="SamplePages\Light\LightBehavior.png" />
    <Content Include="SamplePages\LinkedIn Service\LinkedInLogo.png" />
    <Content Include="Assets\Helpers.png" />
    <Content Include="SamplePages\LiveTile\LiveTile.png" />
    <Content Include="SamplePages\MarkdownTextBlock\MarkdownTextBlock.png" />
    <Content Include="SamplePages\Loading\Loading.png" />
    <Content Include="SamplePages\MasterDetailsView\MasterDetailsView.png" />
    <Content Include="SamplePages\MasterDetailsView\OneDriveLogo.png" />
    <Content Include="SamplePages\Menu\Menu.png" />
    <Content Include="SamplePages\Microsoft Graph Service\mslogo.png" />
    <Content Include="SamplePages\Microsoft Graph Service\user.png" />
    <Content Include="SamplePages\Microsoft Translator Service\TranslatorService.png" />
    <Content Include="SamplePages\NetworkHelper\NetworkHelper.png" />
    <Content Include="SamplePages\Offset\OffsetBehavior.png" />
    <Content Include="SamplePages\Mouse\MouseCursor.png" />
    <Content Include="SamplePages\OneDrive Service\OneDriveLogo.png" />
    <Content Include="SamplePages\RadialGauge\RadialGauge.png" />
    <Content Include="SamplePages\RadialGradientBrush\RadialGradientBrush.png" />
    <Content Include="SamplePages\RadialProgressBar\RadialProgressBar.png" />
    <Content Include="SamplePages\RemoteDevicePicker\RemoteDevicePicker.png" />
    <Content Include="SamplePages\ReorderGridAnimation\ReorderGrid.png" />
    <Content Include="SamplePages\Rotate\RotateBehavior.png" />
    <Content Include="SamplePages\Saturation\SaturationBehavior.png" />
    <Content Include="SamplePages\OrbitView\OrbitView.png" />
    <Content Include="SamplePages\Scale\ScaleBehavior.png" />
    <Content Include="SamplePages\ScrollViewerExtensions\ScrollViewerExtensionsCode.bind" />
    <Content Include="SamplePages\SharePointFileList\SharePointFileList.png" />
    <Content Include="SamplePages\StaggeredPanel\StaggeredPanel.png" />
    <Content Include="SamplePages\SystemInformation\SystemInformation.png" />
    <Content Include="SamplePages\TextBoxMask\TextBoxMask.png" />
    <Content Include="SamplePages\TextToolbar\TextToolbar.png" />
    <Content Include="SamplePages\TileControl\Animations.png" />
    <Content Include="SamplePages\TileControl\TileControl.png" />
    <Content Include="SamplePages\PrintHelper\PrintHelper.png" />
    <Content Include="SamplePages\ScrollHeader\ScrollHeader.png" />
    <Content Include="SamplePages\RangeSelector\RangeSelector.png" />
    <Content Include="SamplePages\RotatorTile\RotatorTile.png" />
    <Content Include="SamplePages\Object Storage\ObjectStorage.png" />
    <Content Include="SamplePages\SurfaceDialTextbox\SurfaceDialTextbox.png" />
    <Content Include="SamplePages\TextBoxRegex\TextBoxRegex.png" />
    <Content Include="SamplePages\Toast\Toast.png" />
    <Content Include="SamplePages\Twitter Service\TwitterLogo.png" />
    <Content Include="SamplePages\Twitter Service\TwitterCode.bind" />
    <Content Include="SamplePages\Twitter Service\icon.png" />
    <Content Include="SamplePages\Facebook Service\FacebookCode.bind" />
    <Content Include="SamplePages\HeaderedTextBlock\HeaderedTextBlockCode.bind" />
    <Content Include="SamplePages\ViewExtensions\ViewExtensions.png" />
    <Content Include="SamplePages\Visual Extensions\VisualExtensions.png" />
    <Content Include="SamplePages\Weibo Service\WeiboLogo.png" />
    <Content Include="SamplePages\WrapPanel\WrapPanel.png" />
    <Content Include="landingPageLinks.json" />
    <Content Include="Assets\mtns.csv">
      <CopyToOutputDirectory>PreserveNewest</CopyToOutputDirectory>
    </Content>
    <None Include="Microsoft.Toolkit.Uwp.SampleApp.ruleset" />
    <Content Include="SamplePages\WeatherLiveTileAndToast\WeatherLiveTileAndToast.png" />
    <Content Include="SamplePages\WeatherLiveTileAndToast\WeatherLiveTileAndToastCode.bind" />
    <Content Include="SamplePages\ImageEx\ImageExCode.bind" />
    <Content Include="SamplePages\Offset\OffsetBehaviorCode.bind" />
    <Content Include="SamplePages\Fade\FadeBehaviorCode.bind" />
    <Content Include="SamplePages\RadialGauge\RadialGaugeCode.bind" />
    <Content Include="SamplePages\Rotate\RotateBehaviorCode.bind" />
    <Content Include="SamplePages\Scale\ScaleBehaviorCode.bind" />
    <Content Include="Assets\Photos\Photos.json" />
    <Content Include="Assets\Photos\OnlinePhotos.json" />
    <Content Include="SamplePages\RangeSelector\RangeSelectorCode.bind" />
    <Content Include="SamplePages\AdaptiveGridView\AdaptiveGridViewCode.bind" />
    <Content Include="SamplePages\samples.json">
      <CopyToOutputDirectory>PreserveNewest</CopyToOutputDirectory>
    </Content>
    <None Include="readme.md" />
    <Content Include="SamplePages\LiveTile\LiveTileCode.bind" />
    <Content Include="SamplePages\Toast\ToastCode.bind" />
    <Content Include="SamplePages\RotatorTile\RotatorTileCode.bind" />
    <Content Include="SamplePages\Saturation\SaturationBehaviorCode.bind" />
    <Content Include="SamplePages\Saturation\SaturationBehaviorXaml.bind" />
    <Content Include="SamplePages\Offset\OffsetBehaviorXaml.bind" />
    <Content Include="SamplePages\Expander\ExpanderXaml.bind" />
    <Content Include="SamplePages\Fade\FadeBehaviorXaml.bind" />
    <Content Include="SamplePages\Scale\ScaleBehaviorXaml.bind" />
    <Content Include="SamplePages\Rotate\RotateBehaviorXaml.bind" />
    <Content Include="SamplePages\BladeView\BladeCode.bind" />
    <Content Include="SamplePages\ScrollHeader\ScrollHeaderCode.bind" />
    <Content Include="SamplePages\GridSplitter\GridSplitter.bind" />
    <Content Include="SamplePages\FadeHeader\FadeHeaderBehaviorCode.bind" />
    <Content Include="SamplePages\FadeHeader\FadeHeaderBehaviorXaml.bind" />
    <Content Include="SamplePages\ImageCache\ImageCacheXaml.bind" />
    <Content Include="SamplePages\LinkedIn Service\LinkedInCode.bind" />
    <Content Include="SamplePages\Incremental Loading Collection\IncrementalLoadingCollectionCode.bind" />
    <Content Include="SamplePages\ImageCache\ImageCacheCode.bind" />
    <Content Include="SamplePages\DropShadowPanel\DropShadowPanelXaml.bind" />
    <Content Include="SamplePages\LiveTile\LiveTileCodeJavaScript.bind" />
    <Content Include="SamplePages\Toast\ToastCodeJavaScript.bind" />
    <Content Include="SamplePages\Object Storage\ObjectStorageCode.bind" />
    <Content Include="SamplePages\WeatherLiveTileAndToast\WeatherLiveTileAndToastCodeJavaScript.bind" />
    <Content Include="SamplePages\Microsoft Graph Service\MicrosoftGraphCode.bind" />
    <Content Include="SamplePages\BackgroundTaskHelper\BackgroundTaskHelperCode.bind" />
    <Content Include="SamplePages\MasterDetailsView\MasterDetailsView.bind" />
    <Content Include="SamplePages\NetworkHelper\NetworkHelperCode.bind" />
    <Content Include="SamplePages\PrintHelper\PrintHelperCode.bind" />
    <Content Include="SamplePages\SystemInformation\SystemInformationCode.bind" />
    <Content Include="SamplePages\Connected Animations\ConnectedAnimationsCode.bind" />
    <Content Include="SamplePages\Loading\LoadingCode.bind" />
    <Content Include="SamplePages\ReorderGridAnimation\ReorderGrid.bind" />
    <Content Include="SamplePages\Light\LightBehaviorCode.bind" />
    <Content Include="SamplePages\Light\LightBehaviorXaml.bind" />
    <Content Include="SamplePages\TextBoxMask\TextBoxMask.bind" />
    <Content Include="SamplePages\TileControl\TileControl.bind">
      <SubType>Designer</SubType>
    </Content>
    <Content Include="SamplePages\SurfaceDialTextbox\SurfaceDialTextboxCode.bind">
      <SubType>Designer</SubType>
    </Content>
    <Content Include="SamplePages\WrapPanel\WrapPanel.bind" />
    <Content Include="SamplePages\MasterDetailsView\MasterDetailsViewCode.bind" />
    <Content Include="SamplePages\Microsoft Translator Service\MicrosoftTranslatorCode.bind" />
    <Content Include="SamplePages\MarkdownTextBlock\MarkdownTextBlock.bind" />
    <Content Include="SamplePages\MarkdownTextBlock\InitialContent.md" />
    <Content Include="SamplePages\AdvancedCollectionView\AdvancedCollectionView.bind" />
    <Content Include="SamplePages\TextBoxRegex\TextBoxRegex.bind" />
    <Content Include="SamplePages\RadialProgressBar\RadialProgressBarCode.bind" />
    <Content Include="SamplePages\MarkdownTextBlock\MarkdownTextBlockCode.bind" />
    <Content Include="SamplePages\OneDrive Service\OneDriveCode.bind" />
    <Content Include="SamplePages\Blur\BlurBehaviorCode.bind" />
    <Content Include="SamplePages\Blur\BlurBehaviorXaml.bind" />
    <Content Include="SamplePages\ViewExtensions\ViewExtensionsCode.bind">
      <SubType>Designer</SubType>
    </Content>
    <Content Include="SamplePages\Carousel\CarouselCode.bind" />
    <Content Include="SamplePages\AlignmentGrid\AlignmentGridXaml.bind" />
    <Content Include="SamplePages\FocusTracker\FocusTrackerXaml.bind" />
    <Content Include="SamplePages\Visual Extensions\VisualExtensionsCode.bind" />
    <Content Include="SamplePages\TextToolbar\TextToolbarCode.bind" />
    <Content Include="SamplePages\BluetoothLEHelper\BluetoothLEHelperCode.bind" />
    <Content Include="SamplePages\OrbitView\OrbitViewXaml.bind" />
    <Content Include="SamplePages\Menu\Menu.bind" />
    <Content Include="SamplePages\InAppNotification\InAppNotificationCode.bind" />
    <Content Include="SamplePages\InAppNotification\InAppNotificationXaml.bind" />
    <Content Include="SamplePages\ListViewExtensions\ListViewExtensionsCode.bind" />
    <Content Include="SamplePages\Implicit Animations\ImplicitAnimationsCode.bind" />
    <Content Include="SamplePages\DispatcherHelper\DispatcherHelperCode.bind" />
    <Content Include="SamplePages\TextToolbar\TextToolbar.bind" />
    <Content Include="SamplePages\DockPanel\DockPanel.bind">
      <SubType>Designer</SubType>
    </Content>
    <Content Include="SamplePages\UniformGrid\UniformGridXaml.bind" />
    <Content Include="SamplePages\HeaderedItemsControl\HeaderedItemsControlXaml.bind" />
    <Content Include="SamplePages\HeaderedContentControl\HeaderedContentControlXaml.bind" />
    <Content Include="SamplePages\Mouse\MouseCursorPage.bind" />
    <Content Include="SamplePages\FrameworkElementExtensions\FrameworkElementExtensionsCode.bind">
      <SubType>Designer</SubType>
    </Content>
    <Content Include="SamplePages\StaggeredPanel\StaggeredPanel.bind" />
    <Content Include="SamplePages\BackdropBlurBrush\BackdropBlurBrushXaml.bind" />
    <Content Include="SamplePages\BackdropInvertBrush\BackdropInvertBrushXaml.bind" />
    <Content Include="SamplePages\BackdropGammaTransferBrush\BackdropGammaTransferBrushXaml.bind">
      <SubType>Designer</SubType>
    </Content>
    <Content Include="SamplePages\BackdropSepiaBrush\BackdropSepiaBrushXaml.bind">
      <SubType>Designer</SubType>
    </Content>
    <Content Include="SamplePages\BackdropSaturationBrush\BackdropSaturationBrushXaml.bind" />
    <Content Include="SamplePages\ImageBlendBrush\ImageBlendBrushXaml.bind" />
    <Content Include="SamplePages\RadialGradientBrush\RadialGradientBrushXaml.bind">
      <SubType>Designer</SubType>
    </Content>
    <Content Include="SamplePages\CameraPreview\CameraPreviewCode.bind" />
    <Content Include="SamplePages\CameraHelper\CameraHelperCode.bind" />
    <Content Include="SamplePages\LayoutTransformControl\LayoutTransformControlXaml.bind" />
    <Content Include="SamplePages\GazeTracing\GazeTracingXaml.bind">
      <SubType>Designer</SubType>
    </Content>
    <Content Include="SamplePages\PrintHelper\PrintHelperXaml.bind">
      <SubType>Designer</SubType>
    </Content>
    <Content Include="SamplePages\CameraPreview\CameraPreviewXaml.bind" />
    <Content Include="SamplePages\AadLogin\AadLoginCode.bind" />
    <Content Include="SamplePages\AadLogin\AadLoginXaml.bind" />
    <Content Include="SamplePages\PeoplePicker\PeoplePickerXaml.bind" />
    <Content Include="SamplePages\ProfileCard\ProfileCardXaml.bind" />
    <Content Include="SamplePages\SharePointFileList\SharePointFileListCode.bind" />
    <Content Include="SamplePages\SharePointFileList\SharePointFileListXaml.bind" />
    <Content Include="SamplePages\GazeInteraction\GazeInteractionXaml.bind">
      <SubType>Designer</SubType>
    </Content>
    <Content Include="SamplePages\GazeInteraction\GazeInteractionCode.bind" />
    <Content Include="SamplePages\GazeTracing\GazeTracingCode.bind" />
    <Content Include="SamplePages\InfiniteCanvas\InfiniteCanvas.bind" />
    <Content Include="SamplePages\RemoteDevicePicker\RemoteDevicePickerCode.bind" />
    <Content Include="SamplePages\PlannerTaskList\PlannerTaskListXaml.bind" />
    <Content Include="SamplePages\DataGrid\DataGridCode.bind" />
    <Content Include="SamplePages\TabView\TabViewXaml.bind">
      <SubType>Designer</SubType>
    </Content>
    <Content Include="SamplePages\Weibo Service\WeiboCode.bind" />
    <Compile Include="SamplePages\OnDevice\OnDevicePage.xaml.cs">
      <DependentUpon>OnDevicePage.xaml</DependentUpon>
    </Compile>
<<<<<<< HEAD
    <Compile Include="SamplePages\RemoteDeviceHelper\RemoteDeviceHelperPage.xaml.cs">
      <DependentUpon>RemoteDeviceHelperPage.xaml</DependentUpon>
=======
    <Compile Include="SamplePages\ImageCropper\AspectRatioConfig.cs" />
    <Compile Include="SamplePages\ImageCropper\ImageCropperPage.xaml.cs">
      <DependentUpon>ImageCropperPage.xaml</DependentUpon>
>>>>>>> f5a0bf9d
    </Compile>
    <Compile Include="Shell.Search.cs" />
    <Compile Include="Shell.SamplePicker.cs" />
    <Content Include="SamplePages\OnDevice\OnDeviceXaml.bind" />
<<<<<<< HEAD
    <Content Include="SamplePages\RemoteDeviceHelper\RemoteDeviceHelperCode.bind" />
=======
    <Content Include="SamplePages\ImageCropper\ImageCropperXaml.bind" />
    <Content Include="SamplePages\ImageCropper\ImageCropperCode.bind" />
>>>>>>> f5a0bf9d
  </ItemGroup>
  <ItemGroup>
    <Compile Include="App.xaml.cs">
      <DependentUpon>App.xaml</DependentUpon>
    </Compile>
    <Compile Include="Common\DoubleTopThicknessConverter.cs" />
    <Compile Include="Common\ThicknessConverter.cs" />
    <Compile Include="Common\AnalyticsVersionInfoExtensions.cs" />
    <Compile Include="Common\BoolStringConverter.cs" />
    <Compile Include="Common\Constants.cs" />
    <Compile Include="Common\DelegateCommand{T}.cs" />
    <Compile Include="Common\TimeSpanConverter.cs" />
    <Compile Include="Common\EnumConverter.cs" />
    <Compile Include="Common\SampleCommand.cs" />
    <Compile Include="Common\SolidColorBrushConverter.cs" />
    <Compile Include="Common\DelegateCommand.cs" />
    <Compile Include="Common\Tools.cs" />
    <Compile Include="Controls\AadAuthControl.xaml.cs">
      <DependentUpon>AadAuthControl.xaml</DependentUpon>
    </Compile>
    <Compile Include="Controls\SampleAppMarkdownRenderer.cs" />
    <Compile Include="Controls\XamlCodeEditor.xaml.cs">
      <DependentUpon>XamlCodeEditor.xaml</DependentUpon>
    </Compile>
    <Compile Include="Data\DataGridDataItem.cs" />
    <Compile Include="Data\DataGridDataSource.cs" />
    <Compile Include="Data\GitHub.cs" />
    <Compile Include="Controls\XamlExceptionRange.cs" />
    <Compile Include="Controls\XamlRenderService.cs" />
    <Compile Include="Data\PhotoDataItemWithDimension.cs" />
    <Compile Include="Models\Email.cs" />
    <Compile Include="Models\GitHubRelease.cs" />
    <Compile Include="Models\LandingPageLinks.cs" />
    <Compile Include="Models\LandingPageResource.cs" />
    <Compile Include="Models\LandingPageLink.cs" />
    <Compile Include="Models\PaneState.cs" />
    <Compile Include="SamplePages\TabView\TabViewPage.xaml.cs">
      <DependentUpon>TabViewPage.xaml</DependentUpon>
    </Compile>
    <Compile Include="SamplePages\PowerBIEmbedded\PowerBIEmbeddedPage.xaml.cs">
      <DependentUpon>PowerBIEmbeddedPage.xaml</DependentUpon>
    </Compile>
    <Compile Include="SamplePages\PlannerTaskList\PlannerTaskListPage.xaml.cs">
      <DependentUpon>PlannerTaskListPage.xaml</DependentUpon>
    </Compile>
    <Compile Include="SamplePages\UniformGrid\UniformGridPage.xaml.cs">
      <DependentUpon>UniformGridPage.xaml</DependentUpon>
    </Compile>
    <Compile Include="Models\PropertyDescriptor\ThicknessPropertyOptions.cs" />
    <Compile Include="Models\ThemeChangedArgs.cs" />
    <Compile Include="Pages\SampleController.xaml.cs">
      <DependentUpon>SampleController.xaml</DependentUpon>
    </Compile>
    <Compile Include="SamplePages\PeoplePicker\PeoplePickerPage.xaml.cs">
      <DependentUpon>PeoplePickerPage.xaml</DependentUpon>
    </Compile>
    <Compile Include="SamplePages\ProfileCard\ProfileCardPage.xaml.cs">
      <DependentUpon>ProfileCardPage.xaml</DependentUpon>
    </Compile>
    <Compile Include="SamplePages\AdvancedCollectionView\AdvancedCollectionViewPage.xaml.cs">
      <DependentUpon>AdvancedCollectionViewPage.xaml</DependentUpon>
    </Compile>
    <Compile Include="SamplePages\BackdropGammaTransferBrush\BackdropGammaTransferBrushPage.xaml.cs">
      <DependentUpon>BackdropGammaTransferBrushPage.xaml</DependentUpon>
    </Compile>
    <Compile Include="SamplePages\BackdropInvertBrush\BackdropInvertBrushPage.xaml.cs">
      <DependentUpon>BackdropInvertBrushPage.xaml</DependentUpon>
    </Compile>
    <Compile Include="SamplePages\BackdropSaturationBrush\BackdropSaturationBrushPage.xaml.cs">
      <DependentUpon>BackdropSaturationBrushPage.xaml</DependentUpon>
    </Compile>
    <Compile Include="SamplePages\BackdropSepiaBrush\BackdropSepiaBrushPage.xaml.cs">
      <DependentUpon>BackdropSepiaBrushPage.xaml</DependentUpon>
    </Compile>
    <Compile Include="SamplePages\BluetoothLEHelper\BluetoothLEHelperPage.xaml.cs">
      <DependentUpon>BluetoothLEHelperPage.xaml</DependentUpon>
    </Compile>
    <Compile Include="Common\IXamlRenderListener.cs" />
    <Compile Include="SamplePages\CameraPreview\CameraPreviewPage.xaml.cs">
      <DependentUpon>CameraPreviewPage.xaml</DependentUpon>
    </Compile>
    <Compile Include="SamplePages\CameraHelper\CameraHelperPage.xaml.cs">
      <DependentUpon>CameraHelperPage.xaml</DependentUpon>
    </Compile>
    <Compile Include="SamplePages\Connected Animations\ConnectedAnimationsPage.xaml.cs">
      <DependentUpon>ConnectedAnimationsPage.xaml</DependentUpon>
    </Compile>
    <Compile Include="SamplePages\Connected Animations\Pages\FirstPage.xaml.cs">
      <DependentUpon>FirstPage.xaml</DependentUpon>
    </Compile>
    <Compile Include="SamplePages\Connected Animations\Pages\SecondPage.xaml.cs">
      <DependentUpon>SecondPage.xaml</DependentUpon>
    </Compile>
    <Compile Include="SamplePages\Connected Animations\Pages\ThirdPage.xaml.cs">
      <DependentUpon>ThirdPage.xaml</DependentUpon>
    </Compile>
    <Compile Include="SamplePages\BackdropBlurBrush\BackdropBlurBrushPage.xaml.cs">
      <DependentUpon>BackdropBlurBrushPage.xaml</DependentUpon>
    </Compile>
    <Compile Include="SamplePages\AadLogin\AadLoginPage.xaml.cs">
      <DependentUpon>AadLoginPage.xaml</DependentUpon>
    </Compile>
    <Compile Include="SamplePages\DataGrid\DataGridPage.xaml.cs">
      <DependentUpon>DataGridPage.xaml</DependentUpon>
    </Compile>
    <Compile Include="SamplePages\FrameworkElementExtensions\FrameworkElementExtensionsPage.xaml.cs" />
    <Compile Include="SamplePages\GazeInteraction\GazeInteractionPage.xaml.cs">
      <DependentUpon>GazeInteractionPage.xaml</DependentUpon>
    </Compile>
    <Compile Include="SamplePages\GazeTracing\GazeTracingPage.xaml.cs">
      <DependentUpon>GazeTracingPage.xaml</DependentUpon>
    </Compile>
    <Compile Include="SamplePages\ImageBlendBrush\ImageBlendBrushPage.xaml.cs">
      <DependentUpon>ImageBlendBrushPage.xaml</DependentUpon>
    </Compile>
    <Compile Include="SamplePages\Implicit Animations\ImplicitAnimationsPage.xaml.cs">
      <DependentUpon>ImplicitAnimationsPage.xaml</DependentUpon>
    </Compile>
    <Compile Include="SamplePages\DockPanel\DockPanelPage.xaml.cs">
      <DependentUpon>DockPanelPage.xaml</DependentUpon>
    </Compile>
    <Compile Include="SamplePages\HeaderedContentControl\HeaderedContentControlPage.xaml.cs">
      <DependentUpon>HeaderedContentControlPage.xaml</DependentUpon>
    </Compile>
    <Compile Include="SamplePages\HeaderedItemsControl\HeaderedItemsControlPage.xaml.cs">
      <DependentUpon>HeaderedItemsControlPage.xaml</DependentUpon>
    </Compile>
    <Compile Include="SamplePages\InAppNotification\InAppNotificationPage.xaml.cs">
      <DependentUpon>InAppNotificationPage.xaml</DependentUpon>
    </Compile>
    <Compile Include="SamplePages\LayoutTransformControl\LayoutTransformControlPage.xaml.cs">
      <DependentUpon>LayoutTransformControlPage.xaml</DependentUpon>
    </Compile>
    <Compile Include="SamplePages\InfiniteCanvas\InfiniteCanvasPage.xaml.cs">
      <DependentUpon>InfiniteCanvasPage.xaml</DependentUpon>
    </Compile>
    <Compile Include="SamplePages\ListViewExtensions\ListViewExtensionsPage.xaml.cs">
      <DependentUpon>ListViewExtensionsPage.xaml</DependentUpon>
    </Compile>
    <Compile Include="SamplePages\MarkdownParser\MarkdownParserPage.xaml.cs">
      <DependentUpon>MarkdownParserPage.xaml</DependentUpon>
    </Compile>
    <Compile Include="SamplePages\Menu\Commands\VsCommands.cs" />
    <Compile Include="SamplePages\Menu\MenuPage.xaml.cs">
      <DependentUpon>MenuPage.xaml</DependentUpon>
    </Compile>
    <Compile Include="SamplePages\Mouse\MouseCursorPage.xaml.cs">
      <DependentUpon>MouseCursorPage.xaml</DependentUpon>
    </Compile>
    <Compile Include="SamplePages\NetworkHelper\NetworkHelperPage.xaml.cs">
      <DependentUpon>NetworkHelperPage.xaml</DependentUpon>
    </Compile>
    <Compile Include="SamplePages\FocusTracker\FocusTrackerPage.xaml.cs">
      <DependentUpon>FocusTrackerPage.xaml</DependentUpon>
    </Compile>
    <Compile Include="SamplePages\BackgroundTaskHelper\TestBackgroundTask.cs" />
    <Compile Include="SamplePages\RemoteDevicePicker\RemoteDevicePickerControlPage.xaml.cs">
      <DependentUpon>RemoteDevicePickerControlPage.xaml</DependentUpon>
    </Compile>
    <Compile Include="SamplePages\RssParser\RssParserPage.xaml.cs">
      <DependentUpon>RssParserPage.xaml</DependentUpon>
    </Compile>
    <Compile Include="SamplePages\RadialGradientBrush\RadialGradientBrushPage.xaml.cs">
      <DependentUpon>RadialGradientBrushPage.xaml</DependentUpon>
    </Compile>
    <Compile Include="SamplePages\ScrollViewerExtensions\ScrollViewerExtensionsPage.xaml.cs">
      <DependentUpon>ScrollViewerExtensionsPage.xaml</DependentUpon>
    </Compile>
    <Compile Include="SamplePages\SharePointFileList\SharePointFileListPage.xaml.cs">
      <DependentUpon>SharePointFileListPage.xaml</DependentUpon>
    </Compile>
    <Compile Include="SamplePages\StaggeredPanel\StaggeredPanelPage.xaml.cs">
      <DependentUpon>StaggeredPanelPage.xaml</DependentUpon>
    </Compile>
    <Compile Include="SamplePages\StringExtensions\StringExtensionsPage.xaml.cs">
      <DependentUpon>StringExtensionsPage.xaml</DependentUpon>
    </Compile>
    <Compile Include="SamplePages\TextToolbar\SampleFormatter.cs" />
    <Compile Include="SamplePages\TextToolbar\TextToolbarPage.xaml.cs">
      <DependentUpon>TextToolbarPage.xaml</DependentUpon>
    </Compile>
    <Compile Include="SamplePages\OrbitView\OrbitViewPage.xaml.cs">
      <DependentUpon>OrbitViewPage.xaml</DependentUpon>
    </Compile>
    <Compile Include="SamplePages\ThemeListener\ThemeListenerPage.xaml.cs">
      <DependentUpon>ThemeListenerPage.xaml</DependentUpon>
    </Compile>
    <Compile Include="SamplePages\ViewExtensions\ViewExtensionsPage.xaml.cs">
      <DependentUpon>ViewExtensionsPage.xaml</DependentUpon>
    </Compile>
    <Compile Include="SamplePages\Carousel\CarouselPage.xaml.cs">
      <DependentUpon>CarouselPage.xaml</DependentUpon>
    </Compile>
    <Compile Include="SamplePages\BackgroundTaskHelper\BackgroundTaskHelperPage.xaml.cs">
      <DependentUpon>BackgroundTaskHelperPage.xaml</DependentUpon>
    </Compile>
    <Compile Include="SamplePages\DispatcherHelper\DispatcherHelperPage.xaml.cs">
      <DependentUpon>DispatcherHelperPage.xaml</DependentUpon>
    </Compile>
    <Compile Include="SamplePages\DropShadowPanel\DropShadowPanelPage.xaml.cs">
      <DependentUpon>DropShadowPanelPage.xaml</DependentUpon>
    </Compile>
    <Compile Include="SamplePages\Expander\ExpanderPage.xaml.cs">
      <DependentUpon>ExpanderPage.xaml</DependentUpon>
    </Compile>
    <Compile Include="SamplePages\Facebook Service\FacebookPhotoTemplateSelector.cs" />
    <Compile Include="Controls\CodeRenderer.cs" />
    <Compile Include="Controls\PropertyControl.xaml.cs">
      <DependentUpon>PropertyControl.xaml</DependentUpon>
    </Compile>
    <Compile Include="Data\PhotoDataItem.cs" />
    <Compile Include="Data\PhotosDataSource.cs" />
    <Compile Include="Models\Item.cs" />
    <Compile Include="Models\PropertyDescriptor\SliderPropertyOptions.cs" />
    <Compile Include="Models\PropertyDescriptor\ValueHolder.cs" />
    <Compile Include="Models\PropertyDescriptor\PropertyOptions.cs" />
    <Compile Include="Models\PropertyDescriptor\PropertyKind.cs" />
    <Compile Include="Models\PropertyDescriptor\PropertyDescriptor.cs" />
    <Compile Include="Common\BindableBase.cs" />
    <Compile Include="SamplePages\BladeView\BladePage.xaml.cs">
      <DependentUpon>BladePage.xaml</DependentUpon>
    </Compile>
    <Compile Include="SamplePages\Blur\BlurBehaviorPage.xaml.cs">
      <DependentUpon>BlurBehaviorPage.xaml</DependentUpon>
    </Compile>
    <Compile Include="SamplePages\AlignmentGrid\AlignmentGridPage.xaml.cs">
      <DependentUpon>AlignmentGridPage.xaml</DependentUpon>
    </Compile>
    <Compile Include="SamplePages\MarkdownTextBlock\MarkdownTextBlockPage.xaml.cs">
      <DependentUpon>MarkdownTextBlockPage.xaml</DependentUpon>
    </Compile>
    <Compile Include="SamplePages\Microsoft Translator Service\MicrosoftTranslatorPage.xaml.cs">
      <DependentUpon>MicrosoftTranslatorPage.xaml</DependentUpon>
    </Compile>
    <Compile Include="SamplePages\OneDrive Service\OneDriveDataTemplateSelector.cs" />
    <Compile Include="SamplePages\OneDrive Service\FoldersPickerControl.xaml.cs">
      <DependentUpon>FoldersPickerControl.xaml</DependentUpon>
    </Compile>
    <Compile Include="SamplePages\OneDrive Service\OneDrivePage.xaml.cs">
      <DependentUpon>OneDrivePage.xaml</DependentUpon>
    </Compile>
    <Compile Include="SamplePages\OneDrive Service\OneDriveSampleHelpers.cs" />
    <Compile Include="SamplePages\Saturation\SaturationBehaviorPage.xaml.cs">
      <DependentUpon>SaturationBehaviorPage.xaml</DependentUpon>
    </Compile>
    <Compile Include="SamplePages\TileControl\TileControlPage.xaml.cs">
      <DependentUpon>TileControlPage.xaml</DependentUpon>
    </Compile>
    <Compile Include="SamplePages\RadialProgressBar\RadialProgressBarPage.xaml.cs">
      <DependentUpon>RadialProgressBarPage.xaml</DependentUpon>
    </Compile>
    <Compile Include="SamplePages\ScrollHeader\ScrollHeaderPage.xaml.cs">
      <DependentUpon>ScrollHeaderPage.xaml</DependentUpon>
    </Compile>
    <Compile Include="SamplePages\GridSplitter\GridSplitterPage.xaml.cs">
      <DependentUpon>GridSplitterPage.xaml</DependentUpon>
    </Compile>
    <Compile Include="SamplePages\FadeHeader\FadeHeaderBehaviorPage.xaml.cs">
      <DependentUpon>FadeHeaderBehaviorPage.xaml</DependentUpon>
    </Compile>
    <Compile Include="SamplePages\Incremental Loading Collection\IncrementalLoadingCollectionPage.xaml.cs">
      <DependentUpon>IncrementalLoadingCollectionPage.xaml</DependentUpon>
    </Compile>
    <Compile Include="SamplePages\Incremental Loading Collection\PeopleSource.cs" />
    <Compile Include="SamplePages\Incremental Loading Collection\Person.cs" />
    <Compile Include="SamplePages\Light\LightBehaviorPage.xaml.cs">
      <DependentUpon>LightBehaviorPage.xaml</DependentUpon>
    </Compile>
    <Compile Include="SamplePages\LinkedIn Service\LinkedInPage.xaml.cs">
      <DependentUpon>LinkedInPage.xaml</DependentUpon>
    </Compile>
    <Compile Include="SamplePages\Loading\LoadingPage.xaml.cs">
      <DependentUpon>LoadingPage.xaml</DependentUpon>
    </Compile>
    <Compile Include="SamplePages\MasterDetailsView\MasterDetailsViewPage.xaml.cs">
      <DependentUpon>MasterDetailsViewPage.xaml</DependentUpon>
    </Compile>
    <Compile Include="SamplePages\Microsoft Graph Service\MicrosoftGraphPage.xaml.cs">
      <DependentUpon>MicrosoftGraphPage.xaml</DependentUpon>
    </Compile>
    <Compile Include="SamplePages\Microsoft Graph Service\MicrosoftGraphSource.cs" />
    <Compile Include="SamplePages\Microsoft Graph Service\MicrosoftGraphUIExtensions.cs" />
    <Compile Include="SamplePages\Microsoft Graph Service\SendMessageContentDialog.xaml.cs">
      <DependentUpon>SendMessageContentDialog.xaml</DependentUpon>
    </Compile>
    <Compile Include="SamplePages\ImageCache\ImageCachePage.xaml.cs">
      <DependentUpon>ImageCachePage.xaml</DependentUpon>
    </Compile>
    <Compile Include="SamplePages\PrintHelper\PrintHelperPage.xaml.cs">
      <DependentUpon>PrintHelperPage.xaml</DependentUpon>
    </Compile>
    <Compile Include="SamplePages\ReorderGridAnimation\ReorderGridPage.xaml.cs">
      <DependentUpon>ReorderGridPage.xaml</DependentUpon>
    </Compile>
    <Compile Include="SamplePages\RotatorTile\RotatorTilePage.xaml.cs">
      <DependentUpon>RotatorTilePage.xaml</DependentUpon>
    </Compile>
    <Compile Include="SamplePages\LiveTile\LiveTilePage.xaml.cs">
      <DependentUpon>LiveTilePage.xaml</DependentUpon>
    </Compile>
    <Compile Include="SamplePages\Object Storage\ObjectStoragePage.xaml.cs">
      <DependentUpon>ObjectStoragePage.xaml</DependentUpon>
    </Compile>
    <Compile Include="SamplePages\SurfaceDialTextbox\SurfaceDialTextboxPage.xaml.cs">
      <DependentUpon>SurfaceDialTextboxPage.xaml</DependentUpon>
    </Compile>
    <Compile Include="SamplePages\SystemInformation\SystemInformationPage.xaml.cs">
      <DependentUpon>SystemInformationPage.xaml</DependentUpon>
    </Compile>
    <Compile Include="SamplePages\TextBoxMask\TextBoxMaskPage.xaml.cs">
      <DependentUpon>TextBoxMaskPage.xaml</DependentUpon>
    </Compile>
    <Compile Include="SamplePages\TextBoxRegex\TextBoxRegexPage.xaml.cs">
      <DependentUpon>TextBoxRegexPage.xaml</DependentUpon>
    </Compile>
    <Compile Include="SamplePages\Toast\ToastPage.xaml.cs">
      <DependentUpon>ToastPage.xaml</DependentUpon>
    </Compile>
    <Compile Include="SamplePages\Twitter Service\TwitterPage.xaml.cs">
      <DependentUpon>TwitterPage.xaml</DependentUpon>
    </Compile>
    <Compile Include="SamplePages\Offset\OffsetBehaviorPage.xaml.cs">
      <DependentUpon>OffsetBehaviorPage.xaml</DependentUpon>
    </Compile>
    <Compile Include="SamplePages\Fade\FadeBehaviorPage.xaml.cs">
      <DependentUpon>FadeBehaviorPage.xaml</DependentUpon>
    </Compile>
    <Compile Include="SamplePages\Facebook Service\FacebookPage.xaml.cs">
      <DependentUpon>FacebookPage.xaml</DependentUpon>
    </Compile>
    <Compile Include="SamplePages\HeaderedTextBlock\HeaderedTextBlockPage.xaml.cs">
      <DependentUpon>HeaderedTextBlockPage.xaml</DependentUpon>
    </Compile>
    <Compile Include="SamplePages\ImageEx\ImageExPage.xaml.cs">
      <DependentUpon>ImageExPage.xaml</DependentUpon>
    </Compile>
    <Compile Include="SamplePages\Twitter Service\TwitterTemplateSelector.cs" />
    <Compile Include="SamplePages\Visual Extensions\VisualExtensionsPage.xaml.cs">
      <DependentUpon>VisualExtensionsPage.xaml</DependentUpon>
    </Compile>
    <Compile Include="SamplePages\WeatherLiveTileAndToast\WeatherLiveTileAndToastPage.xaml.cs">
      <DependentUpon>WeatherLiveTileAndToastPage.xaml</DependentUpon>
    </Compile>
    <Compile Include="SamplePages\Rotate\RotateBehaviorPage.xaml.cs">
      <DependentUpon>RotateBehaviorPage.xaml</DependentUpon>
    </Compile>
    <Compile Include="SamplePages\Scale\ScaleBehaviorPage.xaml.cs">
      <DependentUpon>ScaleBehaviorPage.xaml</DependentUpon>
    </Compile>
    <Compile Include="SamplePages\RadialGauge\RadialGaugePage.xaml.cs">
      <DependentUpon>RadialGaugePage.xaml</DependentUpon>
    </Compile>
    <Compile Include="SamplePages\RangeSelector\RangeSelectorPage.xaml.cs">
      <DependentUpon>RangeSelectorPage.xaml</DependentUpon>
    </Compile>
    <Compile Include="SamplePages\Weibo Service\WeiboPage.xaml.cs">
      <DependentUpon>WeiboPage.xaml</DependentUpon>
    </Compile>
    <Compile Include="SamplePages\WrapPanel\WrapPanelPage.xaml.cs">
      <DependentUpon>WrapPanelPage.xaml</DependentUpon>
    </Compile>
    <Compile Include="Shell.xaml.cs">
      <DependentUpon>Shell.xaml</DependentUpon>
    </Compile>
    <Compile Include="Models\Option.cs" />
    <Compile Include="Models\SampleCategory.cs" />
    <Compile Include="Models\Sample.cs" />
    <Compile Include="Models\Samples.cs" />
    <Compile Include="Pages\About.xaml.cs">
      <DependentUpon>About.xaml</DependentUpon>
    </Compile>
    <Compile Include="SamplePages\AdaptiveGridView\AdaptiveGridViewPage.xaml.cs">
      <DependentUpon>AdaptiveGridViewPage.xaml</DependentUpon>
    </Compile>
    <Compile Include="Properties\AssemblyInfo.cs" />
    <Compile Include="Styles\ThemeInjector.cs" />
    <Compile Include="TrackingManager.cs" />
  </ItemGroup>
  <ItemGroup>
    <AppxManifest Include="Package.appxmanifest">
      <SubType>Designer</SubType>
    </AppxManifest>
    <None Include="Microsoft.Toolkit.Uwp.SampleApp_TemporaryKey.pfx" />
  </ItemGroup>
  <ItemGroup>
    <Content Include="Properties\Default.rd.xml" />
  </ItemGroup>
  <ItemGroup>
    <ApplicationDefinition Include="App.xaml">
      <Generator>MSBuild:Compile</Generator>
      <SubType>Designer</SubType>
    </ApplicationDefinition>
    <Page Include="Controls\CodeRenderer.xaml">
      <Generator>MSBuild:Compile</Generator>
      <SubType>Designer</SubType>
    </Page>
    <Page Include="Controls\AadAuthControl.xaml">
      <SubType>Designer</SubType>
      <Generator>MSBuild:Compile</Generator>
    </Page>
    <Page Include="Controls\PropertyControl.xaml">
      <SubType>Designer</SubType>
      <Generator>MSBuild:Compile</Generator>
    </Page>
    <Page Include="Controls\XamlCodeEditor.xaml">
      <SubType>Designer</SubType>
      <Generator>MSBuild:Compile</Generator>
    </Page>
    <Page Include="Pages\SampleController.xaml">
      <SubType>Designer</SubType>
      <Generator>MSBuild:Compile</Generator>
    </Page>
    <Page Include="SamplePages\OnDevice\OnDevicePage.xaml">
      <Generator>MSBuild:Compile</Generator>
      <SubType>Designer</SubType>
    </Page>
<<<<<<< HEAD
    <Page Include="SamplePages\RemoteDeviceHelper\RemoteDeviceHelperPage.xaml">
=======
    <Page Include="SamplePages\ImageCropper\ImageCropperPage.xaml">
>>>>>>> f5a0bf9d
      <SubType>Designer</SubType>
      <Generator>MSBuild:Compile</Generator>
    </Page>
    <Page Include="SamplePages\TabView\TabViewPage.xaml">
      <Generator>MSBuild:Compile</Generator>
      <SubType>Designer</SubType>
    </Page>
    <Page Include="SamplePages\PeoplePicker\PeoplePickerPage.xaml">
      <Generator>MSBuild:Compile</Generator>
      <SubType>Designer</SubType>
    </Page>
    <Page Include="SamplePages\PowerBIEmbedded\PowerBIEmbeddedPage.xaml">
      <SubType>Designer</SubType>
      <Generator>MSBuild:Compile</Generator>
    </Page>
    <Page Include="SamplePages\ProfileCard\ProfileCardPage.xaml">
      <Generator>MSBuild:Compile</Generator>
      <SubType>Designer</SubType>
    </Page>
    <Page Include="SamplePages\BackdropGammaTransferBrush\BackdropGammaTransferBrushPage.xaml">
      <Generator>MSBuild:Compile</Generator>
      <SubType>Designer</SubType>
    </Page>
    <Page Include="SamplePages\BackdropInvertBrush\BackdropInvertBrushPage.xaml">
      <Generator>MSBuild:Compile</Generator>
      <SubType>Designer</SubType>
    </Page>
    <Page Include="SamplePages\BackdropSaturationBrush\BackdropSaturationBrushPage.xaml">
      <Generator>MSBuild:Compile</Generator>
      <SubType>Designer</SubType>
    </Page>
    <Page Include="SamplePages\BackdropSepiaBrush\BackdropSepiaBrushPage.xaml">
      <Generator>MSBuild:Compile</Generator>
      <SubType>Designer</SubType>
    </Page>
    <Page Include="SamplePages\CameraPreview\CameraPreviewPage.xaml">
      <Generator>MSBuild:Compile</Generator>
      <SubType>Designer</SubType>
    </Page>
    <Page Include="SamplePages\CameraHelper\CameraHelperPage.xaml">
      <Generator>MSBuild:Compile</Generator>
      <SubType>Designer</SubType>
    </Page>
    <Page Include="SamplePages\PlannerTaskList\PlannerTaskListPage.xaml">
      <Generator>MSBuild:Compile</Generator>
      <SubType>Designer</SubType>
    </Page>
    <Page Include="SamplePages\UniformGrid\UniformGridPage.xaml">
      <Generator>MSBuild:Compile</Generator>
      <SubType>Designer</SubType>
    </Page>
    <Page Include="SamplePages\Carousel\CarouselPage.xaml">
      <Generator>MSBuild:Compile</Generator>
      <SubType>Designer</SubType>
    </Page>
    <Page Include="SamplePages\AdvancedCollectionView\AdvancedCollectionViewPage.xaml">
      <SubType>Designer</SubType>
      <Generator>MSBuild:Compile</Generator>
    </Page>
    <Page Include="SamplePages\BluetoothLEHelper\BluetoothLEHelperPage.xaml">
      <SubType>Designer</SubType>
      <Generator>MSBuild:Compile</Generator>
    </Page>
    <Page Include="SamplePages\Connected Animations\ConnectedAnimationsPage.xaml">
      <SubType>Designer</SubType>
      <Generator>MSBuild:Compile</Generator>
    </Page>
    <Page Include="SamplePages\Connected Animations\Pages\FirstPage.xaml">
      <Generator>MSBuild:Compile</Generator>
      <SubType>Designer</SubType>
    </Page>
    <Page Include="SamplePages\Connected Animations\Pages\SecondPage.xaml">
      <Generator>MSBuild:Compile</Generator>
      <SubType>Designer</SubType>
    </Page>
    <Page Include="SamplePages\Connected Animations\Pages\ThirdPage.xaml">
      <Generator>MSBuild:Compile</Generator>
      <SubType>Designer</SubType>
    </Page>
    <Page Include="SamplePages\DataGrid\DataGridPage.xaml">
      <SubType>Designer</SubType>
      <Generator>MSBuild:Compile</Generator>
    </Page>
    <Page Include="SamplePages\DockPanel\DockPanelPage.xaml">
      <SubType>Designer</SubType>
      <Generator>MSBuild:Compile</Generator>
    </Page>
    <Page Include="SamplePages\BackdropBlurBrush\BackdropBlurBrushPage.xaml">
      <Generator>MSBuild:Compile</Generator>
      <SubType>Designer</SubType>
    </Page>
    <Page Include="SamplePages\AadLogin\AadLoginPage.xaml">
      <Generator>MSBuild:Compile</Generator>
      <SubType>Designer</SubType>
    </Page>
    <Page Include="SamplePages\FocusTracker\FocusTrackerPage.xaml">
      <Generator>MSBuild:Compile</Generator>
      <SubType>Designer</SubType>
    </Page>
    <Page Include="SamplePages\FrameworkElementExtensions\FrameworkElementExtensionsPage.xaml">
      <Generator>MSBuild:Compile</Generator>
      <SubType>Designer</SubType>
    </Page>
    <Page Include="SamplePages\GazeInteraction\GazeInteractionPage.xaml">
      <Generator>MSBuild:Compile</Generator>
      <SubType>Designer</SubType>
    </Page>
    <Page Include="SamplePages\GazeTracing\GazeTracingPage.xaml">
      <SubType>Designer</SubType>
      <Generator>MSBuild:Compile</Generator>
    </Page>
    <Page Include="SamplePages\HeaderedContentControl\HeaderedContentControlPage.xaml">
      <SubType>Designer</SubType>
      <Generator>MSBuild:Compile</Generator>
    </Page>
    <Page Include="SamplePages\HeaderedItemsControl\HeaderedItemsControlPage.xaml">
      <SubType>Designer</SubType>
      <Generator>MSBuild:Compile</Generator>
    </Page>
    <Page Include="SamplePages\ImageBlendBrush\ImageBlendBrushPage.xaml">
      <Generator>MSBuild:Compile</Generator>
      <SubType>Designer</SubType>
    </Page>
    <Page Include="SamplePages\Implicit Animations\ImplicitAnimationsPage.xaml">
      <SubType>Designer</SubType>
      <Generator>MSBuild:Compile</Generator>
    </Page>
    <Page Include="SamplePages\InAppNotification\InAppNotificationPage.xaml">
      <SubType>Designer</SubType>
      <Generator>MSBuild:Compile</Generator>
    </Page>
    <Page Include="SamplePages\LayoutTransformControl\LayoutTransformControlPage.xaml">
      <SubType>Designer</SubType>
      <Generator>MSBuild:Compile</Generator>
    </Page>
    <Page Include="SamplePages\InfiniteCanvas\InfiniteCanvasPage.xaml">
      <SubType>Designer</SubType>
      <Generator>MSBuild:Compile</Generator>
    </Page>
    <Page Include="SamplePages\MarkdownParser\MarkdownParserPage.xaml">
      <SubType>Designer</SubType>
      <Generator>MSBuild:Compile</Generator>
    </Page>
    <Page Include="SamplePages\Mouse\MouseCursorPage.xaml">
      <Generator>MSBuild:Compile</Generator>
      <SubType>Designer</SubType>
    </Page>
    <Page Include="SamplePages\RadialGradientBrush\RadialGradientBrushPage.xaml">
      <Generator>MSBuild:Compile</Generator>
      <SubType>Designer</SubType>
    </Page>
    <Page Include="SamplePages\RemoteDevicePicker\RemoteDevicePickerControlPage.xaml">
      <SubType>Designer</SubType>
      <Generator>MSBuild:Compile</Generator>
    </Page>
    <Page Include="SamplePages\RssParser\RssParserPage.xaml">
      <SubType>Designer</SubType>
      <Generator>MSBuild:Compile</Generator>
    </Page>
    <Page Include="SamplePages\ScrollViewerExtensions\ScrollViewerExtensionsPage.xaml">
      <SubType>Designer</SubType>
      <Generator>MSBuild:Compile</Generator>
    </Page>
    <Page Include="SamplePages\SharePointFileList\SharePointFileListPage.xaml">
      <Generator>MSBuild:Compile</Generator>
      <SubType>Designer</SubType>
    </Page>
    <Page Include="SamplePages\StaggeredPanel\StaggeredPanelPage.xaml">
      <SubType>Designer</SubType>
      <Generator>MSBuild:Compile</Generator>
    </Page>
    <Page Include="SamplePages\StringExtensions\StringExtensionsPage.xaml">
      <SubType>Designer</SubType>
      <Generator>MSBuild:Compile</Generator>
    </Page>
    <Page Include="SamplePages\TextToolbar\TextToolbarPage.xaml">
      <Generator>MSBuild:Compile</Generator>
      <SubType>Designer</SubType>
    </Page>
    <Page Include="SamplePages\ListViewExtensions\ListViewExtensionsPage.xaml">
      <SubType>Designer</SubType>
      <Generator>MSBuild:Compile</Generator>
    </Page>
    <Page Include="SamplePages\Menu\MenuPage.xaml">
      <Generator>MSBuild:Compile</Generator>
      <SubType>Designer</SubType>
    </Page>
    <Page Include="SamplePages\OrbitView\OrbitViewPage.xaml">
      <SubType>Designer</SubType>
      <Generator>MSBuild:Compile</Generator>
    </Page>
    <Page Include="SamplePages\ThemeListener\ThemeListenerPage.xaml">
      <SubType>Designer</SubType>
      <Generator>MSBuild:Compile</Generator>
    </Page>
    <Page Include="SamplePages\ViewExtensions\ViewExtensionsPage.xaml">
      <Generator>MSBuild:Compile</Generator>
      <SubType>Designer</SubType>
    </Page>
    <Page Include="SamplePages\NetworkHelper\NetworkHelperPage.xaml">
      <Generator>MSBuild:Compile</Generator>
      <SubType>Designer</SubType>
    </Page>
    <Page Include="SamplePages\BackgroundTaskHelper\BackgroundTaskHelperPage.xaml">
      <SubType>Designer</SubType>
      <Generator>MSBuild:Compile</Generator>
    </Page>
    <Page Include="SamplePages\DispatcherHelper\DispatcherHelperPage.xaml">
      <SubType>Designer</SubType>
      <Generator>MSBuild:Compile</Generator>
    </Page>
    <Page Include="SamplePages\BladeView\BladePage.xaml">
      <SubType>Designer</SubType>
      <Generator>MSBuild:Compile</Generator>
    </Page>
    <Page Include="SamplePages\Blur\BlurBehaviorPage.xaml">
      <Generator>MSBuild:Compile</Generator>
      <SubType>Designer</SubType>
    </Page>
    <Page Include="SamplePages\AlignmentGrid\AlignmentGridPage.xaml">
      <Generator>MSBuild:Compile</Generator>
      <SubType>Designer</SubType>
    </Page>
    <Page Include="SamplePages\MarkdownTextBlock\MarkdownTextBlockPage.xaml">
      <SubType>Designer</SubType>
      <Generator>MSBuild:Compile</Generator>
    </Page>
    <Page Include="SamplePages\Expander\ExpanderPage.xaml">
      <Generator>MSBuild:Compile</Generator>
      <SubType>Designer</SubType>
    </Page>
    <Page Include="SamplePages\Microsoft Translator Service\MicrosoftTranslatorPage.xaml">
      <Generator>MSBuild:Compile</Generator>
      <SubType>Designer</SubType>
    </Page>
    <Page Include="SamplePages\OneDrive Service\FoldersPickerControl.xaml">
      <Generator>MSBuild:Compile</Generator>
      <SubType>Designer</SubType>
    </Page>
    <Page Include="SamplePages\OneDrive Service\OneDrivePage.xaml">
      <Generator>MSBuild:Compile</Generator>
      <SubType>Designer</SubType>
    </Page>
    <Page Include="SamplePages\Saturation\SaturationBehaviorPage.xaml">
      <SubType>Designer</SubType>
      <Generator>MSBuild:Compile</Generator>
    </Page>
    <Page Include="SamplePages\TileControl\TileControlPage.xaml">
      <Generator>MSBuild:Compile</Generator>
      <SubType>Designer</SubType>
    </Page>
    <Page Include="SamplePages\RadialProgressBar\RadialProgressBarPage.xaml">
      <Generator>MSBuild:Compile</Generator>
      <SubType>Designer</SubType>
    </Page>
    <Page Include="SamplePages\ScrollHeader\ScrollHeaderPage.xaml">
      <Generator>MSBuild:Compile</Generator>
      <SubType>Designer</SubType>
    </Page>
    <Page Include="SamplePages\DropShadowPanel\DropShadowPanelPage.xaml">
      <SubType>Designer</SubType>
      <Generator>MSBuild:Compile</Generator>
    </Page>
    <Page Include="SamplePages\GridSplitter\GridSplitterPage.xaml">
      <SubType>Designer</SubType>
      <Generator>MSBuild:Compile</Generator>
    </Page>
    <Page Include="SamplePages\FadeHeader\FadeHeaderBehaviorPage.xaml">
      <Generator>MSBuild:Compile</Generator>
      <SubType>Designer</SubType>
    </Page>
    <Page Include="SamplePages\Incremental Loading Collection\IncrementalLoadingCollectionPage.xaml">
      <Generator>MSBuild:Compile</Generator>
      <SubType>Designer</SubType>
    </Page>
    <Page Include="SamplePages\Light\LightBehaviorPage.xaml">
      <SubType>Designer</SubType>
      <Generator>MSBuild:Compile</Generator>
    </Page>
    <Page Include="SamplePages\LinkedIn Service\LinkedInPage.xaml">
      <SubType>Designer</SubType>
      <Generator>MSBuild:Compile</Generator>
    </Page>
    <Page Include="SamplePages\Loading\LoadingPage.xaml">
      <Generator>MSBuild:Compile</Generator>
      <SubType>Designer</SubType>
    </Page>
    <Page Include="SamplePages\MasterDetailsView\MasterDetailsViewPage.xaml">
      <SubType>Designer</SubType>
      <Generator>MSBuild:Compile</Generator>
    </Page>
    <Page Include="SamplePages\Microsoft Graph Service\MicrosoftGraphPage.xaml">
      <Generator>MSBuild:Compile</Generator>
      <SubType>Designer</SubType>
    </Page>
    <Page Include="SamplePages\Microsoft Graph Service\SendMessageContentDialog.xaml">
      <Generator>MSBuild:Compile</Generator>
      <SubType>Designer</SubType>
    </Page>
    <Page Include="SamplePages\ImageCache\ImageCachePage.xaml">
      <Generator>MSBuild:Compile</Generator>
      <SubType>Designer</SubType>
    </Page>
    <Page Include="SamplePages\PrintHelper\PrintHelperPage.xaml">
      <Generator>MSBuild:Compile</Generator>
      <SubType>Designer</SubType>
    </Page>
    <Page Include="SamplePages\ReorderGridAnimation\ReorderGridPage.xaml">
      <SubType>Designer</SubType>
      <Generator>MSBuild:Compile</Generator>
    </Page>
    <Page Include="SamplePages\RotatorTile\RotatorTilePage.xaml">
      <Generator>MSBuild:Compile</Generator>
      <SubType>Designer</SubType>
    </Page>
    <Page Include="SamplePages\LiveTile\LiveTilePage.xaml">
      <Generator>MSBuild:Compile</Generator>
      <SubType>Designer</SubType>
    </Page>
    <Page Include="SamplePages\Offset\OffsetBehaviorPage.xaml">
      <SubType>Designer</SubType>
      <Generator>MSBuild:Compile</Generator>
    </Page>
    <Page Include="SamplePages\Fade\FadeBehaviorPage.xaml">
      <SubType>Designer</SubType>
      <Generator>MSBuild:Compile</Generator>
    </Page>
    <Page Include="SamplePages\Object Storage\ObjectStoragePage.xaml">
      <SubType>Designer</SubType>
      <Generator>MSBuild:Compile</Generator>
    </Page>
    <Page Include="SamplePages\SurfaceDialTextbox\SurfaceDialTextboxPage.xaml">
      <SubType>Designer</SubType>
      <Generator>MSBuild:Compile</Generator>
    </Page>
    <Page Include="SamplePages\SystemInformation\SystemInformationPage.xaml">
      <Generator>MSBuild:Compile</Generator>
      <SubType>Designer</SubType>
    </Page>
    <Page Include="SamplePages\TextBoxMask\TextBoxMaskPage.xaml">
      <Generator>MSBuild:Compile</Generator>
      <SubType>Designer</SubType>
    </Page>
    <Page Include="SamplePages\TextBoxRegex\TextBoxRegexPage.xaml">
      <SubType>Designer</SubType>
      <Generator>MSBuild:Compile</Generator>
    </Page>
    <Page Include="SamplePages\Toast\ToastPage.xaml">
      <Generator>MSBuild:Compile</Generator>
      <SubType>Designer</SubType>
    </Page>
    <Page Include="SamplePages\Twitter Service\TwitterPage.xaml">
      <Generator>MSBuild:Compile</Generator>
      <SubType>Designer</SubType>
    </Page>
    <Page Include="SamplePages\Facebook Service\FacebookPage.xaml">
      <Generator>MSBuild:Compile</Generator>
      <SubType>Designer</SubType>
    </Page>
    <Page Include="SamplePages\HeaderedTextBlock\HeaderedTextBlockPage.xaml">
      <SubType>Designer</SubType>
      <Generator>MSBuild:Compile</Generator>
    </Page>
    <Page Include="SamplePages\ImageEx\ImageExPage.xaml">
      <Generator>MSBuild:Compile</Generator>
      <SubType>Designer</SubType>
    </Page>
    <Page Include="SamplePages\Visual Extensions\VisualExtensionsPage.xaml">
      <SubType>Designer</SubType>
      <Generator>MSBuild:Compile</Generator>
    </Page>
    <Page Include="SamplePages\WeatherLiveTileAndToast\WeatherLiveTileAndToastPage.xaml">
      <SubType>Designer</SubType>
      <Generator>MSBuild:Compile</Generator>
    </Page>
    <Page Include="SamplePages\RadialGauge\RadialGaugePage.xaml">
      <Generator>MSBuild:Compile</Generator>
      <SubType>Designer</SubType>
    </Page>
    <Page Include="SamplePages\RangeSelector\RangeSelectorPage.xaml">
      <Generator>MSBuild:Compile</Generator>
      <SubType>Designer</SubType>
    </Page>
    <Page Include="SamplePages\Rotate\RotateBehaviorPage.xaml">
      <SubType>Designer</SubType>
      <Generator>MSBuild:Compile</Generator>
    </Page>
    <Page Include="SamplePages\Scale\ScaleBehaviorPage.xaml">
      <SubType>Designer</SubType>
      <Generator>MSBuild:Compile</Generator>
    </Page>
    <Page Include="SamplePages\Weibo Service\WeiboPage.xaml">
      <SubType>Designer</SubType>
      <Generator>MSBuild:Compile</Generator>
    </Page>
    <Page Include="SamplePages\WrapPanel\WrapPanelPage.xaml">
      <Generator>MSBuild:Compile</Generator>
      <SubType>Designer</SubType>
    </Page>
    <Page Include="Shell.xaml">
      <Generator>MSBuild:Compile</Generator>
      <SubType>Designer</SubType>
    </Page>
    <Page Include="Pages\About.xaml">
      <SubType>Designer</SubType>
      <Generator>MSBuild:Compile</Generator>
    </Page>
    <Page Include="SamplePages\AdaptiveGridView\AdaptiveGridViewPage.xaml">
      <SubType>Designer</SubType>
      <Generator>MSBuild:Compile</Generator>
    </Page>
    <Page Include="Styles\Custom\PivotHeaderItemUnderlineStyle.xaml">
      <Generator>MSBuild:Compile</Generator>
      <SubType>Designer</SubType>
      <CopyToOutputDirectory>PreserveNewest</CopyToOutputDirectory>
    </Page>
    <Page Include="Styles\Generic.xaml">
      <SubType>Designer</SubType>
      <Generator>MSBuild:Compile</Generator>
      <CopyToOutputDirectory>PreserveNewest</CopyToOutputDirectory>
    </Page>
    <Page Include="Styles\GithubIcon.xaml">
      <SubType>Designer</SubType>
      <Generator>MSBuild:Compile</Generator>
    </Page>
    <Page Include="Styles\Themes.xaml">
      <SubType>Designer</SubType>
      <Generator>MSBuild:Compile</Generator>
      <CopyToOutputDirectory>PreserveNewest</CopyToOutputDirectory>
    </Page>
  </ItemGroup>
  <ItemGroup>
    <ProjectReference Include="..\Microsoft.Toolkit.Parsers\Microsoft.Toolkit.Parsers.csproj">
      <Project>{42CA4935-54BE-42EA-AC19-992378C08DE6}</Project>
      <Name>Microsoft.Toolkit.Parsers</Name>
    </ProjectReference>
    <ProjectReference Include="..\Microsoft.Toolkit.Services\Microsoft.Toolkit.Services.csproj">
      <Project>{34398053-fc70-4243-84f9-f355defff66d}</Project>
      <Name>Microsoft.Toolkit.Services</Name>
    </ProjectReference>
    <ProjectReference Include="..\Microsoft.Toolkit.Uwp.Connectivity\Microsoft.Toolkit.Uwp.Connectivity.csproj">
      <Project>{b1e850ff-dde6-44d5-a830-34250e97a687}</Project>
      <Name>Microsoft.Toolkit.Uwp.Connectivity</Name>
    </ProjectReference>
    <ProjectReference Include="..\Microsoft.Toolkit.UWP.Input.GazeInteraction\Microsoft.Toolkit.Uwp.Input.GazeInteraction.vcxproj">
      <Project>{a5e98964-45b1-442d-a07a-298a3221d81e}</Project>
      <Name>Microsoft.Toolkit.Uwp.Input.GazeInteraction</Name>
    </ProjectReference>
    <ProjectReference Include="..\Microsoft.Toolkit.Uwp.DeveloperTools\Microsoft.Toolkit.Uwp.DeveloperTools.csproj">
      <Project>{e7697922-9555-4cfb-aee0-c5f4d657e559}</Project>
      <Name>Microsoft.Toolkit.Uwp.DeveloperTools</Name>
    </ProjectReference>
    <ProjectReference Include="..\Microsoft.Toolkit.Uwp.Notifications\Microsoft.Toolkit.Uwp.Notifications.csproj">
      <Project>{97ee849b-403c-490e-80ed-d19d7cc153fd}</Project>
      <Name>Microsoft.Toolkit.Uwp.Notifications</Name>
    </ProjectReference>
    <ProjectReference Include="..\Microsoft.Toolkit.Uwp.Samples.BackgroundTasks\Microsoft.Toolkit.Uwp.Samples.BackgroundTasks.csproj">
      <Project>{1ae2cb5c-58a0-4f12-8e6f-2cd4aaadb34c}</Project>
      <Name>Microsoft.Toolkit.Uwp.Samples.BackgroundTasks</Name>
    </ProjectReference>
    <ProjectReference Include="..\Microsoft.Toolkit.Uwp.Services\Microsoft.Toolkit.Uwp.Services.csproj">
      <Project>{7189a42d-6f1a-4fa3-8e00-e2c14fdf167a}</Project>
      <Name>Microsoft.Toolkit.Uwp.Services</Name>
    </ProjectReference>
    <ProjectReference Include="..\Microsoft.Toolkit.Uwp.UI.Controls.DataGrid\Microsoft.Toolkit.Uwp.UI.Controls.DataGrid.csproj">
      <Project>{daeb9cec-c817-33b2-74b2-bc379380db72}</Project>
      <Name>Microsoft.Toolkit.Uwp.UI.Controls.DataGrid</Name>
    </ProjectReference>
    <ProjectReference Include="..\Microsoft.Toolkit.Uwp.UI.Controls.Graph\Microsoft.Toolkit.Uwp.UI.Controls.Graph.csproj">
      <Project>{d4d78cba-b238-4794-89a0-4f1a2d8fea97}</Project>
      <Name>Microsoft.Toolkit.Uwp.UI.Controls.Graph</Name>
    </ProjectReference>
    <ProjectReference Include="..\Microsoft.Toolkit.Uwp.UI.Controls\Microsoft.Toolkit.Uwp.UI.Controls.csproj">
      <Project>{e9faabfb-d726-42c1-83c1-cb46a29fea81}</Project>
      <Name>Microsoft.Toolkit.Uwp.UI.Controls</Name>
    </ProjectReference>
    <ProjectReference Include="..\Microsoft.Toolkit\Microsoft.Toolkit.csproj">
      <Project>{6fe128a8-cefa-4a61-a987-ec92de6b538e}</Project>
      <Name>Microsoft.Toolkit</Name>
    </ProjectReference>
    <ProjectReference Include="..\Microsoft.Toolkit.Uwp.UI.Animations\Microsoft.Toolkit.Uwp.UI.Animations.csproj">
      <Project>{b24a296c-b3eb-4e06-a64e-74ac2d1acc91}</Project>
      <Name>Microsoft.Toolkit.Uwp.UI.Animations</Name>
    </ProjectReference>
    <ProjectReference Include="..\Microsoft.Toolkit.Uwp.UI\Microsoft.Toolkit.Uwp.UI.csproj">
      <Project>{3dd8aa7c-3569-4e51-992f-0c2257e8878e}</Project>
      <Name>Microsoft.Toolkit.Uwp.UI</Name>
    </ProjectReference>
    <ProjectReference Include="..\Microsoft.Toolkit.Uwp\Microsoft.Toolkit.Uwp.csproj">
      <Project>{805F80DF-75C6-4C2F-8FD9-B47F6D0DF5A3}</Project>
      <Name>Microsoft.Toolkit.Uwp</Name>
    </ProjectReference>
  </ItemGroup>
  <ItemGroup>
    <SDKReference Include="Microsoft.Services.Store.Engagement, Version=10.0">
      <Name>Microsoft Engagement Framework</Name>
    </SDKReference>
    <SDKReference Include="Microsoft.VCLibs, Version=14.0">
      <Name>Visual C++ 2015 Runtime for Universal Windows Platform Apps</Name>
    </SDKReference>
  </ItemGroup>
  <ItemGroup />
  <PropertyGroup Condition=" '$(VisualStudioVersion)' == '' or '$(VisualStudioVersion)' &lt; '14.0' ">
    <VisualStudioVersion>14.0</VisualStudioVersion>
  </PropertyGroup>
  <Import Project="$(MSBuildExtensionsPath)\Microsoft\WindowsXaml\v$(VisualStudioVersion)\Microsoft.Windows.UI.Xaml.CSharp.targets" />
  <PropertyGroup Condition="'$(Configuration)' == 'Debug'">
    <_GenerateAppxManifestDependsOn>
      ModifyAppXPackageDebug;
      $(_GenerateAppxManifestDependsOn)
    </_GenerateAppxManifestDependsOn>
  </PropertyGroup>
  <PropertyGroup Condition="'$(Configuration)' == 'Release'">
    <_GenerateAppxManifestDependsOn>
      ModifyAppXPackageRelease;
      $(_GenerateAppxManifestDependsOn)
    </_GenerateAppxManifestDependsOn>
  </PropertyGroup>
  <Target Name="ModifyAppXPackageDebug" Condition="'$(BuildingProject)' == 'true'">
    <ItemGroup>
      <toolkit_docs Include="$(SolutionDir)..\WindowsCommunityToolkitDocs\docs\**\*" />
    </ItemGroup>
    <ItemGroup>
      <AppxPackagePayload Include="@(toolkit_docs)">
        <TargetPath>docs/%(RecursiveDir)%(FileName)%(Extension)</TargetPath>
      </AppxPackagePayload>
    </ItemGroup>
  </Target>
  <Target Name="ModifyAppXPackageRelease" Condition="'$(BuildingProject)' == 'true'">
    <ItemGroup>
      <toolkit_docs Include="$(SolutionDir)..\WindowsCommunityToolkitDocs\docs\**\*.md" />
    </ItemGroup>
    <ItemGroup>
      <AppxPackagePayload Include="@(toolkit_docs)">
        <TargetPath>docs/%(RecursiveDir)%(FileName)%(Extension)</TargetPath>
      </AppxPackagePayload>
    </ItemGroup>
  </Target>
  <!-- https://weblogs.asp.net/rweigelt/disable-warnings-in-generated-c-files-of-uwp-app -->
  <Target Name="PragmaWarningDisablePrefixer" AfterTargets="MarkupCompilePass2">
    <ItemGroup>
      <GeneratedCSFiles Include="**\*.g.cs;**\*.g.i.cs" />
    </ItemGroup>
    <Message Text="CSFiles: @(GeneratedCSFiles->'&quot;%(Identity)&quot;')" />
    <Exec Command="for %%f in (@(GeneratedCSFiles->'&quot;%(Identity)&quot;')) do echo #pragma warning disable &gt; %%f.temp &amp;&amp; type %%f | findstr /v /b &quot;#pragma&quot; &gt;&gt; %%f.temp &amp;&amp; move /y %%f.temp %%f &gt; NUL" />
  </Target>
</Project><|MERGE_RESOLUTION|>--- conflicted
+++ resolved
@@ -283,11 +283,8 @@
     <Content Include="Icons\Notifications.png" />
     <Content Include="Icons\Services.png" />
     <Content Include="SamplePages\OnDevice\OnDevice.png" />
-<<<<<<< HEAD
     <Content Include="SamplePages\RemoteDeviceHelper\RemoteDeviceHelper.png" />
-=======
     <Content Include="SamplePages\ImageCropper\ImageCropper.png" />
->>>>>>> f5a0bf9d
     <Content Include="SamplePages\TabView\TabView.png" />
     <Content Include="SamplePages\PeoplePicker\PeoplePicker.png" />
     <Content Include="SamplePages\PowerBIEmbedded\PowerBIEmbedded.png" />
@@ -534,24 +531,19 @@
     <Compile Include="SamplePages\OnDevice\OnDevicePage.xaml.cs">
       <DependentUpon>OnDevicePage.xaml</DependentUpon>
     </Compile>
-<<<<<<< HEAD
     <Compile Include="SamplePages\RemoteDeviceHelper\RemoteDeviceHelperPage.xaml.cs">
       <DependentUpon>RemoteDeviceHelperPage.xaml</DependentUpon>
-=======
+    </Compile>
     <Compile Include="SamplePages\ImageCropper\AspectRatioConfig.cs" />
     <Compile Include="SamplePages\ImageCropper\ImageCropperPage.xaml.cs">
       <DependentUpon>ImageCropperPage.xaml</DependentUpon>
->>>>>>> f5a0bf9d
     </Compile>
     <Compile Include="Shell.Search.cs" />
     <Compile Include="Shell.SamplePicker.cs" />
     <Content Include="SamplePages\OnDevice\OnDeviceXaml.bind" />
-<<<<<<< HEAD
     <Content Include="SamplePages\RemoteDeviceHelper\RemoteDeviceHelperCode.bind" />
-=======
     <Content Include="SamplePages\ImageCropper\ImageCropperXaml.bind" />
     <Content Include="SamplePages\ImageCropper\ImageCropperCode.bind" />
->>>>>>> f5a0bf9d
   </ItemGroup>
   <ItemGroup>
     <Compile Include="App.xaml.cs">
@@ -968,11 +960,11 @@
       <Generator>MSBuild:Compile</Generator>
       <SubType>Designer</SubType>
     </Page>
-<<<<<<< HEAD
     <Page Include="SamplePages\RemoteDeviceHelper\RemoteDeviceHelperPage.xaml">
-=======
+      <SubType>Designer</SubType>
+      <Generator>MSBuild:Compile</Generator>
+    </Page>
     <Page Include="SamplePages\ImageCropper\ImageCropperPage.xaml">
->>>>>>> f5a0bf9d
       <SubType>Designer</SubType>
       <Generator>MSBuild:Compile</Generator>
     </Page>
