--- conflicted
+++ resolved
@@ -175,9 +175,6 @@
                             converter = new TimeSpanConverter();
 
                             break;
-<<<<<<< HEAD
-
-=======
                         case PropertyKind.Thickness:
                             var thicknessTextBox = new TextBox { Text = (propertyDict[option.Name] as ValueHolder).Value.ToString() };
 
@@ -185,7 +182,6 @@
                             dependencyProperty = TextBox.TextProperty;
                             converter = new ThicknessConverter();
                             break;
->>>>>>> e62bf470
                         default:
                             var textBox = new TextBox { Text = (propertyDict[option.Name] as ValueHolder).Value.ToString() };
 
