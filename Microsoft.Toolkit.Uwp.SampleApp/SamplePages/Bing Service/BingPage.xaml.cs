﻿// ******************************************************************
// Copyright (c) Microsoft. All rights reserved.
// This code is licensed under the MIT License (MIT).
// THE CODE IS PROVIDED “AS IS”, WITHOUT WARRANTY OF ANY KIND, EXPRESS OR IMPLIED,
// INCLUDING BUT NOT LIMITED TO THE WARRANTIES OF MERCHANTABILITY,
// FITNESS FOR A PARTICULAR PURPOSE AND NONINFRINGEMENT.
// IN NO EVENT SHALL THE AUTHORS OR COPYRIGHT HOLDERS BE LIABLE FOR ANY CLAIM,
// DAMAGES OR OTHER LIABILITY, WHETHER IN AN ACTION OF CONTRACT,
// TORT OR OTHERWISE, ARISING FROM, OUT OF OR IN CONNECTION WITH
// THE CODE OR THE USE OR OTHER DEALINGS IN THE CODE.
// ******************************************************************

using System;
using System.Linq;
using Microsoft.Toolkit.Services.Bing;
using Windows.UI.Core;
using Windows.UI.Xaml;

namespace Microsoft.Toolkit.Uwp.SampleApp.SamplePages
{
    public sealed partial class BingPage
    {
        public BingPage()
        {
            InitializeComponent();

            QueryType.ItemsSource = new[] { "Bing Search", "Bing News" };
            QueryType.SelectedIndex = 0;
            Countries.ItemsSource = Enum.GetValues(typeof(BingCountry)).Cast<BingCountry>().ToList();
            Countries.SelectedItem = BingCountry.UnitedStates;
            Languages.ItemsSource = Enum.GetValues(typeof(BingLanguage)).Cast<BingLanguage>().ToList();
            Languages.SelectedItem = BingLanguage.English;
        }

        private async void SearchButton_OnClick(object sender, RoutedEventArgs e)
        {
            if (!await Tools.CheckInternetConnectionAsync())
            {
                return;
            }

            if (string.IsNullOrEmpty(SearchText.Text))
            {
                return;
            }

            BingCountry country = (BingCountry)(Countries?.SelectedItem ?? BingCountry.UnitedStates);
            BingLanguage language = (BingLanguage)(Languages?.SelectedItem ?? BingLanguage.English);

            BingQueryType queryType;
            switch (QueryType.SelectedIndex)
            {
                case 1:
                    queryType = BingQueryType.News;
                    break;
                default:
                    queryType = BingQueryType.Search;
                    break;
            }

            var searchConfig = new BingSearchConfig
            {
                Country = country,
                Language = language,
                Query = SearchText.Text,
                QueryType = queryType
            };

            // Gets an instance of BingService that is able to load search results incrementally.
<<<<<<< HEAD
            var collection = Services.Bing.BingService.GetAsIncrementalLoading(searchConfig, 50);
            collection.OnStartLoading = async () => await Dispatcher.RunAsync(CoreDispatcherPriority.Normal, () => { SampleController.Current.DisplayWaitRing = true; });
            collection.OnEndLoading = async () => await Dispatcher.RunAsync(CoreDispatcherPriority.Normal, () => { SampleController.Current.DisplayWaitRing = false; });
=======
            var collection = BingService.GetAsIncrementalLoading(searchConfig, 50);
            collection.OnStartLoading = async () => await Dispatcher.RunAsync(CoreDispatcherPriority.Normal, () => { Shell.Current.DisplayWaitRing = true; });
            collection.OnEndLoading = async () => await Dispatcher.RunAsync(CoreDispatcherPriority.Normal, () => { Shell.Current.DisplayWaitRing = false; });
>>>>>>> 22a2248a

            ListView.ItemsSource = collection;
        }
    }
}<|MERGE_RESOLUTION|>--- conflicted
+++ resolved
@@ -67,15 +67,9 @@
             };
 
             // Gets an instance of BingService that is able to load search results incrementally.
-<<<<<<< HEAD
-            var collection = Services.Bing.BingService.GetAsIncrementalLoading(searchConfig, 50);
+            var collection = BingService.GetAsIncrementalLoading(searchConfig, 50);
             collection.OnStartLoading = async () => await Dispatcher.RunAsync(CoreDispatcherPriority.Normal, () => { SampleController.Current.DisplayWaitRing = true; });
             collection.OnEndLoading = async () => await Dispatcher.RunAsync(CoreDispatcherPriority.Normal, () => { SampleController.Current.DisplayWaitRing = false; });
-=======
-            var collection = BingService.GetAsIncrementalLoading(searchConfig, 50);
-            collection.OnStartLoading = async () => await Dispatcher.RunAsync(CoreDispatcherPriority.Normal, () => { Shell.Current.DisplayWaitRing = true; });
-            collection.OnEndLoading = async () => await Dispatcher.RunAsync(CoreDispatcherPriority.Normal, () => { Shell.Current.DisplayWaitRing = false; });
->>>>>>> 22a2248a
 
             ListView.ItemsSource = collection;
         }
