<Page
    xmlns="http://schemas.microsoft.com/winfx/2006/xaml/presentation"
    xmlns:x="http://schemas.microsoft.com/winfx/2006/xaml"
    xmlns:d="http://schemas.microsoft.com/expression/blend/2008"
    xmlns:mc="http://schemas.openxmlformats.org/markup-compatibility/2006"
    xmlns:controls="using:Microsoft.Toolkit.Uwp.UI.Controls"
    mc:Ignorable="d">
<<<<<<< HEAD

  <Grid>
    <controls:HeaderedTextBlock
        Header="@[Header:String:Name]"
        Text="@[Text:String:UWP Toolkit]"
        Orientation="@[Orientation:Enum:Orientation.Vertical]"
        Margin="20,10,0,0" />
  </Grid>
=======
  
    <Grid Background="{ThemeResource ApplicationPageBackgroundThemeBrush}">
        <controls:HeaderedTextBlock 
            Header="@[Header:String:Name]"
            Text="@[Text:String:Windows Community Toolkit]"
            Orientation="@[Orientation:Enum:Orientation.Vertical]"
            Margin="20,10,0,0" />
    </Grid>
>>>>>>> 4f141fd6
</Page><|MERGE_RESOLUTION|>--- conflicted
+++ resolved
@@ -5,23 +5,12 @@
     xmlns:mc="http://schemas.openxmlformats.org/markup-compatibility/2006"
     xmlns:controls="using:Microsoft.Toolkit.Uwp.UI.Controls"
     mc:Ignorable="d">
-<<<<<<< HEAD
-
-  <Grid>
-    <controls:HeaderedTextBlock
-        Header="@[Header:String:Name]"
-        Text="@[Text:String:UWP Toolkit]"
-        Orientation="@[Orientation:Enum:Orientation.Vertical]"
-        Margin="20,10,0,0" />
-  </Grid>
-=======
   
-    <Grid Background="{ThemeResource ApplicationPageBackgroundThemeBrush}">
+    <Grid>
         <controls:HeaderedTextBlock 
             Header="@[Header:String:Name]"
             Text="@[Text:String:Windows Community Toolkit]"
             Orientation="@[Orientation:Enum:Orientation.Vertical]"
             Margin="20,10,0,0" />
     </Grid>
->>>>>>> 4f141fd6
 </Page>