<Page x:Class="Microsoft.Toolkit.Uwp.SampleApp.SamplePages.TwitterPage"
      xmlns="http://schemas.microsoft.com/winfx/2006/xaml/presentation"
      xmlns:x="http://schemas.microsoft.com/winfx/2006/xaml"
      xmlns:d="http://schemas.microsoft.com/expression/blend/2008"
      xmlns:mc="http://schemas.openxmlformats.org/markup-compatibility/2006"
      xmlns:twitter="using:Microsoft.Toolkit.Uwp.Services.Twitter"
      xmlns:local="using:Microsoft.Toolkit.Uwp.SampleApp.SamplePages.Twitter_Service"
      mc:Ignorable="d">
    <Page.Resources>
        <DataTemplate x:Key="TwitterSchemaTemplate"
                      x:DataType="twitter:Tweet">
            <Border Margin="12,0,12,12"
                    Padding="12"
                    Background="White"
                    BorderBrush="#FFCCCCCC"
                    BorderThickness="1"
                    CornerRadius="4">
                <Grid>
                    <Grid.RowDefinitions>
                        <RowDefinition Height="Auto" />
                        <RowDefinition Height="Auto" />
                        <RowDefinition Height="Auto" />
                        <RowDefinition Height="Auto" />
                    </Grid.RowDefinitions>
                    <Grid>
                        <Grid.RowDefinitions>
                            <RowDefinition Height="Auto" />
                            <RowDefinition />
                        </Grid.RowDefinitions>
                        <Grid.ColumnDefinitions>
                            <ColumnDefinition Width="Auto" />
                            <ColumnDefinition />
                            <ColumnDefinition Width="Auto" />
                        </Grid.ColumnDefinitions>
                        <Image Grid.RowSpan="2"
                               Width="50"
                               Height="50"
                               Margin="0,0,12,0"
                               VerticalAlignment="Top"
                               Source="{Binding User.ProfileImageUrl}"
                               Stretch="Uniform" />
                        <TextBlock Grid.Column="1"
                                   FontWeight="SemiBold"
                                   Text="{x:Bind User.Name}" />
                        <TextBlock Grid.Row="1"
                                   Grid.Column="1"
                                   VerticalAlignment="Top"
                                   FontWeight="Light"
                                   Text="{x:Bind User.ScreenName}" />
                        <Image Grid.RowSpan="2"
                               Grid.Column="2"
                               Width="24"
                               Height="24"
                               VerticalAlignment="Top"
                               Source="/SamplePages/Twitter Service/TwitterLogo.png"
                               Stretch="Uniform" />
                    </Grid>
                    <TextBlock Grid.Row="1"
                               FontWeight="SemiBold"
                               Text="{x:Bind Text}"
                               TextTrimming="CharacterEllipsis"
                               TextWrapping="WrapWholeWords" />
<<<<<<< HEAD

=======
                  
>>>>>>> e8d35d58
                    <StackPanel Grid.Row="2"
                                HorizontalAlignment="Right"
                                Orientation="Horizontal">
                        <TextBlock FontWeight="ExtraLight"
                                   Text="{x:Bind CreationDate}" />
                        <TextBlock Margin="4,0,0,0"
                                   FontWeight="ExtraLight"
                                   Text="{x:Bind GeoData.DisplayCoordinates}" />
                    </StackPanel>
<<<<<<< HEAD

                    <Image Grid.Row="3"
                           Source="{x:Bind Entities.Media[0].MediaUrl}"/>
                </Grid>
            </Border>
        </DataTemplate>

        <DataTemplate x:Key="TwitterEventTemplate"
                      x:DataType="twitter:TwitterStreamEvent">
            <Border Margin="12,0,12,12"
                    Padding="12"
                    Background="#FFCCCCCC"
                    BorderBrush="#E2FFF893"
                    BorderThickness="1"
                    CornerRadius="4">
                <Grid>
                    <Grid.RowDefinitions>
                        <RowDefinition Height="Auto" />
                        <RowDefinition Height="Auto" />
                        <RowDefinition Height="Auto" />
                        <RowDefinition Height="Auto" />
                        <RowDefinition Height="Auto" />
                    </Grid.RowDefinitions>
                    <Grid>
                        <Grid.RowDefinitions>
                            <RowDefinition Height="Auto" />
                            <RowDefinition />
                        </Grid.RowDefinitions>
                        <Grid.ColumnDefinitions>
                            <ColumnDefinition Width="Auto" />
                            <ColumnDefinition />
                            <ColumnDefinition Width="Auto" />
                        </Grid.ColumnDefinitions>
                        <Image Grid.RowSpan="2"
                               Width="25"
                               Height="25"
                               Margin="0,0,12,0"
                               VerticalAlignment="Top"
                               Source="{Binding Source.ProfileImageUrl}"
                               Stretch="Uniform" />
                        <TextBlock Grid.Column="1"
                                   FontWeight="SemiBold"
                                   FontSize="12"
                                   Text="{x:Bind Source.Name}" />
                        <TextBlock Grid.Row="1"
                                   Grid.Column="1"
                                   VerticalAlignment="Top"
                                   FontSize="12"
                                   FontWeight="Light"
                                   Text="{x:Bind Source.ScreenName}" />
                        <TextBlock Grid.RowSpan="2"
                                   Grid.Column="2"
                                   Margin="4,0,0,0"
                                   FontWeight="ExtraBold"
                                   Text="{x:Bind EventType}" />
                    </Grid>
                    <Grid Grid.Row="1">
                        <Grid.RowDefinitions>
                            <RowDefinition Height="Auto" />
                            <RowDefinition />
                        </Grid.RowDefinitions>
                        <Grid.ColumnDefinitions>
                            <ColumnDefinition Width="Auto" />
                            <ColumnDefinition />
                            <ColumnDefinition Width="Auto" />
                        </Grid.ColumnDefinitions>
                        <Image Grid.RowSpan="2"
                               Width="50"
                               Height="50"
                               Margin="0,0,12,0"
                               VerticalAlignment="Top"
                               Source="{Binding Target.ProfileImageUrl}"
                               Stretch="Uniform" />
                        <TextBlock Grid.Column="1"
                                   FontWeight="SemiBold"
                                   Text="{x:Bind Target.Name}" />
                        <TextBlock Grid.Row="1"
                                   Grid.Column="1"
                                   VerticalAlignment="Top"
                                   FontWeight="Light"
                                   Text="{x:Bind Target.ScreenName}" />
                        <Image Grid.RowSpan="2"
                               Grid.Column="2"
                               Width="24"
                               Height="24"
                               VerticalAlignment="Top"
                               Source="/SamplePages/Twitter Service/TwitterLogo.png"
                               Stretch="Uniform" />
                    </Grid>
                    <TextBlock Grid.Row="2"
                               FontWeight="SemiBold"
                               Text="{x:Bind TargetObject.Text}"
                               TextTrimming="CharacterEllipsis"
                               TextWrapping="WrapWholeWords" />

                    <StackPanel Grid.Row="3"
                                HorizontalAlignment="Right"
                                Orientation="Horizontal">
                        <TextBlock FontWeight="ExtraLight"
                                   Text="{x:Bind CreationDate}" />
                    </StackPanel>
=======
                  
                    <Image Grid.Row="3"
                           Source="{x:Bind Entities.Media[0].MediaUrl}"/>
>>>>>>> e8d35d58
                </Grid>
            </Border>
        </DataTemplate>

        <!--Template Selector-->
        <local:TwitterTemplateSelector x:Key="TwitterTemplateSelector" 
                                       TweetTemplate="{StaticResource TwitterSchemaTemplate}"
                                       EventTemplate="{StaticResource TwitterEventTemplate}"/>
    </Page.Resources>

    <Grid MaxWidth="800"
          Background="{StaticResource Brush-Grey-05}">
        <Grid Margin="24"
              Background="{StaticResource Brush-Grey-04}"
              BorderBrush="#FFCCCCCC"
              BorderThickness="1"
              CornerRadius="4">
            <Grid.RowDefinitions>
                <RowDefinition Height="Auto" />
                <RowDefinition />
            </Grid.RowDefinitions>
            <StackPanel HorizontalAlignment="Center"
                        Orientation="Horizontal">
                <Image Width="100"
                       Height="100"
                       Margin="24"
                       Source="/SamplePages/Twitter Service/TwitterLogo.png"
                       Stretch="Uniform" />
                <Border x:Name="ProfileImage"
                        Width="100"
                        Height="100"
                        CornerRadius="50"
                        Visibility="Collapsed">
                    <Border.Background>
                        <ImageBrush ImageSource="{Binding ProfileImageUrl}"
                                    Stretch="Uniform" />
                    </Border.Background>
                </Border>
            </StackPanel>

            <ScrollViewer Grid.Row="1">
                <Grid>
                    <Grid.RowDefinitions>
                        <RowDefinition Height="Auto" />
                        <RowDefinition Height="Auto" />
                        <RowDefinition Height="Auto" />
                        <RowDefinition Height="Auto" />
                        <RowDefinition />
                    </Grid.RowDefinitions>

                    <!--  Credentials area  -->
                    <Grid>
                        <Grid.RowDefinitions>
                            <RowDefinition Height="Auto" />
                            <RowDefinition Height="Auto" />
                        </Grid.RowDefinitions>

                        <Grid Background="#FFCCCCCC">
                            <Grid.ColumnDefinitions>
                                <ColumnDefinition Width="Auto" />
                                <ColumnDefinition />
                            </Grid.ColumnDefinitions>
                            <Button x:Name="CredentialsBoxExpandButton"
                                    VerticalAlignment="Stretch"
                                    Click="CredentialsBoxExpandButton_OnClick"
                                    Content=""
                                    FontFamily="Segoe MDL2 Assets" />
                            <TextBlock Grid.Column="1"
                                       Margin="12,6"
                                       HorizontalAlignment="Left"
                                       VerticalAlignment="Center"
                                       Foreground="{StaticResource Brush-Grey-01}"
                                       Text="Credentials" />
                        </Grid>

                        <StackPanel x:Name="CredentialsBox"
                                    Grid.Row="1"
                                    Margin="24"
                                    Orientation="Vertical">
                            <HyperlinkButton Margin="0,0,0,15"
                                             Content="Show me how to get these values"
                                             NavigateUri="http://uwpcommunitytoolkit.readthedocs.io/en/master/services/Twitter/" />
                            <TextBox x:Name="ConsumerKey"
                                     Text="n4J84SiGTLXHFh7F5mex5PGLZ"
                                     Margin="0,0,0,12"
                                     Header="Consumer Key:" />
                            <TextBox x:Name="ConsumerSecret"
                                     Text="8ht8N38Sh8hrNYgww3XRYS8X6gIcoywFoJYDcAoBoSfZXaKibt"
                                     Margin="0,0,0,12"
                                     Header="Consumer Secret:" />
                            <TextBox x:Name="CallbackUri"
                                     Text="https://miriot.suismoi.fr"
                                     Margin="0,0,0,12"
                                     Header="Callback URI:" />
                            <Button x:Name="ConnectButton"
                                    Margin="0,10,0,0"
                                    VerticalAlignment="Bottom"
                                    Click="ConnectButton_OnClick"
                                    Content="Connect" />
                        </StackPanel>
                    </Grid>

                    <!--  Tweet area  -->
                    <Grid x:Name="ShareBox"
                          Grid.Row="1">
                        <Grid.RowDefinitions>
                            <RowDefinition Height="Auto" />
                            <RowDefinition Height="Auto" />
                        </Grid.RowDefinitions>

                        <Grid Background="#FFCCCCCC">
                            <Grid.ColumnDefinitions>
                                <ColumnDefinition Width="Auto" />
                                <ColumnDefinition />
                            </Grid.ColumnDefinitions>
                            <Button x:Name="TweetBoxExpandButton"
                                    VerticalAlignment="Stretch"
                                    Click="TweetBoxExpandButton_OnClick"
                                    Content=""
                                    FontFamily="Segoe MDL2 Assets" />
                            <TextBlock Grid.Column="1"
                                       Margin="12,6"
                                       HorizontalAlignment="Left"
                                       VerticalAlignment="Center"
                                       Foreground="{StaticResource Brush-Grey-01}"
                                       Text="Tweet" />
                        </Grid>

                        <StackPanel x:Name="TweetPanel"
                                    Grid.Row="1"
                                    Margin="24">
                            <TextBox x:Name="TweetText"
                                     Margin="0,0,0,12"
                                     Header="Tweet" />
                            <Grid>
                                <Grid.ColumnDefinitions>
                                    <ColumnDefinition Width="Auto" />
                                    <ColumnDefinition />
                                    <ColumnDefinition />
                                    <ColumnDefinition Width="Auto" />
                                </Grid.ColumnDefinitions>
                                <AppBarButton x:Name="GetLocation"
                                              Click="GetLocation_OnClick"
                                              Icon="World"
                                              Label="Locate" />
                                <TextBox x:Name="Latitude"
                                         Grid.Column="1"
                                         Margin="0,0,6,12"
                                         Header="Latitude" />
                                <TextBox x:Name="Longitude"
                                         Grid.Column="2"
                                         Margin="6,0,6,12"
                                         Header="Longitude" />
                                <CheckBox x:Name="DisplayCoordinates"
                                          Grid.Column="3"
                                          Margin="6,0,6,12"
                                          VerticalAlignment="Bottom"
                                          Content="Display Coords" />
                            </Grid>

                            <StackPanel Orientation="Horizontal">
                                <Button x:Name="ShareButton"
                                        Margin="0,0,12,0"
                                        Click="ShareButton_OnClick"
                                        Content="Share" />
                                <Button x:Name="SharePictureButton"
                                        Click="SharePictureButton_OnClick"
                                        Content="Share with picture" />
                            </StackPanel>
                        </StackPanel>
                    </Grid>

                    <!--  Search area  -->
                    <Grid x:Name="SearchBox"
                          Grid.Row="2">
                        <Grid.RowDefinitions>
                            <RowDefinition Height="Auto" />
                            <RowDefinition Height="Auto" />
                        </Grid.RowDefinitions>

                        <Grid Background="#FFCCCCCC">
                            <Grid.ColumnDefinitions>
                                <ColumnDefinition Width="Auto" />
                                <ColumnDefinition />
                            </Grid.ColumnDefinitions>
                            <Button x:Name="SearchBoxExpandButton"
                                    VerticalAlignment="Stretch"
                                    Click="SearchBoxExpandButton_OnClick"
                                    Content=""
                                    FontFamily="Segoe MDL2 Assets" />
                            <TextBlock Grid.Column="1"
                                       Margin="12,6"
                                       HorizontalAlignment="Left"
                                       VerticalAlignment="Center"
                                       Foreground="{StaticResource Brush-Grey-01}"
                                       Text="Search" />
                        </Grid>

                        <StackPanel x:Name="SearchPanel"
                                    Grid.Row="1"
                                    Margin="24">
                            <TextBox x:Name="TagText"
                                     Margin="0,0,0,12"
                                     Header="Search tag:" />
                            <Button x:Name="SearchButton"
                                    Margin="0,10,0,0"
                                    Click="SearchButton_OnClick"
                                    Content="Search" />
                        </StackPanel>
                    </Grid>

                    <!--  Live feed area  -->
                    <Grid x:Name="LiveFeedBox"
                          Grid.Row="3">
                        <Grid.RowDefinitions>
                            <RowDefinition Height="Auto" />
                            <RowDefinition Height="Auto" />
                        </Grid.RowDefinitions>

                        <Grid Background="#FFCCCCCC">
                            <Grid.ColumnDefinitions>
                                <ColumnDefinition Width="Auto" />
                                <ColumnDefinition />
                            </Grid.ColumnDefinitions>
                            <Button x:Name="LiveFeedBoxExpandButton"
                                    VerticalAlignment="Stretch"
                                    Click="LiveFeedBoxExpandButton_OnClick"
                                    Content=""
                                    FontFamily="Segoe MDL2 Assets" />
                            <TextBlock Grid.Column="1"
                                       Margin="12,6"
                                       HorizontalAlignment="Left"
                                       VerticalAlignment="Center"
                                       Foreground="{StaticResource Brush-Grey-01}"
                                       Text="Live feed" />
                        </Grid>

                        <StackPanel x:Name="LiveFeedPanel"
                                    Grid.Row="1"
                                    Margin="24,24,24,10">
                            <ToggleSwitch x:Name="LiveFeedToggle"
                                          Header="Get live tweets"
                                          Toggled="LiveFeedPanel_OnToggled"/>
                        </StackPanel>
                    </Grid>

                    <!--  Results area  -->
                    <ListView x:Name="ListView"
                              Grid.Row="4"
                              Margin="0,12,0,0"
                              IsItemClickEnabled="False"
                              ItemTemplateSelector="{StaticResource TwitterTemplateSelector}"
                              SelectionMode="None">
                        <ListView.ItemContainerStyle>
                            <Style TargetType="ListViewItem">
                                <Setter Property="HorizontalContentAlignment" Value="Stretch" />
                                <Setter Property="Template">
                                    <Setter.Value>
                                        <ControlTemplate TargetType="ListViewItem">
                                            <ListViewItemPresenter PointerOverBackground="{x:Null}" />
                                        </ControlTemplate>
                                    </Setter.Value>
                                </Setter>
                            </Style>
                        </ListView.ItemContainerStyle>
                    </ListView>
                </Grid>
            </ScrollViewer>
        </Grid>
    </Grid>
</Page>
<|MERGE_RESOLUTION|>--- conflicted
+++ resolved
@@ -60,11 +60,7 @@
                                Text="{x:Bind Text}"
                                TextTrimming="CharacterEllipsis"
                                TextWrapping="WrapWholeWords" />
-<<<<<<< HEAD
-
-=======
-                  
->>>>>>> e8d35d58
+
                     <StackPanel Grid.Row="2"
                                 HorizontalAlignment="Right"
                                 Orientation="Horizontal">
@@ -74,7 +70,6 @@
                                    FontWeight="ExtraLight"
                                    Text="{x:Bind GeoData.DisplayCoordinates}" />
                     </StackPanel>
-<<<<<<< HEAD
 
                     <Image Grid.Row="3"
                            Source="{x:Bind Entities.Media[0].MediaUrl}"/>
@@ -176,11 +171,6 @@
                         <TextBlock FontWeight="ExtraLight"
                                    Text="{x:Bind CreationDate}" />
                     </StackPanel>
-=======
-                  
-                    <Image Grid.Row="3"
-                           Source="{x:Bind Entities.Media[0].MediaUrl}"/>
->>>>>>> e8d35d58
                 </Grid>
             </Border>
         </DataTemplate>
@@ -264,15 +254,12 @@
                                              Content="Show me how to get these values"
                                              NavigateUri="http://uwpcommunitytoolkit.readthedocs.io/en/master/services/Twitter/" />
                             <TextBox x:Name="ConsumerKey"
-                                     Text="n4J84SiGTLXHFh7F5mex5PGLZ"
                                      Margin="0,0,0,12"
                                      Header="Consumer Key:" />
                             <TextBox x:Name="ConsumerSecret"
-                                     Text="8ht8N38Sh8hrNYgww3XRYS8X6gIcoywFoJYDcAoBoSfZXaKibt"
                                      Margin="0,0,0,12"
                                      Header="Consumer Secret:" />
                             <TextBox x:Name="CallbackUri"
-                                     Text="https://miriot.suismoi.fr"
                                      Margin="0,0,0,12"
                                      Header="Callback URI:" />
                             <Button x:Name="ConnectButton"
