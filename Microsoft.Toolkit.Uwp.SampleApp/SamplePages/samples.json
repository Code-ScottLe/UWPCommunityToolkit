--- conflicted
+++ resolved
@@ -696,7 +696,14 @@
         "DocumentationUrl": "https://raw.githubusercontent.com/Microsoft/UWPCommunityToolkit/master/docs/extensions/FrameworkElementExtensions.md"
       },
       {
-<<<<<<< HEAD
+        "Name": "StringExtensions",
+        "Type": "StringExtensionsPage",
+        "About": "String Extensions to validate strings",
+        "CodeUrl": "https://github.com/Microsoft/UWPCommunityToolkit/tree/master/Microsoft.Toolkit/Extensions",
+        "Icon": "/Assets/Helpers.png",
+		"DocumentationUrl": "https://raw.githubusercontent.com/Microsoft/UWPCommunityToolkit/master/docs/extensions/StringExtensions.md"
+      },
+      {
         "Name": "NavigationViewStyles",
         "Type": "NavigationViewStylesPage",
         "XamlCodeFile": "NavigationViewStylesXaml.bind",
@@ -706,14 +713,6 @@
         "BadgeUpdateVersionRequired": "Fall Creators Update required",
         "ApiCheck": "Windows.UI.Xaml.Controls.NavigationView",
         "CodeUrl": "https://github.com/Microsoft/UWPCommunitToolkit/tree/master/Microsoft.Toolkit.Uwp.UI/Extensions/NavigationView"
-=======
-        "Name": "StringExtensions",
-        "Type": "StringExtensionsPage",
-        "About": "String Extensions to validate strings",
-        "CodeUrl": "https://github.com/Microsoft/UWPCommunityToolkit/tree/master/Microsoft.Toolkit/Extensions",
-        "Icon": "/Assets/Helpers.png",
-        "DocumentationUrl": "https://raw.githubusercontent.com/Microsoft/UWPCommunityToolkit/master/docs/extensions/StringExtensions.md"
->>>>>>> e5dc06b1
       }
     ]
   },
