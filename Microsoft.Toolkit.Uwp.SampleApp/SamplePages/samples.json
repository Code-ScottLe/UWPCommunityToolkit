[
  {
    "Name": "Controls",
    "Icon": "Icons/Foundation.png",
    "Samples": [
      {
        "Name": "TextToolbar",
        "Type": "TextToolbarPage",
        "About": "A Toolbar for Editing Text attached to a RichEditBox. It can format RTF and Markdown, or use a Custom Formatter, and specify your own Formatter with Buttons and Actions.",
        "CodeUrl": "https://github.com/Microsoft/UWPCommunityToolkit/tree/master/Microsoft.Toolkit.Uwp.UI.Controls/TextToolbar",
        "XamlCodeFile": "TextToolbar.bind",
        "CodeFile": "TextToolbarCode.bind",
        "Icon": "/SamplePages/TextToolbar/TextToolbar.png",
        "DocumentationUrl": "https://raw.githubusercontent.com/Microsoft/UWPCommunityToolkit/master/docs/controls/TextToolbar.md"
      },
      {
        "Name": "Carousel",
        "Type": "CarouselPage",
        "About": "Presents items in a carousel control. It reacts to changes in the layout as well as the content so it can adapt to different form factors automatically.",
        "CodeUrl": "https://github.com/Microsoft/UWPCommunityToolkit/tree/master/Microsoft.Toolkit.Uwp.UI.Controls/Carousel",
        "XamlCodeFile": "CarouselCode.bind",
        "Icon": "/SamplePages/Carousel/Carousel.png",
        "DocumentationUrl": "https://raw.githubusercontent.com/Microsoft/UWPCommunityToolkit/master/docs/controls/Carousel.md"
      },
      {
        "Name": "AdaptiveGridView",
        "Type": "AdaptiveGridViewPage",
        "About": "Presents items in a evenly-spaced set of columns to fill the total available display space. It reacts to changes in the layout as well as the content so it can adapt to different form factors automatically.",
        "CodeUrl": "https://github.com/Microsoft/UWPCommunityToolkit/tree/master/Microsoft.Toolkit.Uwp.UI.Controls/AdaptiveGridView",
        "XamlCodeFile": "AdaptiveGridViewCode.bind",
        "Icon": "/SamplePages/AdaptiveGridView/AdaptiveGridView.png",
        "DocumentationUrl": "https://raw.githubusercontent.com/Microsoft/UWPCommunityToolkit/master/docs/controls/AdaptiveGridView.md"
      },
      {
        "Name": "HamburgerMenu",
        "Type": "HamburgerMenuPage",
        "About": "The HamburgerMenu is deprecated and will be removed in a future major release. Please use the NavigationView available in the Fall Creators Update.",
        "CodeUrl": "https://github.com/Microsoft/UWPCommunityToolkit/tree/master/Microsoft.Toolkit.Uwp.UI.Controls/HamburgerMenu",
        "XamlCodeFile": "HamburgerMenuCode.bind",
        "Icon": "/SamplePages/HamburgerMenu/HamburgerMenu.png",
        "BadgeUpdateVersionRequired": "DEPRECATED",
        "DocumentationUrl": "https://raw.githubusercontent.com/Microsoft/UWPCommunityToolkit/master/docs/controls/HamburgerMenu.md"
      },
      {
        "Name": "RangeSelector",
        "Type": "RangeSelectorPage",
        "About": "The RangeSelector is a \"double slider\" control for range values.",
        "CodeUrl": "https://github.com/Microsoft/UWPCommunityToolkit/tree/master/Microsoft.Toolkit.Uwp.UI.Controls/RangeSelector",
        "XamlCodeFile": "RangeSelectorCode.bind",
        "Icon": "/SamplePages/RangeSelector/RangeSelector.png",
        "DocumentationUrl": "https://raw.githubusercontent.com/Microsoft/UWPCommunityToolkit/master/docs/controls/RangeSelector.md"
      },
      {
        "Name": "ImageEx",
        "Type": "ImageExPage",
        "About": "Images are downloaded asynchronously showing a load indicator. Source images are then stored in the App local cache to preserve resources and load time.",
        "CodeUrl": "https://github.com/Microsoft/UWPCommunityToolkit/tree/master/Microsoft.Toolkit.Uwp.UI.Controls/ImageEx",
        "XamlCodeFile": "ImageExCode.bind",
        "Icon": "/SamplePages/ImageEx/ImageEx.png",
        "DocumentationUrl": "https://raw.githubusercontent.com/Microsoft/UWPCommunityToolkit/master/docs/controls/ImageEx.md"
      },
      {
        "Name": "HeaderedTextBlock",
        "Type": "HeaderedTextBlockPage",
        "About": "The HeaderedTextBlock control is designed to provide a header for read only text. This control is useful for displaying read only forms.",
        "CodeUrl": "https://github.com/Microsoft/UWPCommunityToolkit/tree/master/Microsoft.Toolkit.Uwp.UI.Controls/HeaderedTextBlock",
        "XamlCodeFile": "HeaderedTextBlockCode.bind",
        "Icon": "/SamplePages/HeaderedTextBlock/HeaderedTextBlock.png",
        "DocumentationUrl": "https://raw.githubusercontent.com/Microsoft/UWPCommunityToolkit/master/docs/controls/HeaderedTextBlock.md"
      },
      {
        "Name": "MasterDetailsView",
        "Type": "MasterDetailsViewPage",
        "About": "The MasterDetailsView control allows the user to implement the Master/Details design pattern.",
        "CodeUrl": "https://github.com/Microsoft/UWPCommunityToolkit/tree/master/Microsoft.Toolkit.Uwp.UI.Controls/MasterDetailsView",
        "XamlCodeFile": "MasterDetailsView.bind",
        "CodeFile": "MasterDetailsViewCode.bind",
        "Icon": "/SamplePages/MasterDetailsView/MasterDetailsView.png",
        "DocumentationUrl": "https://raw.githubusercontent.com/Microsoft/UWPCommunityToolkit/master/docs/controls/MasterDetailsView.md"
      },
      {
        "Name": "MarkdownTextBlock",
        "Type": "MarkdownTextBlockPage",
        "About": "An efficient and extensible control that can parse and render markdown.",
        "CodeUrl": "https://github.com/Microsoft/UWPCommunityToolkit/tree/master/Microsoft.Toolkit.Uwp.UI.Controls/MarkdownTextBlock",
        "XamlCodeFile": "MarkdownTextBlock.bind",
        "CodeFile": "MarkdownTextBlockCode.bind",
        "Icon": "/SamplePages/MarkdownTextBlock/MarkdownTextBlock.png",
        "DocumentationUrl": "https://raw.githubusercontent.com/Microsoft/UWPCommunityToolkit/master/docs/controls/MarkdownTextBlock.md"
      },
      {
        "Name": "RadialGauge",
        "Type": "RadialGaugePage",
        "About": "The radial gauge displays a value within a range, using a needle on a circular face.",
        "CodeUrl": "https://github.com/Microsoft/UWPCommunityToolkit/tree/master/Microsoft.Toolkit.Uwp.UI.Controls/RadialGauge",
        "XamlCodeFile": "RadialGaugeCode.bind",
        "Icon": "/SamplePages/RadialGauge/RadialGauge.png",
        "DocumentationUrl": "https://raw.githubusercontent.com/Microsoft/UWPCommunityToolkit/master/docs/controls/RadialGauge.md"
      },
      {
        "Name": "RadialProgressBar",
        "Type": "RadialProgressBarPage",
        "About": "The radial progress bar displays progress as a circle getting filled.",
        "CodeUrl": "https://github.com/Microsoft/UWPCommunityToolkit/tree/master/Microsoft.Toolkit.Uwp.UI.Controls/RadialProgressBar",
        "XamlCodeFile": "RadialProgressBarCode.bind",
        "Icon": "/SamplePages/RadialProgressBar/RadialProgressBar.png",
        "DocumentationUrl": "https://raw.githubusercontent.com/Microsoft/UWPCommunityToolkit/master/docs/controls/RadialProgressBar.md"
      },
      {
        "Name": "SlidableListItem",
        "Type": "SlidableListItemPage",
        "About": "The SlidableListItem is deprecated and will be removed in a future major release. Please use the SwipeControl available in the Fall Creators Update.",
        "CodeUrl": "https://github.com/Microsoft/UWPCommunityToolkit/tree/master/Microsoft.Toolkit.Uwp.UI.Controls/SlidableListItem",
        "XamlCodeFile": "SlidableListItemCode.bind",
        "Icon": "/SamplePages/SlidableListItem/SlidableListItem.png",
        "BadgeUpdateVersionRequired": "DEPRECATED",
        "DocumentationUrl": "https://raw.githubusercontent.com/Microsoft/UWPCommunityToolkit/master/docs/controls/SlidableListItem.md"
      },
      {
        "Name": "PullToRefreshListView",
        "Type": "PullToRefreshListViewPage",
        "About": "PullToRefreshListView is derived from the built in ListView in the Universal Windows Platform. It enables the popular Pull To Refresh pattern.",
        "CodeUrl": "https://github.com/Microsoft/UWPCommunityToolkit/tree/master/Microsoft.Toolkit.Uwp.UI.Controls/PullToRefreshListView",
        "CodeFile": "PullToRefreshListViewCode.bind",
        "XamlCodeFile": "PullToRefreshListViewXaml.bind",
        "Icon": "/SamplePages/PullToRefreshListView/PullToRefreshListView.png",
        "DocumentationUrl": "https://raw.githubusercontent.com/Microsoft/UWPCommunityToolkit/master/docs/controls/PullToRefreshListview.md"
      },
      {
        "Name": "RotatorTile",
        "Type": "RotatorTilePage",
        "About": "RotatorTile is an ItemsControl that rotates through a set of items one-by-one. It enables you to show multiple items of data in a live-tile like way.",
        "CodeUrl": "https://github.com/Microsoft/UWPCommunityToolkit/tree/master/Microsoft.Toolkit.Uwp.UI.Controls/RotatorTile",
        "XamlCodeFile": "RotatorTileCode.bind",
        "Icon": "/SamplePages/RotatorTile/RotatorTile.png",
        "DocumentationUrl": "https://raw.githubusercontent.com/Microsoft/UWPCommunityToolkit/master/docs/controls/RotatorTile.md"
      },
      {
        "Name": "BladeView",
        "Type": "BladePage",
        "About": "BladeView provides a horizontal collection of blades for master-detail scenarios. The control is based on the experience demonstrated by the Azure Portal.",
        "CodeUrl": "https://github.com/Microsoft/UWPCommunityToolkit/tree/master/Microsoft.Toolkit.Uwp.UI.Controls/BladeView",
        "XamlCodeFile": "BladeCode.bind",
        "Icon": "/SamplePages/BladeView/BladeView.png",
        "DocumentationUrl": "https://raw.githubusercontent.com/Microsoft/UWPCommunityToolkit/master/docs/controls/BladeView.md"
      },
      {
        "Name": "ScrollHeader",
        "Type": "ScrollHeaderPage",
        "About": "A UI control that works as a ListView or GridView header control with quick return, sticky and fade behavior.",
        "CodeUrl": "https://github.com/Microsoft/UWPCommunityToolkit/tree/master/Microsoft.Toolkit.Uwp.UI.Controls/ScrollHeader",
        "XamlCodeFile": "ScrollHeaderCode.bind",
        "Icon": "/SamplePages/ScrollHeader/ScrollHeader.png",
        "DocumentationUrl": "https://raw.githubusercontent.com/Microsoft/UWPCommunityToolkit/master/docs/controls/ScrollHeader.md"
      },
      {
        "Name": "GridSplitter",
        "Type": "GridSplitterPage",
        "About": "GridSplitter represents the control that redistributes space between columns or rows of a Grid control.",
        "CodeUrl": "https://github.com/Microsoft/UWPCommunityToolkit/tree/master/Microsoft.Toolkit.Uwp.UI.Controls/GridSplitter",
        "XamlCodeFile": "GridSplitter.bind",
        "Icon": "/SamplePages/GridSplitter/GridSplitter.png",
        "DocumentationUrl": "https://raw.githubusercontent.com/Microsoft/UWPCommunityToolkit/master/docs/controls/GridSplitter.md"
      },
      {
        "Name": "DropShadowPanel",
        "Type": "DropShadowPanelPage",
        "About": "DropShadowPanel contol allows the creation of a DropShadow for any Xaml FrameworkElement in markup.",
        "CodeUrl": "https://github.com/Microsoft/UWPCommunityToolkit/tree/master/Microsoft.Toolkit.Uwp.UI.Controls/DropShadowPanel",
        "XamlCodeFile": "DropShadowPanelXaml.bind",
        "Icon": "/SamplePages/DropShadowPanel/DropShadowPanel.png",
        "BadgeUpdateVersionRequired": "Anniversary Update required",
        "DocumentationUrl": "https://raw.githubusercontent.com/Microsoft/UWPCommunityToolkit/master/docs/controls/DropShadowPanel.md"
      },
      {
        "Name": "Loading",
        "Type": "LoadingPage",
        "About": "LoadingControl helps to show content with animation to the user while the app is doing some calculation.",
        "CodeUrl": "https://github.com/Microsoft/UWPCommunityToolkit/tree/master/Microsoft.Toolkit.Uwp.UI.Controls/Loading",
        "XamlCodeFile": "LoadingCode.bind",
        "Icon": "/SamplePages/Loading/Loading.png",
        "DocumentationUrl": "https://raw.githubusercontent.com/Microsoft/UWPCommunityToolkit/master/docs/controls/Loading.md"
      },
      {
        "Name": "Expander",
        "Type": "ExpanderPage",
        "About": "Expander control allows user to show/hide content based on a boolean state.",
        "CodeUrl": "https://github.com/Microsoft/UWPCommunityToolkit/tree/master/Microsoft.Toolkit.Uwp.UI.Controls/Expander",
        "XamlCodeFile": "ExpanderXaml.bind",
        "Icon": "/SamplePages/Expander/Expander.png",
        "DocumentationUrl": "https://raw.githubusercontent.com/Microsoft/UWPCommunityToolkit/master/docs/controls/Expander.md"
      },
      {
        "Name": "TileControl",
        "Type": "TileControlPage",
        "About": "A ContentControl that show an image repeated many times.The control can be synchronized with a Scrollviewer and animated easily",
        "CodeUrl": "https://github.com/Microsoft/UWPCommunityToolkit/tree/master/Microsoft.Toolkit.Uwp.UI.Controls/TileControl",
        "XamlCodeFile": "TileControl.bind",
        "Icon": "/SamplePages/TileControl/TileControl.png",
        "DocumentationUrl": "https://raw.githubusercontent.com/Microsoft/UWPCommunityToolkit/master/docs/controls/TileControl.md"
      },
      {
        "Name": "WrapPanel",
        "Type": "WrapPanelPage",
        "About": "The WrapPanel Control positions child elements in sequential position from left to right, breaking content to the next line at the edge of the containing box.",
        "CodeUrl": "https://github.com/Microsoft/UWPCommunityToolkit/tree/master/Microsoft.Toolkit.Uwp.UI.Controls/WrapPanel",
        "XamlCodeFile": "WrapPanel.bind",
        "Icon": "/SamplePages/WrapPanel/WrapPanel.png",
        "DocumentationUrl": "https://raw.githubusercontent.com/Microsoft/UWPCommunityToolkit/master/docs/controls/WrapPanel.md"
      },
      {
        "Name": "OrbitView",
        "Type": "OrbitViewPage",
        "About": "The OrbitView Control positions items in a circle around a center element and supports orbits and anchors.",
        "CodeUrl": "https://github.com/Microsoft/UWPCommunityToolkit/tree/master/Microsoft.Toolkit.Uwp.UI.Controls/OrbitView",
        "XamlCodeFile": "OrbitViewXaml.bind",
        "Icon": "/SamplePages/OrbitView/OrbitView.png",
        "DocumentationUrl": "https://raw.githubusercontent.com/Microsoft/UWPCommunityToolkit/master/docs/controls/OrbitView.md"
      },
      {
        "Name": "Menu",
        "Type": "MenuPage",
        "About": "Represents a Windows menu control that enables you to hierarchically organize elements associated with commands and event handlers.",
        "CodeUrl": "https://github.com/Microsoft/UWPCommunityToolkit/tree/master/Microsoft.Toolkit.Uwp.UI.Controls/Menu",
        "XamlCodeFile": "Menu.bind",
        "Icon": "/SamplePages/Menu/Menu.png",
        "DocumentationUrl": "https://raw.githubusercontent.com/Microsoft/UWPCommunityToolkit/master/docs/controls/Menu.md"
      },
      {
        "Name": "InAppNotification",
        "Type": "InAppNotificationPage",
        "About": "The In App Notification control offers the ability to show local notifications in your application.",
        "CodeUrl": "https://github.com/Microsoft/UWPCommunityToolkit/tree/master/Microsoft.Toolkit.Uwp.UI.Controls/InAppNotification",
        "XamlCodeFile": "InAppNotificationXaml.bind",
        "CodeFile": "InAppNotificationCode.bind",
        "Icon": "/SamplePages/InAppNotification/InAppNotification.png",
        "DocumentationUrl": "https://raw.githubusercontent.com/Microsoft/UWPCommunityToolkit/master/docs/controls/InAppNotification.md"
      },
      {
        "Name": "DockPanel",
        "Type": "DockPanelPage",
        "About": "Defines an area where you can arrange child elements either horizontally or vertically, relative to each other.",
        "CodeUrl": "https://github.com/Microsoft/UWPCommunityToolkit/tree/master/Microsoft.Toolkit.Uwp.UI.Controls/DockPanel",
        "XamlCodeFile": "DockPanel.bind",
        "Icon": "/SamplePages/DockPanel/DockPanel.png",
        "DocumentationUrl": "https://raw.githubusercontent.com/Microsoft/UWPCommunityToolkit/master/docs/controls/DockPanel.md"
      },
      {
        "Name": "HeaderedContentControl",
        "Type": "HeaderedContentControlPage",
        "About": "Allows content to be displayed with a specified header.",
        "CodeUrl": "https://github.com/Microsoft/UWPCommunityToolkit/tree/master/Microsoft.Toolkit.Uwp.UI.Controls/HeaderedContentControl",
        "XamlCodeFile": "HeaderedContentControlXaml.bind",
        "Icon": "/SamplePages/HeaderedContentControl/HeaderedContentControl.png",
        "DocumentationUrl": "https://raw.githubusercontent.com/Microsoft/UWPCommunityToolkit/master/docs/controls/HeaderedContentControl.md"
      },
      {
        "Name": "HeaderedItemsControl",
        "Type": "HeaderedItemsControlPage",
        "About": "Allows items to be displayed with a specified header.",
        "CodeUrl": "https://github.com/Microsoft/UWPCommunityToolkit/tree/master/Microsoft.Toolkit.Uwp.UI.Controls/HeaderedItemsControl",
        "XamlCodeFile": "HeaderedItemsControlXaml.bind",
        "Icon": "/SamplePages/HeaderedItemsControl/HeaderedItemsControl.png",
        "DocumentationUrl": "https://raw.githubusercontent.com/Microsoft/UWPCommunityToolkit/master/docs/controls/HeaderedItemsControl.md"
      },
      {
        "Name": "StaggeredPanel",
        "Type": "StaggeredPanelPage",
        "About": "Allows items to be displayed with a specified header.",
        "CodeUrl": "https://github.com/Microsoft/UWPCommunityToolkit/tree/master/Microsoft.Toolkit.Uwp.UI.Controls/StaggeredPanel",
        "XamlCodeFile": "StaggeredPanel.bind",
        "Icon": "/SamplePages/StaggeredPanel/StaggeredPanel.png",
        "DocumentationUrl": "https://raw.githubusercontent.com/Microsoft/UWPCommunityToolkit/master/docs/controls/StaggeredPanel.md"
      }
    ]
  },
  {
    "Name": "Notifications",
    "Icon": "Icons/Notifications.png",
    "Samples": [
      {
        "Name": "LiveTile",
        "Type": "LiveTilePage",
        "About": "This shows how to update a Live Tile with a rich Adaptive notification.",
        "CodeUrl": "https://github.com/Microsoft/UWPCommunityToolkit/tree/master/Microsoft.Toolkit.Uwp.Notifications",
        "CodeFile": "LiveTileCode.bind",
        "JavaScriptCodeFile": "LiveTileCodeJavaScript.bind",
        "Icon": "/SamplePages/LiveTile/LiveTile.png",
        "DocumentationUrl": "https://raw.githubusercontent.com/Microsoft/UWPCommunityToolkit/master/docs/notifications/NotificationsOverview.md"
      },
      {
        "Name": "Toast",
        "Type": "ToastPage",
        "About": "This shows how to send a Toast notification.",
        "CodeUrl": "https://github.com/Microsoft/UWPCommunityToolkit/tree/master/Microsoft.Toolkit.Uwp.Notifications",
        "CodeFile": "ToastCode.bind",
        "JavaScriptCodeFile": "ToastCodeJavaScript.bind",
        "Icon": "/SamplePages/Toast/Toast.png",
        "DocumentationUrl": "https://raw.githubusercontent.com/Microsoft/UWPCommunityToolkit/master/docs/notifications/NotificationsOverview.md"
      },
      {
        "Name": "WeatherLiveTileAndToast",
        "Type": "WeatherLiveTileAndToastPage",
        "About": "This shows how to send a Weather Live Tile and Toast notification, displaying the forecast.",
        "CodeUrl": "https://github.com/Microsoft/UWPCommunityToolkit/tree/master/Microsoft.Toolkit.Uwp.Notifications",
        "CodeFile": "WeatherLiveTileAndToastCode.bind",
        "JavaScriptCodeFile": "WeatherLiveTileAndToastCodeJavaScript.bind",
        "Icon": "/SamplePages/WeatherLiveTileAndToast/WeatherLiveTileAndToast.png",
        "DocumentationUrl": "https://raw.githubusercontent.com/Microsoft/UWPCommunityToolkit/master/docs/notifications/NotificationsOverview.md"
      }
    ]
  },
  {
    "Name": "Animations",
    "Icon": "Icons/Animations.png",
    "Samples": [
      {
        "Name": "Fade",
        "Type": "FadeBehaviorPage",
        "About": "Opacity of XAML elements using composition",
        "CodeUrl": "https://github.com/Microsoft/UWPCommunityToolkit/tree/master/Microsoft.Toolkit.Uwp.UI.Animations/Behaviors",
        "CodeFile": "FadeBehaviorCode.bind",
        "XamlCodeFile": "FadeBehaviorXaml.bind",
        "Icon": "/SamplePages/Fade/FadeBehavior.png",
        "DocumentationUrl": "https://raw.githubusercontent.com/Microsoft/UWPCommunityToolkit/master/docs/animations/Fade.md"
      },
      {
        "Name": "Scale",
        "Type": "ScaleBehaviorPage",
        "About": "Scale of XAML elements using composition",
        "CodeUrl": "https://github.com/Microsoft/UWPCommunityToolkit/tree/master/Microsoft.Toolkit.Uwp.UI.Animations/Behaviors",
        "CodeFile": "ScaleBehaviorCode.bind",
        "XamlCodeFile": "ScaleBehaviorXaml.bind",
        "Icon": "/SamplePages/Scale/scaleBehavior.png",
        "DocumentationUrl": "https://raw.githubusercontent.com/Microsoft/UWPCommunityToolkit/master/docs/animations/Scale.md"
      },
      {
        "Name": "Offset",
        "Type": "OffsetBehaviorPage",
        "About": "Offset of XAML elements using composition",
        "CodeUrl": "https://github.com/Microsoft/UWPCommunityToolkit/tree/master/Microsoft.Toolkit.Uwp.UI.Animations/Behaviors",
        "CodeFile": "OffsetBehaviorCode.bind",
        "XamlCodeFile": "OffsetBehaviorXaml.bind",
        "Icon": "/SamplePages/Offset/offsetBehavior.png",
        "DocumentationUrl": "https://raw.githubusercontent.com/Microsoft/UWPCommunityToolkit/master/docs/animations/Offset.md"
      },
      {
        "Name": "Rotate",
        "Type": "RotateBehaviorPage",
        "About": "Rotation on XAML elements using composition",
        "CodeUrl": "https://github.com/Microsoft/UWPCommunityToolkit/tree/master/Microsoft.Toolkit.Uwp.UI.Animations/Behaviors",
        "CodeFile": "RotateBehaviorCode.bind",
        "XamlCodeFile": "RotateBehaviorXaml.bind",
        "Icon": "/SamplePages/Rotate/rotateBehavior.png",
        "DocumentationUrl": "https://raw.githubusercontent.com/Microsoft/UWPCommunityToolkit/master/docs/animations/Rotate.md"
      },
      {
        "Name": "Blur",
        "Type": "BlurBehaviorPage",
        "About": "Blur XAML elements using composition",
        "CodeUrl": "https://github.com/Microsoft/UWPCommunityToolkit/tree/master/Microsoft.Toolkit.Uwp.UI.Animations/Behaviors",
        "CodeFile": "BlurBehaviorCode.bind",
        "XamlCodeFile": "BlurBehaviorXaml.bind",
        "Icon": "/SamplePages/Blur/blurBehavior.png",
        "BadgeUpdateVersionRequired": "Anniversary Update required",
        "DocumentationUrl": "https://raw.githubusercontent.com/Microsoft/UWPCommunityToolkit/master/docs/animations/Blur.md"
      },
      {
        "Name": "Saturation",
        "Type": "SaturationBehaviorPage",
        "About": "Saturate XAML elements using composition",
        "CodeUrl": "https://github.com/Microsoft/UWPCommunityToolkit/tree/master/Microsoft.Toolkit.Uwp.UI.Animations/Behaviors",
        "CodeFile": "SaturationBehaviorCode.bind",
        "XamlCodeFile": "SaturationBehaviorXaml.bind",
        "Icon": "/SamplePages/Saturation/saturationBehavior.png",
        "BadgeUpdateVersionRequired": "Anniversary Update required",
        "DocumentationUrl": "https://raw.githubusercontent.com/Microsoft/UWPCommunityToolkit/master/docs/animations/Saturation.md"
      },
      {
        "Name": "Light",
        "Type": "LightBehaviorPage",
        "About": "Light XAML elements using composition",
        "CodeUrl": "https://github.com/Microsoft/UWPCommunityToolkit/tree/master/Microsoft.Toolkit.Uwp.UI.Animations/Behaviors",
        "CodeFile": "LightBehaviorCode.bind",
        "XamlCodeFile": "LightBehaviorXaml.bind",
        "Icon": "/SamplePages/Light/LightBehavior.png",
        "BadgeUpdateVersionRequired": "Anniversary Update required",
        "DocumentationUrl": "https://raw.githubusercontent.com/Microsoft/UWPCommunityToolkit/master/docs/animations/Light.md"
      },
      {
        "Name": "FadeHeader",
        "Type": "FadeHeaderBehaviorPage",
        "About": "Fade ListView and GridView Headers",
        "CodeUrl": "https://github.com/Microsoft/UWPCommunityToolkit/tree/master/Microsoft.Toolkit.Uwp.UI.Animations/Behaviors",
        "CodeFile": "FadeHeaderBehaviorCode.bind",
        "XamlCodeFile": "FadeHeaderBehaviorXaml.bind",
        "Icon": "/SamplePages/FadeHeader/FadeHeaderBehavior.png",
        "DocumentationUrl": "https://raw.githubusercontent.com/Microsoft/UWPCommunityToolkit/master/docs/animations/FadeHeader.md"
      },
      {
        "Name": "ParallaxService",
        "Type": "ParallaxPage",
        "About": "The ParallaxService is deprecated and will be removed in a future major release. Please use the ParallaxView available in the Fall Creators Update.",
        "CodeUrl": "https://github.com/Microsoft/UWPCommunityToolkit/tree/master/Microsoft.Toolkit.Uwp.UI.Animations",
        "XamlCodeFile": "ParallaxPage.bind",
        "Icon": "/SamplePages/ParallaxService/Parallax.png",
        "BadgeUpdateVersionRequired": "DEPRECATED",
        "DocumentationUrl": "https://raw.githubusercontent.com/Microsoft/UWPCommunityToolkit/master/docs/animations/ParallaxService.md"
      },
      {
        "Name": "ReorderGridAnimation",
        "Type": "ReorderGridPage",
        "About": "Animates items of a grid when the size changes",
        "CodeUrl": "https://github.com/Microsoft/UWPCommunityToolkit/tree/master/Microsoft.Toolkit.Uwp.UI.Animations",
        "XamlCodeFile": "ReorderGrid.bind",
        "Icon": "/SamplePages/ReorderGridAnimation/ReorderGrid.png",
        "BadgeUpdateVersionRequired": "Anniversary Update required",
        "DocumentationUrl": "https://raw.githubusercontent.com/Microsoft/UWPCommunityToolkit/master/docs/animations/ReorderGrid.md"
      },
      {
        "Name": "Implicit Animations",
        "Type": "ImplicitAnimationsPage",
        "About": "Attached properties to enable Implicit animations (including Show and Hide animations) through XAML",
        "CodeUrl": "https://github.com/Microsoft/UWPCommunityToolkit/tree/master/Microsoft.Toolkit.Uwp.UI.Animations",
        "Icon": "/SamplePages/Implicit Animations/ImplicitAnimations.png",
        "XamlCodeFile": "ImplicitAnimationsCode.bind",
        "BadgeUpdateVersionRequired": "Creators Update required",
        "DocumentationUrl": "https://raw.githubusercontent.com/Microsoft/UWPCommunityToolkit/master/docs/animations/ImplicitAnimations.md"
      },
      {
        "Name": "Connected Animations",
        "Type": "ConnectedAnimationsPage",
        "About": "Attached properties to enable Connected animations through XAML",
        "CodeUrl": "https://github.com/Microsoft/UWPCommunityToolkit/tree/master/Microsoft.Toolkit.Uwp.UI.Animations/ConnectedAnimations",
        "XamlCodeFile": "ConnectedAnimationsCode.bind",
        "DisableXamlEditorRendering": true,
        "Icon": "/SamplePages/Connected Animations/ConnectedAnimations.png",
        "BadgeUpdateVersionRequired": "Creators Update required",
        "DocumentationUrl": "https://raw.githubusercontent.com/Microsoft/UWPCommunityToolkit/master/docs/animations/ConnectedAnimations.md"
      }
    ]
  },
  {
    "Name": "Services",
    "Icon": "Icons/Services.png",
    "Samples": [
      {
        "Name": "Bing Service",
        "Type": "BingPage",
        "About": "The Bing Service allows you to retrieve Microsoft Bing web search engine results.",
        "CodeUrl": "https://github.com/Microsoft/UWPCommunityToolkit/tree/master/Microsoft.Toolkit.Uwp.Services/Services/Bing",
        "CodeFile": "BingCode.bind",
        "Icon": "/SamplePages/Bing Service/icon.png",
        "DocumentationUrl": "https://raw.githubusercontent.com/Microsoft/UWPCommunityToolkit/master/docs/services/Bing.md"
      },
      {
        "Name": "Facebook Service",
        "Type": "FacebookPage",
        "About": "The Facebook Service allows you to retrieve or publish data to Facebook graph.",
        "CodeUrl": "https://github.com/Microsoft/UWPCommunityToolkit/tree/master/Microsoft.Toolkit.Uwp.Services/Services/Facebook",
        "CodeFile": "FacebookCode.bind",
        "Icon": "/SamplePages/Facebook Service/FacebookLogo.png",
        "DocumentationUrl": "https://raw.githubusercontent.com/Microsoft/UWPCommunityToolkit/master/docs/services/Facebook.md"
      },
      {
        "Name": "Twitter Service",
        "Type": "TwitterPage",
        "About": "The Twitter Service allows you to retrieve or publish data to Twitter.",
        "CodeUrl": "https://github.com/Microsoft/UWPCommunityToolkit/tree/master/Microsoft.Toolkit.Uwp.Services/Services/Twitter",
        "CodeFile": "TwitterCode.bind",
        "Icon": "/SamplePages/Twitter Service/TwitterLogo.png",
        "DocumentationUrl": "https://raw.githubusercontent.com/Microsoft/UWPCommunityToolkit/master/docs/services/Twitter.md"
      },
      {
        "Name": "Microsoft Graph Service",
        "Type": "MicrosoftGraphPage",
        "About": "The Microsoft Graph service allows you to connect to Microsoft Graph Office 365 API.",
        "CodeUrl": "https://github.com/Microsoft/UWPCommunityToolkit/tree/master/Microsoft.Toolkit.Uwp.Services/Services/MicrosoftGraph",
        "CodeFile": "MicrosoftGraphCode.bind",
        "Icon": "/SamplePages/Microsoft Graph Service/OfficeLogo.png",
        "DocumentationUrl": "https://raw.githubusercontent.com/Microsoft/UWPCommunityToolkit/master/docs/services/MicrosoftGraph.md"
      },
      {
        "Name": "OneDrive Service",
        "Type": "OneDrivePage",
        "About": "The OneDrive service allows you to get your files from OneDrive using an Microsoft Account or OneDrive For Business using an Office 365 account",
        "CodeUrl": "https://github.com/Microsoft/UWPCommunityToolkit/tree/master/Microsoft.Toolkit.Uwp.Services/Services/OneDrive/",
        "CodeFile": "OneDriveCode.bind",
        "Icon": "/SamplePages/OneDrive Service/OneDriveLogo.png",
        "DocumentationUrl": "https://raw.githubusercontent.com/Microsoft/UWPCommunityToolkit/master/docs/services/OneDrive.md"
      },
      {
        "Name": "LinkedIn Service",
        "Type": "LinkedInPage",
        "About": "The LinkedIn service allows you to connect to retrieve or publish data to LinkedIn.",
        "CodeUrl": "https://github.com/Microsoft/UWPCommunityToolkit/tree/master/Microsoft.Toolkit.Uwp.Services/Services/LinkedIn/",
        "CodeFile": "LinkedInCode.bind",
        "Icon": "/SamplePages/LinkedIn Service/LinkedInLogo.png",
        "DocumentationUrl": "https://raw.githubusercontent.com/Microsoft/UWPCommunityToolkit/master/docs/services/Linkedin.md"
      },
      {
        "Name": "Microsoft Translator Service",
        "Type": "MicrosoftTranslatorPage",
        "About": "The Microsoft Translator Service allows you to translate text into many languages.",
        "CodeUrl": "https://github.com/Microsoft/UWPCommunityToolkit/tree/master/Microsoft.Toolkit.Uwp.Services/Services/MicrosoftTranslator",
        "CodeFile": "MicrosoftTranslatorCode.bind",
        "Icon": "/SamplePages/Microsoft Translator Service/TranslatorService.png",
        "DocumentationUrl": "https://raw.githubusercontent.com/Microsoft/UWPCommunityToolkit/master/docs/services/MicrosoftTranslator.md"
      }
    ]
  },
  {
    "Name": "Helpers",
    "Icon": "Icons/Helpers.png",
    "Samples": [
      {
        "Name": "ImageCache",
        "Type": "ImageCachePage",
        "About": "The ImageCache allows persistence of images with an option to use in-memory storage.",
        "CodeUrl": "https://github.com/Microsoft/UWPCommunityToolkit/blob/master/Microsoft.Toolkit.Uwp.UI/Cache/ImageCache.cs",
        "CodeFile": "ImageCacheCode.bind",
        "XamlCodeFile": "ImageCacheXaml.bind",
        "Icon": "/SamplePages/ImageCache/ImageCache.png",
        "DocumentationUrl": "https://raw.githubusercontent.com/Microsoft/UWPCommunityToolkit/master/docs/helpers/ImageCache.md"
      },
      {
        "Name": "Object Storage",
        "Type": "ObjectStoragePage",
        "About": "The Object Storage helper allows you to easily read and save objects in your application, both locally or on every device (roaming).",
        "CodeUrl": "https://github.com/Microsoft/UWPCommunityToolkit/tree/master/Microsoft.Toolkit.Uwp/Helpers/ObjectStorage",
        "CodeFile": "ObjectStorageCode.bind",
        "Icon": "/SamplePages/Object Storage/ObjectStorage.png",
        "DocumentationUrl": "https://raw.githubusercontent.com/Microsoft/UWPCommunityToolkit/master/docs/helpers/ObjectStorage.md"
      },
      {
        "Name": "Incremental Loading Collection",
        "Type": "IncrementalLoadingCollectionPage",
        "About": "Allows to create collections that can be loaded incrementally, as user requests more items in the view. This type of collections can be bound to controls like GridView and ListView.",
        "CodeUrl": "https://github.com/Microsoft/UWPCommunityToolkit/tree/master/Microsoft.Toolkit.Uwp/IncrementalLoadingCollection",
        "CodeFile": "IncrementalLoadingCollectionCode.bind",
        "Icon": "/SamplePages/Incremental Loading Collection/icon.png",
        "DocumentationUrl": "https://raw.githubusercontent.com/Microsoft/UWPCommunityToolkit/master/docs/helpers/IncrementalLoadingCollection.md"
      },
      {
        "Name": "BackgroundTaskHelper",
        "Type": "BackgroundTaskHelperPage",
        "About": "Allows easy registration and maintenance of background task",
        "CodeUrl": "https://github.com/Microsoft/UWPCommunityToolkit/blob/master/Microsoft.Toolkit.Uwp/Helpers/BackgroundTaskHelper.cs",
        "CodeFile": "BackgroundTaskHelperCode.bind",
        "Icon": "/Assets/Helpers.png",
        "DocumentationUrl": "https://raw.githubusercontent.com/Microsoft/UWPCommunityToolkit/master/docs/helpers/BackgroundTaskHelper.md"
      },
      {
        "About": "The AppPinManager helps easily add app shortcuts to the Start Menu or the Taskbar",
        "CodeFile": "AppPinManagerHelperCode.bind",
        "CodeUrl": "https://github.com/Microsoft/UWPCommunityToolkit/blob/master/Microsoft.Toolkit.Uwp/Helpers/AppPinManager/AppPinManager.cs",
        "DocumentationUrl": "https://raw.githubusercontent.com/Microsoft/UWPCommunityToolkit/master/docs/helpers/AppPinManager.md",
        "Icon": "/Assets/Helpers.png",
        "Name": "AppPinManager",
        "Type": "AppPinManagerHelperPage",
	"BadgeUpdateVersionRequired": "Creators Update required"
      },
      {
        "Name": "NetworkHelper",
        "Type": "NetworkHelperPage",
        "About": "The NetworkHelper class is used to determine whether the app has Internet, and if it is on a metered Internet connection",
        "CodeUrl": "https://github.com/Microsoft/UWPCommunityToolkit/tree/master/Microsoft.Toolkit.Uwp.Connectivity/Network",
        "CodeFile": "NetworkHelperCode.bind",
        "Icon": "/SamplePages/NetworkHelper/NetworkHelper.png",
        "DocumentationUrl": "https://raw.githubusercontent.com/Microsoft/UWPCommunityToolkit/master/docs/helpers/NetworkHelper.md"
      },
      {
        "Name": "BluetoothLEHelper",
        "Type": "BluetoothLEHelperPage",
        "About": "The Bluetooth LE helper class is used to connect and interact with bluetooth LE devices.",
        "CodeUrl": "https://github.com/Microsoft/UWPCommunityToolkit/tree/master/Microsoft.Toolkit.Uwp.Connectivity/BluetoothLEHelper",
        "CodeFile": "BluetoothLEHelperCode.bind",
        "Icon": "/SamplePages/BluetoothLEHelper/BluetoothLEHelper.png",
        "DocumentationUrl": "https://raw.githubusercontent.com/Microsoft/UWPCommunityToolkit/master/docs/helpers/BluetoothLEHelper.md",
        "BadgeUpdateVersionRequired": "Creators Update required"
      },
      {
        "Name": "SystemInformation",
        "Type": "SystemInformationPage",
        "About": "The SystemInformation class provides easy access to some of system/app/device information",
        "CodeUrl": "https://github.com/Microsoft/UWPCommunityToolkit/tree/master/Microsoft.Toolkit.Uwp/Helpers/SystemInformation.cs",
        "CodeFile": "SystemInformationCode.bind",
        "Icon": "/SamplePages/SystemInformation/SystemInformation.png",
        "DocumentationUrl": "https://raw.githubusercontent.com/Microsoft/UWPCommunityToolkit/master/docs/helpers/SystemInformation.md"
      },
      {
        "Name": "PrintHelper",
        "Type": "PrintHelperPage",
        "About": "Allows to easily print XAML controls",
        "CodeUrl": "https://github.com/Microsoft/UWPCommunityToolkit/tree/master/Microsoft.Toolkit.Uwp/Helpers/PrintHelper",
        "CodeFile": "PrintHelperCode.bind",
        "Icon": "/SamplePages/PrintHelper/PrintHelper.png",
        "DocumentationUrl": "https://raw.githubusercontent.com/Microsoft/UWPCommunityToolkit/master/docs/helpers/PrintHelper.md"
      },
      {
        "Name": "DispatcherHelper",
        "Type": "DispatcherHelperPage",
        "About": "Allows easy interaction with Windows Runtime core message dispatcher for multi-threaded scenario (I.E: Run code on UI thread). ",
        "CodeUrl": "https://github.com/Microsoft/UWPCommunityToolkit/blob/master/Microsoft.Toolkit.Uwp/Helpers/DispatcherHelper.cs",
        "CodeFile": "DispatcherHelperCode.bind",
        "Icon": "/Assets/Helpers.png",
        "DocumentationUrl": "https://raw.githubusercontent.com/Microsoft/UWPCommunityToolkit/master/docs/helpers/DispatcherHelper.md"
      },
      {
        "Name": "AdvancedCollectionView",
        "Type": "AdvancedCollectionViewPage",
        "About": "Allows you to easily sort and filter your collections before displaying them.",
        "CodeUrl": "https://github.com/Microsoft/UWPCommunityToolkit/tree/master/Microsoft.Toolkit.Uwp.UI/AdvancedCollectionView",
        "CodeFile": "AdvancedCollectionView.bind",
        "Icon": "/SamplePages/AdvancedCollectionView/AdvancedCollectionView.png",
        "DocumentationUrl": "https://raw.githubusercontent.com/Microsoft/UWPCommunityToolkit/master/docs/helpers/AdvancedCollectionView.md"
      }
    ]
  },
  {
    "Name": "Extensions",
    "Icon": "Icons/Extensions.png",
    "Samples": [
      {
        "Name": "ListViewBase",
        "Type": "ListViewBasePage",
        "About": "Extensions for all controls that inherit from ListViewBase like ListView.",
        "CodeUrl": "https://github.com/Microsoft/UWPCommunityToolkit/tree/master/Microsoft.Toolkit.Uwp.UI/Extensions/ListViewBase",
        "XamlCodeFile": "ListViewBaseCode.bind",
        "Icon": "/Assets/Helpers.png",
        "DocumentationUrl": "https://raw.githubusercontent.com/Microsoft/UWPCommunityToolkit/master/docs/extensions/ListViewBase.md"
      },
      {
        "Name": "ViewExtensions",
        "Type": "ViewExtensionsPage",
        "About": "View extensions to set StatusBar and TitleBar properties.",
        "CodeUrl": "https://github.com/Microsoft/UWPCommunityToolkit/tree/master/Microsoft.Toolkit.Uwp.UI/Extensions",
        "XamlCodeFile": "ViewExtensionsCode.bind",
        "Icon": "/SamplePages/ViewExtensions/ViewExtensions.png",
        "DocumentationUrl": "https://raw.githubusercontent.com/Microsoft/UWPCommunityToolkit/master/docs/extensions/ViewExtensions.md"
      },
      {
        "Name": "TextBoxMask",
        "Type": "TextBoxMaskPage",
        "About": "TextBox Mask property allows a user to more easily enter fixed width text in TextBox control where you would like them to enter the data in a certain format",
        "CodeUrl": "https://github.com/Microsoft/UWPCommunityToolkit/tree/master/Microsoft.Toolkit.Uwp.UI/Extensions/TextBoxMask",
        "XamlCodeFile": "TextBoxMask.bind",
        "Icon": "/SamplePages/TextBoxMask/TextBoxMask.png",
        "DocumentationUrl": "https://raw.githubusercontent.com/Microsoft/UWPCommunityToolkit/master/docs/extensions/TextBoxMask.md"
      },
      {
        "Name": "Mouse",
        "Type": "MouseCursorPage",
        "About": "Mouse.Cursor attached property enables you to easily change the mouse cursor over specific Framework elements.",
        "CodeUrl": "https://github.com/Microsoft/UWPCommunityToolkit/tree/master/Microsoft.Toolkit.Uwp.UI/Extensions/Mouse",
        "XamlCodeFile": "MouseCursorPage.bind",
        "Icon": "/SamplePages/Mouse/MouseCursor.png",
        "DocumentationUrl": "https://raw.githubusercontent.com/Microsoft/UWPCommunityToolkit/master/docs/extensions/MouseCursor.md"
      },
      {
        "Name": "TextBoxRegex",
        "Type": "TextBoxRegexPage",
        "About": "TextBoxRegex helps developer to validate a TextBox with a regular expression using the Regex property.",
        "CodeUrl": "https://github.com/Microsoft/UWPCommunityToolkit/tree/master/Microsoft.Toolkit.Uwp.UI/Extensions/TextBoxRegEx",
        "XamlCodeFile": "TextBoxRegex.bind",
        "Icon": "/SamplePages/TextBoxRegex/TextBoxRegex.png",
        "DocumentationUrl": "https://raw.githubusercontent.com/Microsoft/UWPCommunityToolkit/master/docs/extensions/TextBoxRegex.md"
      },
      {
        "Name": "SurfaceDialTextbox",
        "Type": "SurfaceDialTextboxPage",
        "About": "Enables support for Surface Dial on any given Textbox. Rotate the Dial to change the numeric value of the Textbox.",
        "CodeUrl": "https://github.com/Microsoft/UWPCommunityToolkit/tree/master/Microsoft.Toolkit.Uwp.UI/Extensions/SurfaceDialTextbox",
        "XamlCodeFile": "SurfaceDialTextboxCode.bind",
        "Icon": "/SamplePages/SurfaceDialTextbox/SurfaceDialTextbox.png",
        "BadgeUpdateVersionRequired": "Anniversary Update required",
        "DocumentationUrl": "https://raw.githubusercontent.com/Microsoft/UWPCommunityToolkit/master/docs/extensions/SurfaceDialTextboxHelper.md"
      },
      {
        "Name": "Visual Extensions",
        "Type": "VisualExtensionsPage",
        "About": "Attached properties to modify object visual properties through XAML",
        "CodeUrl": "https://github.com/Microsoft/UWPCommunityToolkit/tree/master/Microsoft.Toolkit.Uwp.UI/Extensions/Visual",
        "XamlCodeFile": "VisualExtensionsCode.bind",
        "Icon": "/SamplePages/Visual Extensions/VisualExtensions.png",
        "BadgeUpdateVersionRequired": "Creators Update required",
        "DocumentationUrl": "https://raw.githubusercontent.com/Microsoft/UWPCommunityToolkit/master/docs/extensions/VisualEx.md"
<<<<<<< HEAD
      },
      {
        "Name": "FrameworkElementExtensions",
        "Type": "FrameworkElementExtensionsPage",
        "About": "Extensions for all the FrameworkElement controls.",
        "CodeUrl": "https://github.com/Microsoft/UWPCommunityToolkit/tree/master/Microsoft.Toolkit.Uwp.UI/Extensions/FrameworkElement",
        "XamlCodeFile": "FrameworkElementExtensionsCode.bind",
        "Icon": "/Assets/Helpers.png",
        "DocumentationUrl": "https://raw.githubusercontent.com/Microsoft/UWPCommunityToolkit/master/docs/extensions/FrameworkElementExtensions.md"
=======
>>>>>>> 635d9ae2
      }
    ]
  },
  {
    "Name": "Developer tools",
    "Icon": "Icons/DeveloperTools.png",
    "Samples": [
      {
        "Name": "AlignmentGrid",
        "Type": "AlignmentGridPage",
        "About": "AlignmentGrid is used to display a grid to help aligning controls.",
        "CodeUrl": "https://github.com/Microsoft/UWPCommunityToolkit/tree/master/Microsoft.Toolkit.Uwp.DeveloperTools/AlignmentGrid",
        "XamlCodeFile": "AlignmentGridXaml.bind",
        "Icon": "/SamplePages/AlignmentGrid/AlignmentGrid.png",
        "DocumentationUrl": "https://raw.githubusercontent.com/Microsoft/UWPCommunityToolkit/master/docs/developer-tools/AlignmentGrid.md"
      },
      {
        "Name": "FocusTracker",
        "Type": "FocusTrackerPage",
        "About": "FocusTracker can be used to display information about the current focused XAML element.",
        "CodeUrl": "https://github.com/Microsoft/UWPCommunityToolkit/tree/master/Microsoft.Toolkit.Uwp.DeveloperTools/FocusTracker",
        "XamlCodeFile": "FocusTrackerXaml.bind",
        "Icon": "/SamplePages/FocusTracker/FocusTracker.png",
        "DocumentationUrl": "https://raw.githubusercontent.com/Microsoft/UWPCommunityToolkit/master/docs/developer-tools/FocusTracker.md"
      },
      {
        "Name": "Analytics",
        "Type": "AnalyticsPage",
        "About": "List of frameworks to help you track activity in your apps.",
        "CodeFile": "AnalyticsCode.bind",
        "Icon": "/SamplePages/Analytics/Analytics.png"
      }
    ]
  }
]<|MERGE_RESOLUTION|>--- conflicted
+++ resolved
@@ -685,7 +685,6 @@
         "Icon": "/SamplePages/Visual Extensions/VisualExtensions.png",
         "BadgeUpdateVersionRequired": "Creators Update required",
         "DocumentationUrl": "https://raw.githubusercontent.com/Microsoft/UWPCommunityToolkit/master/docs/extensions/VisualEx.md"
-<<<<<<< HEAD
       },
       {
         "Name": "FrameworkElementExtensions",
@@ -695,8 +694,6 @@
         "XamlCodeFile": "FrameworkElementExtensionsCode.bind",
         "Icon": "/Assets/Helpers.png",
         "DocumentationUrl": "https://raw.githubusercontent.com/Microsoft/UWPCommunityToolkit/master/docs/extensions/FrameworkElementExtensions.md"
-=======
->>>>>>> 635d9ae2
       }
     ]
   },
