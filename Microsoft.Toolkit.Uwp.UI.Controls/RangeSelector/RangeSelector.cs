--- conflicted
+++ resolved
@@ -187,12 +187,6 @@
 
             IsEnabledChanged += RangeSelector_IsEnabledChanged;
 
-<<<<<<< HEAD
-            if (IsTouchOptimized)
-            {
-                ArrangeForTouch();
-            }
-
             UpdateMinimumDisplayText(Minimum, this);
             UpdateMaximumDisplayText(Maximum, this);
 
@@ -210,8 +204,6 @@
                 _maxValueText.MinWidth = tb.ActualWidth;
             }
 
-=======
->>>>>>> f4e90074
             base.OnApplyTemplate();
         }
 
