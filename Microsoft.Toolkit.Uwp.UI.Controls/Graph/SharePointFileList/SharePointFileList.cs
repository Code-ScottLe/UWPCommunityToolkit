// ******************************************************************
// Copyright (c) Microsoft. All rights reserved.
// This code is licensed under the MIT License (MIT).
// THE CODE IS PROVIDED “AS IS”, WITHOUT WARRANTY OF ANY KIND, EXPRESS OR IMPLIED,
// INCLUDING BUT NOT LIMITED TO THE WARRANTIES OF MERCHANTABILITY,
// FITNESS FOR A PARTICULAR PURPOSE AND NONINFRINGEMENT.
// IN NO EVENT SHALL THE AUTHORS OR COPYRIGHT HOLDERS BE LIABLE FOR ANY CLAIM,
// DAMAGES OR OTHER LIABILITY, WHETHER IN AN ACTION OF CONTRACT,
// TORT OR OTHERWISE, ARISING FROM, OUT OF OR IN CONNECTION WITH
// THE CODE OR THE USE OR OTHER DEALINGS IN THE CODE.
// ******************************************************************

using System;
using System.Collections.Generic;
using System.Linq;
using System.Net;
using System.Net.Http;
using System.Text.RegularExpressions;
using System.Threading;
using System.Threading.Tasks;
using Microsoft.Graph;
using Newtonsoft.Json;
using Windows.UI.Xaml;
using Windows.UI.Xaml.Controls;

namespace Microsoft.Toolkit.Uwp.UI.Controls.Graph
{
    /// <summary>
    /// The SharePointFiles Control displays a simple list of SharePoint Files.
    /// </summary>
    [TemplatePart(Name = FileList, Type = typeof(ListView))]
    [TemplateVisualState(Name = UploadStatusNotUploading, GroupName = UploadStatus)]
    [TemplateVisualState(Name = UploadStatusUploading, GroupName = UploadStatus)]
    [TemplateVisualState(Name = UploadStatusError, GroupName = UploadStatus)]
    [TemplateVisualState(Name = DetailPaneStatesHide, GroupName = DetailPaneStates)]
    [TemplateVisualState(Name = DetailPaneStatesSide, GroupName = DetailPaneStates)]
    [TemplateVisualState(Name = DetailPaneStatesBottom, GroupName = DetailPaneStates)]
    [TemplateVisualState(Name = DetailPaneStatesFull, GroupName = DetailPaneStates)]
    [TemplateVisualState(Name = NavStatesFolderReadonly, GroupName = NavStates)]
    [TemplateVisualState(Name = NavStatesFolderEdit, GroupName = NavStates)]
    [TemplateVisualState(Name = NavStatesFileReadonly, GroupName = NavStates)]
    [TemplateVisualState(Name = NavStatesFileEdit, GroupName = NavStates)]
    public partial class SharePointFileList : Control
    {
        /// <summary>
        /// File is selected
        /// </summary>
        public event EventHandler<FileSelectedEventArgs> FileSelected;

        private string _driveId;
        private Stack<string> _driveItemPath = new Stack<string>();
        private IDriveItemChildrenCollectionRequest _nextPageRequest = null;
        private CancellationTokenSource _cancelUpload = new CancellationTokenSource();
        private CancellationTokenSource _cancelLoadFile = new CancellationTokenSource();
        private CancellationTokenSource _cancelGetDetails = new CancellationTokenSource();

        private AadAuthenticationManager _aadAuthenticationManager = AadAuthenticationManager.Instance;
        private ListView _list;

        /// <summary>
        /// Initializes a new instance of the <see cref="SharePointFileList"/> class.
        /// </summary>
        public SharePointFileList()
        {
            DefaultStyleKey = typeof(SharePointFileList);
        }

        /// <summary>
        /// Called when applying the control template.
        /// </summary>
        protected override void OnApplyTemplate()
        {
            _list = GetTemplateChild(FileList) as ListView;
            if (_list != null)
            {
                _list.SelectionChanged += List_SelectionChanged;
                _list.ItemClick += List_ItemClick;
            }

            base.OnApplyTemplate();
        }

        /// <summary>
        /// Retrieves an appropriate Drive URL from a SharePoint document library root URL
        /// </summary>
        /// <param name="rawDocLibUrl">Raw URL for SharePoint document library</param>
        /// <returns>Drive URL</returns>
        public async Task<string> GetDriveUrlFromSharePointUrlAsync(string rawDocLibUrl)
        {
            if (string.IsNullOrEmpty(rawDocLibUrl))
            {
                return rawDocLibUrl;
            }

            rawDocLibUrl = WebUtility.UrlDecode(rawDocLibUrl);

            Match match = Regex.Match(rawDocLibUrl, @"(https?://([^/]+)((/[^/?]+)*?)(/[^/?]+))(/(Forms/\w+.aspx)?)?(\?.*)?$", RegexOptions.IgnoreCase);
            string docLibUrl = match.Groups[1].Value;
            string hostName = match.Groups[2].Value;
            string siteRelativePath = match.Groups[3].Value;
            if (string.IsNullOrEmpty(siteRelativePath))
            {
                siteRelativePath = "/";
            }

            GraphServiceClient graphServiceClient = await _aadAuthenticationManager.GetGraphServiceClientAsync();
            Site site = await graphServiceClient.Sites.GetByPath(siteRelativePath, hostName).Request().GetAsync();
            ISiteDrivesCollectionPage drives = await graphServiceClient.Sites[site.Id].Drives.Request().GetAsync();

            Drive drive = drives.SingleOrDefault(o => WebUtility.UrlDecode(o.WebUrl).Equals(docLibUrl, StringComparison.CurrentCultureIgnoreCase));
            if (drive == null)
            {
                throw new Exception("Drive not found");
            }

            return graphServiceClient.Drives[drive.Id].RequestUrl;
        }

        private async Task InitDriveAsync(string driveUrl)
        {
            try
            {
                GraphServiceClient graphServiceClient = await _aadAuthenticationManager.GetGraphServiceClientAsync();
                HttpRequestMessage message = new HttpRequestMessage(HttpMethod.Get, driveUrl);
                await graphServiceClient.AuthenticationProvider.AuthenticateRequestAsync(message);

                HttpResponseMessage result = await graphServiceClient.HttpProvider.SendAsync(message);
                if (result.StatusCode == HttpStatusCode.OK)
                {
                    string json = await result.Content.ReadAsStringAsync();
                    Drive drive = JsonConvert.DeserializeObject<Drive>(json);
                    if (drive != null)
                    {
                        _driveId = drive.Id;
                        _driveItemPath.Clear();
                        DriveItem rootDriveItem = await graphServiceClient.Drives[_driveId].Root.Request().GetAsync();
                        _driveItemPath.Push(rootDriveItem.Id);
                        await LoadFilesAsync(rootDriveItem.Id);
                        BackButtonVisibility = Visibility.Collapsed;
                    }
                }
            }
            catch
            {
            }
        }

        private async Task LoadFilesAsync(string driveItemId, int pageIndex = 0)
        {
            IsDetailPaneVisible = false;
            HideDetailsPane();
            if (!string.IsNullOrEmpty(_driveId))
            {
                try
                {
                    _cancelLoadFile.Cancel(false);
                    _cancelLoadFile.Dispose();
                    _cancelLoadFile = new CancellationTokenSource();
                    _list.Items.Clear();
<<<<<<< HEAD
                    _download.Visibility = Visibility.Collapsed;
                    _share.Visibility = Visibility.Collapsed;
                    _delete.Visibility = Visibility.Collapsed;
                    GraphServiceClient graphServiceClient = await _aadAuthenticationManager.GetGraphServiceClientAsync();
=======
                    VisualStateManager.GoToState(this, NavStatesFolderReadonly, false);
>>>>>>> 5adb8de0
                    QueryOption queryOption = new QueryOption("$top", PageSize.ToString());
                    Task<IDriveItemChildrenCollectionPage> taskFiles = graphServiceClient.Drives[_driveId].Items[driveItemId].Children.Request(new List<Option> { queryOption }).GetAsync(_cancelLoadFile.Token);
                    IDriveItemChildrenCollectionPage files = await taskFiles;
                    if (!taskFiles.IsCanceled)
                    {
                        _list.Items.Clear();
                        foreach (DriveItem file in files)
                        {
                            _list.Items.Add(file);
                        }

                        _nextPageRequest = files.NextPageRequest;
                        HasMore = _nextPageRequest != null;
                        VisualStateManager.GoToState(this, NavStatesFolderReadonly, false);
                        if (_driveItemPath.Count > 1)
                        {
                            IDriveItemPermissionsCollectionPage permissions = await graphServiceClient.Drives[_driveId].Items[driveItemId].Permissions.Request().GetAsync();
                            foreach (Permission permission in permissions)
                            {
                                if (permission.Roles.Contains("write") || permission.Roles.Contains("owner"))
                                {
                                    VisualStateManager.GoToState(this, NavStatesFolderEdit, false);
                                    break;
                                }
                            }
                        }
                        else
                        {
                            VisualStateManager.GoToState(this, NavStatesFolderEdit, false);
                        }
                    }

                    if (_list.Items.Count > 0)
                    {
                        _list.SelectedIndex = 0;
                    }
                }
                catch (Exception)
                {
                }
            }
        }

        private async Task LoadNextPageAsync()
        {
            try
            {
                if (_nextPageRequest != null)
                {
                    Task<IDriveItemChildrenCollectionPage> taskItems = _nextPageRequest.GetAsync(_cancelLoadFile.Token);
                    IDriveItemChildrenCollectionPage items = await taskItems;
                    if (!taskItems.IsCanceled)
                    {
                        foreach (DriveItem item in items)
                        {
                            _list.Items.Add(item);
                        }

                        _nextPageRequest = items.NextPageRequest;
                        HasMore = _nextPageRequest != null;
                    }
                }
            }
            catch
            {
            }
        }

        private void HideDetailsPane()
        {
            VisualStateManager.GoToState(this, DetailPaneStatesHide, false);
            if (_driveItemPath.Count <= 1)
            {
                BackButtonVisibility = Visibility.Collapsed;
            }
        }

        private void ShowDetailsPane()
        {
            switch (DetailPane)
            {
                case DetailPaneDisplayMode.Side:
                    if (_driveItemPath.Count <= 1)
                    {
                        BackButtonVisibility = Visibility.Collapsed;
                    }
                    VisualStateManager.GoToState(this, DetailPaneStatesSide, false);
                    break;
                case DetailPaneDisplayMode.Bottom:
                    if (_driveItemPath.Count <= 1)
                    {
                        BackButtonVisibility = Visibility.Collapsed;
                    }
                    VisualStateManager.GoToState(this, DetailPaneStatesBottom, false);
                    break;
                case DetailPaneDisplayMode.Full:
                    BackButtonVisibility = Visibility.Visible;
                    VisualStateManager.GoToState(this, DetailPaneStatesFull, false);
                    break;
                default:
                    HideDetailsPane();
                    break;
            }
        }
    }
}<|MERGE_RESOLUTION|>--- conflicted
+++ resolved
@@ -157,15 +157,9 @@
                     _cancelLoadFile.Dispose();
                     _cancelLoadFile = new CancellationTokenSource();
                     _list.Items.Clear();
-<<<<<<< HEAD
-                    _download.Visibility = Visibility.Collapsed;
-                    _share.Visibility = Visibility.Collapsed;
-                    _delete.Visibility = Visibility.Collapsed;
+                    VisualStateManager.GoToState(this, NavStatesFolderReadonly, false);
+                    QueryOption queryOption = new QueryOption("$top", PageSize.ToString());
                     GraphServiceClient graphServiceClient = await _aadAuthenticationManager.GetGraphServiceClientAsync();
-=======
-                    VisualStateManager.GoToState(this, NavStatesFolderReadonly, false);
->>>>>>> 5adb8de0
-                    QueryOption queryOption = new QueryOption("$top", PageSize.ToString());
                     Task<IDriveItemChildrenCollectionPage> taskFiles = graphServiceClient.Drives[_driveId].Items[driveItemId].Children.Request(new List<Option> { queryOption }).GetAsync(_cancelLoadFile.Token);
                     IDriveItemChildrenCollectionPage files = await taskFiles;
                     if (!taskFiles.IsCanceled)
