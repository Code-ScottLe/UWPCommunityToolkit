﻿<?xml version="1.0" encoding="utf-8"?>
<Project ToolsVersion="14.0" DefaultTargets="Build" xmlns="http://schemas.microsoft.com/developer/msbuild/2003">
  <Import Project="$(MSBuildExtensionsPath)\$(MSBuildToolsVersion)\Microsoft.Common.props" Condition="Exists('$(MSBuildExtensionsPath)\$(MSBuildToolsVersion)\Microsoft.Common.props')" />
  <PropertyGroup>
    <Configuration Condition=" '$(Configuration)' == '' ">Debug</Configuration>
    <Platform Condition=" '$(Platform)' == '' ">AnyCPU</Platform>
    <ProjectGuid>{E9FAABFB-D726-42C1-83C1-CB46A29FEA81}</ProjectGuid>
    <OutputType>Library</OutputType>
    <AppDesignerFolder>Properties</AppDesignerFolder>
    <RootNamespace>Microsoft.Toolkit.Uwp.UI.Controls</RootNamespace>
    <AssemblyName>Microsoft.Toolkit.Uwp.UI.Controls</AssemblyName>
    <DefaultLanguage>en-US</DefaultLanguage>
    <TargetPlatformIdentifier>UAP</TargetPlatformIdentifier>
    <TargetPlatformVersion>10.0.14393.0</TargetPlatformVersion>
    <TargetPlatformMinVersion>10.0.10586.0</TargetPlatformMinVersion>
    <MinimumVisualStudioVersion>14</MinimumVisualStudioVersion>
    <FileAlignment>512</FileAlignment>
    <ProjectTypeGuids>{A5A43C5B-DE2A-4C0C-9213-0A381AF9435A};{FAE04EC0-301F-11D3-BF4B-00C04F79EFBC}</ProjectTypeGuids>
    <AllowCrossPlatformRetargeting>false</AllowCrossPlatformRetargeting>
  </PropertyGroup>
  <PropertyGroup Condition=" '$(Configuration)|$(Platform)' == 'Debug|AnyCPU' ">
    <PlatformTarget>AnyCPU</PlatformTarget>
    <DebugSymbols>true</DebugSymbols>
    <DebugType>full</DebugType>
    <Optimize>false</Optimize>
    <OutputPath>bin\Debug\</OutputPath>
    <DefineConstants>DEBUG;TRACE;NETFX_CORE;WINDOWS_UWP</DefineConstants>
    <ErrorReport>prompt</ErrorReport>
    <WarningLevel>4</WarningLevel>
    <DocumentationFile>bin\Debug\Microsoft.Toolkit.Uwp.UI.Controls.xml</DocumentationFile>
    <CodeAnalysisRuleSet>microsoft.toolkit.uwp.ui.controls.ruleset</CodeAnalysisRuleSet>
  </PropertyGroup>
  <PropertyGroup Condition=" '$(Configuration)|$(Platform)' == 'Release|AnyCPU' ">
    <PlatformTarget>AnyCPU</PlatformTarget>
    <DebugType>pdbonly</DebugType>
    <Optimize>true</Optimize>
    <OutputPath>bin\Release\</OutputPath>
    <DefineConstants>TRACE;NETFX_CORE;WINDOWS_UWP</DefineConstants>
    <ErrorReport>prompt</ErrorReport>
    <WarningLevel>4</WarningLevel>
    <RunCodeAnalysis>true</RunCodeAnalysis>
    <TreatWarningsAsErrors>true</TreatWarningsAsErrors>
    <DocumentationFile>bin\Release\Microsoft.Toolkit.Uwp.UI.Controls.xml</DocumentationFile>
    <CodeAnalysisRuleSet>microsoft.toolkit.uwp.ui.controls.ruleset</CodeAnalysisRuleSet>
  </PropertyGroup>
  <ItemGroup>
    <!-- A reference to the entire .Net Framework and Windows SDK are automatically included -->
    <Compile Include="BladeControl\Blade.cs" />
    <Compile Include="BladeControl\BladeItem.cs" />
    <Compile Include="BladeControl\BladeItem.Properties.cs" />
    <Compile Include="BladeControl\BladeControl.cs" />
    <Compile Include="BladeControl\BladeControl.Events.cs" />
    <Compile Include="BladeControl\BladeControl.Properties.cs" />
    <Compile Include="DropShadowPanel\DropShadowPanel.cs" />
    <Compile Include="DropShadowPanel\DropShadowPanel.Properties.cs" />
    <Compile Include="GridSplitter\GridSplitter.cs" />
    <Compile Include="GridSplitter\GridSplitter.Data.cs" />
    <Compile Include="GridSplitter\GridSplitter.Events.cs" />
    <Compile Include="GridSplitter\GridSplitter.Helper.cs" />
    <Compile Include="GridSplitter\GridSplitter.Options.cs" />
    <Compile Include="GridSplitter\GridSplitterGripper.cs" />
    <Compile Include="GridSplitter\GripperHoverWrapper.cs" />
    <Compile Include="HamburgerMenu\MenuItems\HamburgerMenuItem.cs" />
    <Compile Include="HamburgerMenu\MenuItems\HamburgerMenuGlyphItem.cs" />
    <Compile Include="HamburgerMenu\MenuItems\HamburgerMenuItemCollection.cs" />
    <Compile Include="HamburgerMenu\MenuItems\HamburgerMenuImageItem.cs" />
    <Compile Include="HeaderedTextBlock\HeaderedTextBlock.cs" />
    <Compile Include="HeaderedTextBlock\HeaderedTextBlock.Properties.cs" />
    <Compile Include="MasterDetailsView\MasterDetailsView.cs" />
    <Compile Include="MasterDetailsView\MasterDetailsView.Events.cs" />
    <Compile Include="MasterDetailsView\MasterDetailsView.Properties.cs" />
    <Compile Include="BladeControl\BladeItem.Events.cs" />
    <Compile Include="SlidableListItem\SwipeStatus.cs" />
    <Compile Include="SlidableListItem\SwipeStatusChangedEventArgs.cs" />
    <None Include="Microsoft.Toolkit.Uwp.UI.Controls.ruleset" />
    <None Include="project.json" />
  </ItemGroup>
  <ItemGroup>
    <Compile Include="ControlHelpers.Composition.cs" />
    <Compile Include="HamburgerMenu\HamburgerMenu.Options.cs" />
    <Compile Include="HamburgerMenu\HamburgerMenu.HamburgerButton.cs" />
    <Compile Include="HamburgerMenu\HamburgerMenu.Properties.cs" />
    <Compile Include="HamburgerMenu\HamburgerMenu.Events.cs" />
    <Compile Include="HamburgerMenu\HamburgerMenu.cs" />
    <Compile Include="ControlHelpers.Math.cs" />
    <Compile Include="ImageEx\ImageEx.cs" />
    <Compile Include="ImageEx\ImageEx.Members.cs" />
    <Compile Include="ImageEx\ImageEx.Placeholder.cs" />
    <Compile Include="ImageEx\ImageEx.Source.cs" />
    <Compile Include="QuickReturnHeader\QuickReturnHeader.cs" />
    <Compile Include="ImageEx\ImageExFailedEventArgs.cs" />
    <Compile Include="ImageEx\ImageExOpenedEventArgs.cs" />
    <Compile Include="RotatorTile\RotatorTile.cs" />
    <Compile Include="Properties\AssemblyInfo.cs" />
    <Compile Include="PullToRefreshListView\PullToRefreshListView.cs" />
    <Compile Include="PullToRefreshListView\RefreshProgressEventArgs.cs" />
    <Compile Include="RadialGauge\RadialGauge.cs" />
    <Compile Include="RangeSelector\RangeChangedEventArgs.cs" />
    <Compile Include="RangeSelector\RangeSelector.cs" />
    <Compile Include="SlidableListItem\SlidableListItem.cs" />
    <Compile Include="AdaptiveGridView\AdaptiveGridView.Properties.cs" />
    <Compile Include="AdaptiveGridView\AdaptiveGridView.cs" />
  </ItemGroup>
  <ItemGroup>
    <Page Include="BladeControl\BladeControl.xaml">
      <SubType>Designer</SubType>
      <Generator>MSBuild:Compile</Generator>
      <CopyToOutputDirectory>PreserveNewest</CopyToOutputDirectory>
    </Page>
    <Page Include="DropShadowPanel\DropShadowPanel.xaml">
      <SubType>Designer</SubType>
      <Generator>MSBuild:Compile</Generator>
      <CopyToOutputDirectory>PreserveNewest</CopyToOutputDirectory>
    </Page>
    <Page Include="GridSplitter\GridSplitter.xaml">
      <SubType>Designer</SubType>
      <Generator>MSBuild:Compile</Generator>
      <CopyToOutputDirectory>PreserveNewest</CopyToOutputDirectory>
    </Page>
    <Page Include="HamburgerMenu\HamburgerMenu.xaml">
      <SubType>Designer</SubType>
      <Generator>MSBuild:Compile</Generator>
      <CopyToOutputDirectory>PreserveNewest</CopyToOutputDirectory>
    </Page>
    <Page Include="HeaderedTextBlock\HeaderedTextBlock.xaml">
      <SubType>Designer</SubType>
      <Generator>MSBuild:Compile</Generator>
      <CopyToOutputDirectory>PreserveNewest</CopyToOutputDirectory>
    </Page>
    <Page Include="ImageEx\ImageEx.xaml">
      <Generator>MSBuild:Compile</Generator>
      <SubType>Designer</SubType>
    </Page>
<<<<<<< HEAD
    <Page Include="QuickReturnHeader\QuickReturnHeader.xaml">
=======
    <Page Include="MasterDetailsView\MasterDetailsView.xaml">
>>>>>>> f5dd224a
      <SubType>Designer</SubType>
      <Generator>MSBuild:Compile</Generator>
      <CopyToOutputDirectory>PreserveNewest</CopyToOutputDirectory>
    </Page>
    <Page Include="RotatorTile\RotatorTile.xaml">
      <Generator>MSBuild:Compile</Generator>
      <SubType>Designer</SubType>
    </Page>
    <Page Include="PullToRefreshListView\PullToRefreshListView.xaml">
      <Generator>MSBuild:Compile</Generator>
      <SubType>Designer</SubType>
    </Page>
    <Page Include="RadialGauge\RadialGauge.xaml">
      <Generator>MSBuild:Compile</Generator>
      <SubType>Designer</SubType>
    </Page>
    <Page Include="RangeSelector\RangeSelector.xaml">
      <Generator>MSBuild:Compile</Generator>
      <SubType>Designer</SubType>
    </Page>
    <Page Include="SlidableListItem\SlidableListItem.xaml">
      <Generator>MSBuild:Compile</Generator>
      <SubType>Designer</SubType>
    </Page>
    <Page Include="Themes\Generic.xaml">
      <SubType>Designer</SubType>
      <Generator>MSBuild:Compile</Generator>
      <CopyToOutputDirectory>PreserveNewest</CopyToOutputDirectory>
    </Page>
  </ItemGroup>
  <ItemGroup>
    <ProjectReference Include="..\Microsoft.Toolkit.Uwp.UI\Microsoft.Toolkit.Uwp.UI.csproj">
      <Project>{3DD8AA7C-3569-4E51-992F-0C2257E8878E}</Project>
      <Name>Microsoft.Toolkit.Uwp.UI</Name>
      <Private>False</Private>
    </ProjectReference>
  </ItemGroup>
  <ItemGroup>
    <ProjectReference Include="..\Microsoft.Toolkit.Uwp.UI.Animations\Microsoft.Toolkit.Uwp.UI.Animations.csproj">
      <Project>{b24a296c-b3eb-4e06-a64e-74ac2d1acc91}</Project>
      <Name>Microsoft.Toolkit.Uwp.UI.Animations</Name>
      <Private>False</Private>
    </ProjectReference>
    <ProjectReference Include="..\Microsoft.Toolkit.Uwp\Microsoft.Toolkit.Uwp.csproj">
      <Project>{805f80df-75c6-4c2f-8fd9-b47f6d0df5a3}</Project>
      <Name>Microsoft.Toolkit.Uwp</Name>
      <Private>False</Private>
    </ProjectReference>
  </ItemGroup>
  <ItemGroup>
    <EmbeddedResource Include="Properties\Microsoft.Windows.Toolkit.UI.Controls.rd.xml" />
  </ItemGroup>
  <PropertyGroup Condition=" '$(VisualStudioVersion)' == '' or '$(VisualStudioVersion)' &lt; '14.0' ">
    <VisualStudioVersion>14.0</VisualStudioVersion>
  </PropertyGroup>
  <PropertyGroup>
    <StartupObject />
  </PropertyGroup>
  <PropertyGroup Condition="'$(Configuration)|$(Platform)' == 'Debug %28Version 1511%29|AnyCPU'">
    <DebugSymbols>true</DebugSymbols>
    <OutputPath>bin\Debug %28Version 1511%29\</OutputPath>
    <DefineConstants>DEBUG;TRACE;NETFX_CORE;WINDOWS_UWP</DefineConstants>
    <DocumentationFile>bin\Debug\Microsoft.Windows.Toolkit.UI.Controls.XML</DocumentationFile>
    <NoStdLib>true</NoStdLib>
    <DebugType>full</DebugType>
    <PlatformTarget>AnyCPU</PlatformTarget>
    <UseVSHostingProcess>false</UseVSHostingProcess>
    <ErrorReport>prompt</ErrorReport>
    <CodeAnalysisRuleSet>microsoft.toolkit.uwp.ui.controls.ruleset</CodeAnalysisRuleSet>
  </PropertyGroup>
  <PropertyGroup Condition="'$(Configuration)|$(Platform)' == 'Debug %28Anniversary Update%29|AnyCPU'">
    <DebugSymbols>true</DebugSymbols>
    <OutputPath>bin\Debug %28Anniversary Update%29\</OutputPath>
    <DefineConstants>DEBUG;TRACE;NETFX_CORE;WINDOWS_UWP</DefineConstants>
    <DocumentationFile>bin\Debug\Microsoft.Windows.Toolkit.UI.Controls.XML</DocumentationFile>
    <NoStdLib>true</NoStdLib>
    <DebugType>full</DebugType>
    <PlatformTarget>AnyCPU</PlatformTarget>
    <UseVSHostingProcess>false</UseVSHostingProcess>
    <ErrorReport>prompt</ErrorReport>
    <CodeAnalysisRuleSet>microsoft.toolkit.uwp.ui.controls.ruleset</CodeAnalysisRuleSet>
  </PropertyGroup>
  <PropertyGroup Condition="'$(Configuration)|$(Platform)' == 'Release %28Version 1511%29|AnyCPU'">
    <OutputPath>bin\Release %28Version 1511%29\</OutputPath>
    <DefineConstants>CODE_ANALYSIS;TRACE;NETFX_CORE;WINDOWS_UWP</DefineConstants>
    <DocumentationFile>bin\Release\Microsoft.Windows.Toolkit.UI.Controls.XML</DocumentationFile>
    <Optimize>true</Optimize>
    <TreatWarningsAsErrors>true</TreatWarningsAsErrors>
    <NoStdLib>true</NoStdLib>
    <DebugType>pdbonly</DebugType>
    <PlatformTarget>AnyCPU</PlatformTarget>
    <RunCodeAnalysis>true</RunCodeAnalysis>
    <UseVSHostingProcess>false</UseVSHostingProcess>
    <ErrorReport>prompt</ErrorReport>
    <CodeAnalysisRuleSet>microsoft.toolkit.uwp.ui.controls.ruleset</CodeAnalysisRuleSet>
  </PropertyGroup>
  <PropertyGroup Condition="'$(Configuration)|$(Platform)' == 'Release %28Anniversary Update%29|AnyCPU'">
    <OutputPath>bin\Release %28Anniversary Update%29\</OutputPath>
    <DefineConstants>CODE_ANALYSIS;TRACE;NETFX_CORE;WINDOWS_UWP</DefineConstants>
    <DocumentationFile>bin\Release\Microsoft.Windows.Toolkit.UI.Controls.XML</DocumentationFile>
    <Optimize>true</Optimize>
    <TreatWarningsAsErrors>true</TreatWarningsAsErrors>
    <NoStdLib>true</NoStdLib>
    <DebugType>pdbonly</DebugType>
    <PlatformTarget>AnyCPU</PlatformTarget>
    <RunCodeAnalysis>true</RunCodeAnalysis>
    <UseVSHostingProcess>false</UseVSHostingProcess>
    <ErrorReport>prompt</ErrorReport>
    <CodeAnalysisRuleSet>microsoft.toolkit.uwp.ui.controls.ruleset</CodeAnalysisRuleSet>
  </PropertyGroup>
  <PropertyGroup Condition="'$(Configuration)|$(Platform)' == 'Publish|AnyCPU'">
    <OutputPath>bin\Publish\</OutputPath>
    <DefineConstants>CODE_ANALYSIS;TRACE;NETFX_CORE;WINDOWS_UWP</DefineConstants>
    <DocumentationFile>bin\Release\Microsoft.Toolkit.Uwp.UI.Controls.xml</DocumentationFile>
    <Optimize>true</Optimize>
    <TreatWarningsAsErrors>true</TreatWarningsAsErrors>
    <NoStdLib>true</NoStdLib>
    <DebugType>pdbonly</DebugType>
    <PlatformTarget>AnyCPU</PlatformTarget>
    <RunCodeAnalysis>true</RunCodeAnalysis>
    <UseVSHostingProcess>false</UseVSHostingProcess>
    <ErrorReport>prompt</ErrorReport>
    <CodeAnalysisRuleSet>microsoft.toolkit.uwp.ui.controls.ruleset</CodeAnalysisRuleSet>
  </PropertyGroup>
  <Import Project="$(MSBuildExtensionsPath)\Microsoft\WindowsXaml\v$(VisualStudioVersion)\Microsoft.Windows.UI.Xaml.CSharp.targets" />
  <!-- To modify your build process, add your task inside one of the targets below and uncomment it. 
       Other similar extension points exist, see Microsoft.Common.targets.
  <Target Name="BeforeBuild">
  </Target>
  <Target Name="AfterBuild">
  </Target>
  -->
  <Target Name="Before_PrepareLibraryLayout" BeforeTargets="PrepareLibraryLayout">
    <PropertyGroup>
      <Saved_OutputPath>$(OutputPath)</Saved_OutputPath>
      <Saved_TargetPath>$(TargetPath)</Saved_TargetPath>
      <OutputPath>$(OutDir)</OutputPath>
      <TargetPath>
      </TargetPath>
    </PropertyGroup>
  </Target>
  <Target Name="After_PrepareLibraryLayout" AfterTargets="PrepareLibraryLayout">
    <PropertyGroup>
      <OutputPath>$(Saved_OutputPath)</OutputPath>
      <TargetPath>$(Saved_TargetPath)</TargetPath>
    </PropertyGroup>
  </Target>
</Project><|MERGE_RESOLUTION|>--- conflicted
+++ resolved
@@ -131,11 +131,12 @@
       <Generator>MSBuild:Compile</Generator>
       <SubType>Designer</SubType>
     </Page>
-<<<<<<< HEAD
     <Page Include="QuickReturnHeader\QuickReturnHeader.xaml">
-=======
+      <SubType>Designer</SubType>
+      <Generator>MSBuild:Compile</Generator>
+      <CopyToOutputDirectory>PreserveNewest</CopyToOutputDirectory>
+    </Page>
     <Page Include="MasterDetailsView\MasterDetailsView.xaml">
->>>>>>> f5dd224a
       <SubType>Designer</SubType>
       <Generator>MSBuild:Compile</Generator>
       <CopyToOutputDirectory>PreserveNewest</CopyToOutputDirectory>
