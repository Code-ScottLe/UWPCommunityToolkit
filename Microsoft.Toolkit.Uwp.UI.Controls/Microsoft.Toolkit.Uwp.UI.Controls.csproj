﻿<Project Sdk="Microsoft.NET.Sdk">

  <PropertyGroup>
    <TargetFramework>uap10.0</TargetFramework>
    <Title>UWP Community Toolkit Controls</Title>
    <Description>This library provides XAML user controls. It is part of the UWP Community Toolkit.</Description>
    <PackageTags>UWP Toolkit Windows Controls XAML Hamburger Range WrapPanel Adaptive Markdown</PackageTags>

  </PropertyGroup>
<<<<<<< HEAD
  <PropertyGroup Condition=" '$(Configuration)|$(Platform)' == 'Debug|AnyCPU' ">
    <PlatformTarget>AnyCPU</PlatformTarget>
    <DebugSymbols>true</DebugSymbols>
    <DebugType>full</DebugType>
    <Optimize>false</Optimize>
    <OutputPath>bin\Debug\</OutputPath>
    <DefineConstants>DEBUG;TRACE;NETFX_CORE;WINDOWS_UWP</DefineConstants>
    <ErrorReport>prompt</ErrorReport>
    <WarningLevel>4</WarningLevel>
    <DocumentationFile>bin\Debug\Microsoft.Toolkit.Uwp.UI.Controls.xml</DocumentationFile>
    <CodeAnalysisRuleSet>microsoft.toolkit.uwp.ui.controls.ruleset</CodeAnalysisRuleSet>
  </PropertyGroup>
  <PropertyGroup Condition=" '$(Configuration)|$(Platform)' == 'Release|AnyCPU' ">
    <PlatformTarget>AnyCPU</PlatformTarget>
    <DebugType>pdbonly</DebugType>
    <Optimize>true</Optimize>
    <OutputPath>bin\Release\</OutputPath>
    <DefineConstants>TRACE;NETFX_CORE;WINDOWS_UWP</DefineConstants>
    <ErrorReport>prompt</ErrorReport>
    <WarningLevel>4</WarningLevel>
    <RunCodeAnalysis>true</RunCodeAnalysis>
    <TreatWarningsAsErrors>true</TreatWarningsAsErrors>
    <DocumentationFile>bin\Release\Microsoft.Toolkit.Uwp.UI.Controls.xml</DocumentationFile>
    <CodeAnalysisRuleSet>microsoft.toolkit.uwp.ui.controls.ruleset</CodeAnalysisRuleSet>
  </PropertyGroup>
  <ItemGroup>
    <!-- A reference to the entire .Net Framework and Windows SDK are automatically included -->
    <Compile Include="BladeView\Blade.cs" />
    <Compile Include="BladeView\BladeControl.cs" />
    <Compile Include="BladeView\BladeItem.cs" />
    <Compile Include="BladeView\BladeItem.Properties.cs" />
    <Compile Include="BladeView\BladeMode.cs" />
    <Compile Include="BladeView\BladeView.cs" />
    <Compile Include="BladeView\BladeView.Events.cs" />
    <Compile Include="BladeView\BladeView.Properties.cs" />
    <Compile Include="Carousel\Carousel.cs" />
    <Compile Include="Carousel\CarouselPanel.cs" />
    <Compile Include="HeaderedContentControl\HeaderedContentControl.cs" />
    <Compile Include="HeaderedItemsControl\HeaderedItemsControl.cs" />
    <Compile Include="Menu\Menu.Events.cs" />
    <Compile Include="Menu\Menu.Extensions.cs" />
    <Compile Include="Menu\Menu.cs" />
    <Compile Include="Menu\MenuItem.cs" />
    <Compile Include="DropShadowPanel\DropShadowPanel.cs" />
    <Compile Include="DropShadowPanel\DropShadowPanel.Properties.cs" />
    <Compile Include="Expander\Expander.Constants.cs" />
    <Compile Include="Expander\Expander.cs" />
    <Compile Include="Expander\Expander.Events.cs" />
    <Compile Include="Expander\Expander.Properties.cs" />
    <Compile Include="GridSplitter\GridSplitter.cs" />
    <Compile Include="GridSplitter\GridSplitter.Data.cs" />
    <Compile Include="GridSplitter\GridSplitter.Events.cs" />
    <Compile Include="GridSplitter\GridSplitter.Helper.cs" />
    <Compile Include="GridSplitter\GridSplitter.Options.cs" />
    <Compile Include="GridSplitter\GripperHoverWrapper.cs" />
    <Compile Include="HamburgerMenu\MenuItems\HamburgerMenuItem.cs" />
    <Compile Include="HamburgerMenu\MenuItems\HamburgerMenuGlyphItem.cs" />
    <Compile Include="HamburgerMenu\MenuItems\HamburgerMenuItemCollection.cs" />
    <Compile Include="HamburgerMenu\MenuItems\HamburgerMenuImageItem.cs" />
    <Compile Include="HeaderedTextBlock\HeaderedTextBlock.cs" />
    <Compile Include="HeaderedTextBlock\HeaderedTextBlock.Properties.cs" />
    <Compile Include="MarkdownTextBlock\Display\IImageResolver.cs" />
    <Compile Include="ImageEx\ImageExBase.Placeholder.cs" />
    <Compile Include="ImageEx\ImageExBase.Source.cs" />
    <Compile Include="ImageEx\ImageExBase.cs" />
    <Compile Include="ImageEx\ImageExBase.Members.cs" />
    <Compile Include="ImageEx\RoundImageEx.cs" />
    <Compile Include="ImageEx\RoundImageEx.Members.cs" />
    <Compile Include="MarkdownTextBlock\Display\ILinkRegister.cs" />
    <Compile Include="MarkdownTextBlock\Display\MarkdownTable.cs" />
    <Compile Include="MarkdownTextBlock\Display\XamlRenderer.cs" />
    <Compile Include="MarkdownTextBlock\Helpers\Common.cs" />
    <Compile Include="MarkdownTextBlock\Helpers\DebuggingReporter.cs" />
    <Compile Include="MarkdownTextBlock\LinkClickedEventArgs.cs" />
    <Compile Include="MarkdownTextBlock\MarkdownRenderedEventArgs.cs" />
    <Compile Include="MarkdownTextBlock\MarkdownTextBlock.cs" />
    <Compile Include="MarkdownTextBlock\Parse\Blocks\CodeBlock.cs" />
    <Compile Include="MarkdownTextBlock\Parse\Blocks\HeaderBlock.cs" />
    <Compile Include="MarkdownTextBlock\Parse\Blocks\HorizontalRuleBlock.cs" />
    <Compile Include="MarkdownTextBlock\Parse\Inlines\ImageInline.cs" />
    <Compile Include="MarkdownTextBlock\Parse\Blocks\LinkReferenceBlock.cs" />
    <Compile Include="MarkdownTextBlock\Parse\Blocks\ListBlock.cs" />
    <Compile Include="MarkdownTextBlock\Parse\Blocks\ParagraphBlock.cs" />
    <Compile Include="MarkdownTextBlock\Parse\Blocks\QuoteBlock.cs" />
    <Compile Include="MarkdownTextBlock\Parse\Blocks\TableBlock.cs" />
    <Compile Include="MarkdownTextBlock\Parse\Inlines\BoldTextInline.cs" />
    <Compile Include="MarkdownTextBlock\Parse\Inlines\CodeInline.cs" />
    <Compile Include="MarkdownTextBlock\Parse\Inlines\HyperlinkInline.cs" />
    <Compile Include="MarkdownTextBlock\Parse\Inlines\IInlineContainer.cs" />
    <Compile Include="MarkdownTextBlock\Parse\Inlines\IInlineLeaf.cs" />
    <Compile Include="MarkdownTextBlock\Parse\Inlines\ILinkElement.cs" />
    <Compile Include="MarkdownTextBlock\Parse\Inlines\ItalicTextInline.cs" />
    <Compile Include="MarkdownTextBlock\Parse\Inlines\MarkdownLinkInline.cs" />
    <Compile Include="MarkdownTextBlock\Parse\Inlines\StrikethroughTextInline.cs" />
    <Compile Include="MarkdownTextBlock\Parse\Inlines\SuperscriptTextInline.cs" />
    <Compile Include="MarkdownTextBlock\Parse\Inlines\TextRunInline.cs" />
    <Compile Include="MarkdownTextBlock\Parse\MarkdownBlock.cs" />
    <Compile Include="MarkdownTextBlock\Parse\MarkdownDocument.cs" />
    <Compile Include="MarkdownTextBlock\Parse\MarkdownElement.cs" />
    <Compile Include="MarkdownTextBlock\Parse\MarkdownInline.cs" />
    <Compile Include="MarkdownTextBlock\ImageResolvingEventArgs.cs" />
    <Compile Include="MasterDetailsView\MasterDetailsView.cs" />
    <Compile Include="MasterDetailsView\MasterDetailsView.Events.cs" />
    <Compile Include="MasterDetailsView\MasterDetailsView.Properties.cs" />
    <Compile Include="BladeView\BladeItem.Events.cs" />
    <Compile Include="MasterDetailsView\MasterDetailsViewState.cs" />
    <Compile Include="OrbitView\OrbitViewItem.cs" />
    <Compile Include="ScrollHeader\ScrollHeaderMode.cs" />
    <Compile Include="RadialProgressBar\RadialProgressBar.cs" />
    <Compile Include="SlidableListItem\SwipeStatus.cs" />
    <Compile Include="SlidableListItem\SwipeStatusChangedEventArgs.cs" />
    <Compile Include="OrbitView\OrbitView.cs" />
    <Compile Include="OrbitView\OrbitViewElementProperties.cs" />
    <Compile Include="OrbitView\OrbitViewDataItem.cs" />
    <Compile Include="OrbitView\OrbitViewItemClickedEventArgs.cs" />
    <Compile Include="OrbitView\OrbitViewDataItemCollection.cs" />
    <Compile Include="OrbitView\OrbitViewPanel.cs" />
    <Compile Include="OrbitView\OrbitViewPanelItemArrangedArgs.cs" />
    <Compile Include="OrbitView\OrbitViewPanelItemsArrangedArgs.cs" />
    <Compile Include="SurfaceDialTextboxHelper\SurfaceDialTextboxHelper.cs" />
    <Compile Include="TextBoxMask\TextBoxMask.cs" />
    <Compile Include="TextBoxMask\TextBoxMask.Properties.cs" />
    <Compile Include="TextBoxRegex\TextBoxRegex.Data.cs" />
    <Compile Include="TextBoxRegex\TextBoxRegex.Properties.cs" />
    <Compile Include="TextBoxRegex\TextBoxRegex.cs" />
    <Compile Include="TileControl\TileControl.cs" />
    <Compile Include="WrapPanel\WrapPanel.cs" />
    <Compile Include="WrapPanel\WrapPanel.Data.cs" />
    <None Include="Microsoft.Toolkit.Uwp.UI.Controls.ruleset" />
    <None Include="project.json" />
  </ItemGroup>
=======


>>>>>>> df76c68f
  <ItemGroup>

    <PackageReference Include="Robmikh.CompositionSurfaceFactory" Version="0.7.2" />
    <ProjectReference Include="..\Microsoft.Toolkit.Uwp.UI.Animations\Microsoft.Toolkit.Uwp.UI.Animations.csproj" />

  </ItemGroup>
 
  <ItemGroup>
<<<<<<< HEAD
    <Page Include="BladeView\BladeView.xaml">
      <SubType>Designer</SubType>
      <Generator>MSBuild:Compile</Generator>
      <CopyToOutputDirectory>PreserveNewest</CopyToOutputDirectory>
    </Page>
    <Page Include="Carousel\Carousel.xaml">
      <SubType>Designer</SubType>
      <Generator>XamlIntelliSenseFileGenerator</Generator>
    </Page>
    <Page Include="HeaderedContentControl\HeaderedContentControl.xaml">
      <SubType>Designer</SubType>
      <Generator>MSBuild:Compile</Generator>
      <CopyToOutputDirectory>PreserveNewest</CopyToOutputDirectory>
    </Page>
    <Page Include="HeaderedItemsControl\HeaderedItemsControl.xaml">
      <SubType>Designer</SubType>
      <Generator>MSBuild:Compile</Generator>
      <CopyToOutputDirectory>PreserveNewest</CopyToOutputDirectory>
    </Page>
    <Page Include="Menu\Menu.xaml">
      <Generator>MSBuild:Compile</Generator>
      <SubType>Designer</SubType>
      <CopyToOutputDirectory>PreserveNewest</CopyToOutputDirectory>
    </Page>
    <Page Include="DropShadowPanel\DropShadowPanel.xaml">
      <Generator>MSBuild:Compile</Generator>
      <SubType>Designer</SubType>
      <CopyToOutputDirectory>PreserveNewest</CopyToOutputDirectory>
    </Page>
    <Page Include="Expander\Expander.xaml">
      <SubType>Designer</SubType>
      <Generator>MSBuild:Compile</Generator>
      <CopyToOutputDirectory>PreserveNewest</CopyToOutputDirectory>
    </Page>
    <Page Include="GridSplitter\GridSplitter.xaml">
      <SubType>Designer</SubType>
      <Generator>MSBuild:Compile</Generator>
      <CopyToOutputDirectory>PreserveNewest</CopyToOutputDirectory>
    </Page>
    <Page Include="HamburgerMenu\HamburgerMenu.xaml">
      <SubType>Designer</SubType>
      <Generator>MSBuild:Compile</Generator>
      <CopyToOutputDirectory>PreserveNewest</CopyToOutputDirectory>
    </Page>
    <Page Include="HeaderedTextBlock\HeaderedTextBlock.xaml">
      <SubType>Designer</SubType>
      <Generator>MSBuild:Compile</Generator>
      <CopyToOutputDirectory>PreserveNewest</CopyToOutputDirectory>
    </Page>
    <Page Include="ImageEx\ImageEx.xaml">
      <Generator>MSBuild:Compile</Generator>
      <SubType>Designer</SubType>
      <CopyToOutputDirectory>PreserveNewest</CopyToOutputDirectory>
    </Page>
    <Page Include="ImageEx\RoundImageEx.xaml">
      <Generator>MSBuild:Compile</Generator>
      <SubType>Designer</SubType>
      <CopyToOutputDirectory>PreserveNewest</CopyToOutputDirectory>
    </Page>
    <Page Include="MarkdownTextBlock\MarkdownTextBlock.xaml">
      <Generator>MSBuild:Compile</Generator>
      <SubType>Designer</SubType>
    </Page>
    <Page Include="OrbitView\OrbitView.xaml">
      <Generator>MSBuild:Compile</Generator>
      <SubType>Designer</SubType>
    </Page>
    <Page Include="TileControl\TileControl.xaml">
      <Generator>MSBuild:Compile</Generator>
      <SubType>Designer</SubType>
    </Page>
    <Page Include="RadialProgressBar\RadialProgressBar.xaml">
      <Generator>MSBuild:Compile</Generator>
      <SubType>Designer</SubType>
    </Page>
    <Page Include="ScrollHeader\ScrollHeader.xaml">
      <SubType>Designer</SubType>
      <Generator>MSBuild:Compile</Generator>
      <CopyToOutputDirectory>PreserveNewest</CopyToOutputDirectory>
    </Page>
    <Page Include="MasterDetailsView\MasterDetailsView.xaml">
      <SubType>Designer</SubType>
      <Generator>MSBuild:Compile</Generator>
      <CopyToOutputDirectory>PreserveNewest</CopyToOutputDirectory>
    </Page>
    <Page Include="Loading\Loading.xaml">
      <SubType>Designer</SubType>
      <Generator>MSBuild:Compile</Generator>
    </Page>
    <Page Include="RotatorTile\RotatorTile.xaml">
      <Generator>MSBuild:Compile</Generator>
      <SubType>Designer</SubType>
    </Page>
    <Page Include="PullToRefreshListView\PullToRefreshListView.xaml">
      <Generator>MSBuild:Compile</Generator>
      <SubType>Designer</SubType>
    </Page>
    <Page Include="RadialGauge\RadialGauge.xaml">
      <Generator>MSBuild:Compile</Generator>
      <SubType>Designer</SubType>
    </Page>
    <Page Include="RangeSelector\RangeSelector.xaml">
      <Generator>MSBuild:Compile</Generator>
      <SubType>Designer</SubType>
    </Page>
    <Page Include="SlidableListItem\SlidableListItem.xaml">
      <Generator>MSBuild:Compile</Generator>
      <SubType>Designer</SubType>
    </Page>
    <Page Include="Themes\Generic.xaml">
      <SubType>Designer</SubType>
      <Generator>MSBuild:Compile</Generator>
      <CopyToOutputDirectory>PreserveNewest</CopyToOutputDirectory>
    </Page>
  </ItemGroup>
  <ItemGroup>
    <ProjectReference Include="..\Microsoft.Toolkit.Uwp.UI\Microsoft.Toolkit.Uwp.UI.csproj">
      <Project>{3DD8AA7C-3569-4E51-992F-0C2257E8878E}</Project>
      <Name>Microsoft.Toolkit.Uwp.UI</Name>
      <Private>False</Private>
    </ProjectReference>
  </ItemGroup>
  <ItemGroup>
    <ProjectReference Include="..\Microsoft.Toolkit.Uwp.UI.Animations\Microsoft.Toolkit.Uwp.UI.Animations.csproj">
      <Project>{b24a296c-b3eb-4e06-a64e-74ac2d1acc91}</Project>
      <Name>Microsoft.Toolkit.Uwp.UI.Animations</Name>
      <Private>False</Private>
    </ProjectReference>
    <ProjectReference Include="..\Microsoft.Toolkit.Uwp\Microsoft.Toolkit.Uwp.csproj">
      <Project>{805f80df-75c6-4c2f-8fd9-b47f6d0df5a3}</Project>
      <Name>Microsoft.Toolkit.Uwp</Name>
      <Private>False</Private>
    </ProjectReference>
  </ItemGroup>
  <ItemGroup>
    <EmbeddedResource Include="Properties\Microsoft.Windows.Toolkit.UI.Controls.rd.xml" />
  </ItemGroup>
  <ItemGroup />
  <PropertyGroup Condition=" '$(VisualStudioVersion)' == '' or '$(VisualStudioVersion)' &lt; '14.0' ">
    <VisualStudioVersion>14.0</VisualStudioVersion>
  </PropertyGroup>
  <PropertyGroup>
    <StartupObject />
  </PropertyGroup>
  <Import Project="$(MSBuildExtensionsPath)\Microsoft\WindowsXaml\v$(VisualStudioVersion)\Microsoft.Windows.UI.Xaml.CSharp.targets" />
  <!-- To modify your build process, add your task inside one of the targets below and uncomment it. 
       Other similar extension points exist, see Microsoft.Common.targets.
  <Target Name="BeforeBuild">
  </Target>
  <Target Name="AfterBuild">
  </Target>
  -->
  <Target Name="Before_PrepareLibraryLayout" BeforeTargets="PrepareLibraryLayout">
    <PropertyGroup>
      <Saved_OutputPath>$(OutputPath)</Saved_OutputPath>
      <Saved_TargetPath>$(TargetPath)</Saved_TargetPath>
      <OutputPath>$(OutDir)</OutputPath>
      <TargetPath>
      </TargetPath>
    </PropertyGroup>
  </Target>
  <Target Name="After_PrepareLibraryLayout" AfterTargets="PrepareLibraryLayout">
    <PropertyGroup>
      <OutputPath>$(Saved_OutputPath)</OutputPath>
      <TargetPath>$(Saved_TargetPath)</TargetPath>
    </PropertyGroup>
  </Target>
=======
    <None Include="VisualStudioToolsManifest.xml" Pack="true" PackagePath="tools" />
  </ItemGroup>
  
  <Import Project="$(MSBuildSDKExtrasTargets)" Condition="Exists('$(MSBuildSDKExtrasTargets)')" />
>>>>>>> df76c68f
</Project><|MERGE_RESOLUTION|>--- conflicted
+++ resolved
@@ -7,142 +7,8 @@
     <PackageTags>UWP Toolkit Windows Controls XAML Hamburger Range WrapPanel Adaptive Markdown</PackageTags>
 
   </PropertyGroup>
-<<<<<<< HEAD
-  <PropertyGroup Condition=" '$(Configuration)|$(Platform)' == 'Debug|AnyCPU' ">
-    <PlatformTarget>AnyCPU</PlatformTarget>
-    <DebugSymbols>true</DebugSymbols>
-    <DebugType>full</DebugType>
-    <Optimize>false</Optimize>
-    <OutputPath>bin\Debug\</OutputPath>
-    <DefineConstants>DEBUG;TRACE;NETFX_CORE;WINDOWS_UWP</DefineConstants>
-    <ErrorReport>prompt</ErrorReport>
-    <WarningLevel>4</WarningLevel>
-    <DocumentationFile>bin\Debug\Microsoft.Toolkit.Uwp.UI.Controls.xml</DocumentationFile>
-    <CodeAnalysisRuleSet>microsoft.toolkit.uwp.ui.controls.ruleset</CodeAnalysisRuleSet>
-  </PropertyGroup>
-  <PropertyGroup Condition=" '$(Configuration)|$(Platform)' == 'Release|AnyCPU' ">
-    <PlatformTarget>AnyCPU</PlatformTarget>
-    <DebugType>pdbonly</DebugType>
-    <Optimize>true</Optimize>
-    <OutputPath>bin\Release\</OutputPath>
-    <DefineConstants>TRACE;NETFX_CORE;WINDOWS_UWP</DefineConstants>
-    <ErrorReport>prompt</ErrorReport>
-    <WarningLevel>4</WarningLevel>
-    <RunCodeAnalysis>true</RunCodeAnalysis>
-    <TreatWarningsAsErrors>true</TreatWarningsAsErrors>
-    <DocumentationFile>bin\Release\Microsoft.Toolkit.Uwp.UI.Controls.xml</DocumentationFile>
-    <CodeAnalysisRuleSet>microsoft.toolkit.uwp.ui.controls.ruleset</CodeAnalysisRuleSet>
-  </PropertyGroup>
-  <ItemGroup>
-    <!-- A reference to the entire .Net Framework and Windows SDK are automatically included -->
-    <Compile Include="BladeView\Blade.cs" />
-    <Compile Include="BladeView\BladeControl.cs" />
-    <Compile Include="BladeView\BladeItem.cs" />
-    <Compile Include="BladeView\BladeItem.Properties.cs" />
-    <Compile Include="BladeView\BladeMode.cs" />
-    <Compile Include="BladeView\BladeView.cs" />
-    <Compile Include="BladeView\BladeView.Events.cs" />
-    <Compile Include="BladeView\BladeView.Properties.cs" />
-    <Compile Include="Carousel\Carousel.cs" />
-    <Compile Include="Carousel\CarouselPanel.cs" />
-    <Compile Include="HeaderedContentControl\HeaderedContentControl.cs" />
-    <Compile Include="HeaderedItemsControl\HeaderedItemsControl.cs" />
-    <Compile Include="Menu\Menu.Events.cs" />
-    <Compile Include="Menu\Menu.Extensions.cs" />
-    <Compile Include="Menu\Menu.cs" />
-    <Compile Include="Menu\MenuItem.cs" />
-    <Compile Include="DropShadowPanel\DropShadowPanel.cs" />
-    <Compile Include="DropShadowPanel\DropShadowPanel.Properties.cs" />
-    <Compile Include="Expander\Expander.Constants.cs" />
-    <Compile Include="Expander\Expander.cs" />
-    <Compile Include="Expander\Expander.Events.cs" />
-    <Compile Include="Expander\Expander.Properties.cs" />
-    <Compile Include="GridSplitter\GridSplitter.cs" />
-    <Compile Include="GridSplitter\GridSplitter.Data.cs" />
-    <Compile Include="GridSplitter\GridSplitter.Events.cs" />
-    <Compile Include="GridSplitter\GridSplitter.Helper.cs" />
-    <Compile Include="GridSplitter\GridSplitter.Options.cs" />
-    <Compile Include="GridSplitter\GripperHoverWrapper.cs" />
-    <Compile Include="HamburgerMenu\MenuItems\HamburgerMenuItem.cs" />
-    <Compile Include="HamburgerMenu\MenuItems\HamburgerMenuGlyphItem.cs" />
-    <Compile Include="HamburgerMenu\MenuItems\HamburgerMenuItemCollection.cs" />
-    <Compile Include="HamburgerMenu\MenuItems\HamburgerMenuImageItem.cs" />
-    <Compile Include="HeaderedTextBlock\HeaderedTextBlock.cs" />
-    <Compile Include="HeaderedTextBlock\HeaderedTextBlock.Properties.cs" />
-    <Compile Include="MarkdownTextBlock\Display\IImageResolver.cs" />
-    <Compile Include="ImageEx\ImageExBase.Placeholder.cs" />
-    <Compile Include="ImageEx\ImageExBase.Source.cs" />
-    <Compile Include="ImageEx\ImageExBase.cs" />
-    <Compile Include="ImageEx\ImageExBase.Members.cs" />
-    <Compile Include="ImageEx\RoundImageEx.cs" />
-    <Compile Include="ImageEx\RoundImageEx.Members.cs" />
-    <Compile Include="MarkdownTextBlock\Display\ILinkRegister.cs" />
-    <Compile Include="MarkdownTextBlock\Display\MarkdownTable.cs" />
-    <Compile Include="MarkdownTextBlock\Display\XamlRenderer.cs" />
-    <Compile Include="MarkdownTextBlock\Helpers\Common.cs" />
-    <Compile Include="MarkdownTextBlock\Helpers\DebuggingReporter.cs" />
-    <Compile Include="MarkdownTextBlock\LinkClickedEventArgs.cs" />
-    <Compile Include="MarkdownTextBlock\MarkdownRenderedEventArgs.cs" />
-    <Compile Include="MarkdownTextBlock\MarkdownTextBlock.cs" />
-    <Compile Include="MarkdownTextBlock\Parse\Blocks\CodeBlock.cs" />
-    <Compile Include="MarkdownTextBlock\Parse\Blocks\HeaderBlock.cs" />
-    <Compile Include="MarkdownTextBlock\Parse\Blocks\HorizontalRuleBlock.cs" />
-    <Compile Include="MarkdownTextBlock\Parse\Inlines\ImageInline.cs" />
-    <Compile Include="MarkdownTextBlock\Parse\Blocks\LinkReferenceBlock.cs" />
-    <Compile Include="MarkdownTextBlock\Parse\Blocks\ListBlock.cs" />
-    <Compile Include="MarkdownTextBlock\Parse\Blocks\ParagraphBlock.cs" />
-    <Compile Include="MarkdownTextBlock\Parse\Blocks\QuoteBlock.cs" />
-    <Compile Include="MarkdownTextBlock\Parse\Blocks\TableBlock.cs" />
-    <Compile Include="MarkdownTextBlock\Parse\Inlines\BoldTextInline.cs" />
-    <Compile Include="MarkdownTextBlock\Parse\Inlines\CodeInline.cs" />
-    <Compile Include="MarkdownTextBlock\Parse\Inlines\HyperlinkInline.cs" />
-    <Compile Include="MarkdownTextBlock\Parse\Inlines\IInlineContainer.cs" />
-    <Compile Include="MarkdownTextBlock\Parse\Inlines\IInlineLeaf.cs" />
-    <Compile Include="MarkdownTextBlock\Parse\Inlines\ILinkElement.cs" />
-    <Compile Include="MarkdownTextBlock\Parse\Inlines\ItalicTextInline.cs" />
-    <Compile Include="MarkdownTextBlock\Parse\Inlines\MarkdownLinkInline.cs" />
-    <Compile Include="MarkdownTextBlock\Parse\Inlines\StrikethroughTextInline.cs" />
-    <Compile Include="MarkdownTextBlock\Parse\Inlines\SuperscriptTextInline.cs" />
-    <Compile Include="MarkdownTextBlock\Parse\Inlines\TextRunInline.cs" />
-    <Compile Include="MarkdownTextBlock\Parse\MarkdownBlock.cs" />
-    <Compile Include="MarkdownTextBlock\Parse\MarkdownDocument.cs" />
-    <Compile Include="MarkdownTextBlock\Parse\MarkdownElement.cs" />
-    <Compile Include="MarkdownTextBlock\Parse\MarkdownInline.cs" />
-    <Compile Include="MarkdownTextBlock\ImageResolvingEventArgs.cs" />
-    <Compile Include="MasterDetailsView\MasterDetailsView.cs" />
-    <Compile Include="MasterDetailsView\MasterDetailsView.Events.cs" />
-    <Compile Include="MasterDetailsView\MasterDetailsView.Properties.cs" />
-    <Compile Include="BladeView\BladeItem.Events.cs" />
-    <Compile Include="MasterDetailsView\MasterDetailsViewState.cs" />
-    <Compile Include="OrbitView\OrbitViewItem.cs" />
-    <Compile Include="ScrollHeader\ScrollHeaderMode.cs" />
-    <Compile Include="RadialProgressBar\RadialProgressBar.cs" />
-    <Compile Include="SlidableListItem\SwipeStatus.cs" />
-    <Compile Include="SlidableListItem\SwipeStatusChangedEventArgs.cs" />
-    <Compile Include="OrbitView\OrbitView.cs" />
-    <Compile Include="OrbitView\OrbitViewElementProperties.cs" />
-    <Compile Include="OrbitView\OrbitViewDataItem.cs" />
-    <Compile Include="OrbitView\OrbitViewItemClickedEventArgs.cs" />
-    <Compile Include="OrbitView\OrbitViewDataItemCollection.cs" />
-    <Compile Include="OrbitView\OrbitViewPanel.cs" />
-    <Compile Include="OrbitView\OrbitViewPanelItemArrangedArgs.cs" />
-    <Compile Include="OrbitView\OrbitViewPanelItemsArrangedArgs.cs" />
-    <Compile Include="SurfaceDialTextboxHelper\SurfaceDialTextboxHelper.cs" />
-    <Compile Include="TextBoxMask\TextBoxMask.cs" />
-    <Compile Include="TextBoxMask\TextBoxMask.Properties.cs" />
-    <Compile Include="TextBoxRegex\TextBoxRegex.Data.cs" />
-    <Compile Include="TextBoxRegex\TextBoxRegex.Properties.cs" />
-    <Compile Include="TextBoxRegex\TextBoxRegex.cs" />
-    <Compile Include="TileControl\TileControl.cs" />
-    <Compile Include="WrapPanel\WrapPanel.cs" />
-    <Compile Include="WrapPanel\WrapPanel.Data.cs" />
-    <None Include="Microsoft.Toolkit.Uwp.UI.Controls.ruleset" />
-    <None Include="project.json" />
-  </ItemGroup>
-=======
 
 
->>>>>>> df76c68f
   <ItemGroup>
 
     <PackageReference Include="Robmikh.CompositionSurfaceFactory" Version="0.7.2" />
@@ -151,178 +17,8 @@
   </ItemGroup>
  
   <ItemGroup>
-<<<<<<< HEAD
-    <Page Include="BladeView\BladeView.xaml">
-      <SubType>Designer</SubType>
-      <Generator>MSBuild:Compile</Generator>
-      <CopyToOutputDirectory>PreserveNewest</CopyToOutputDirectory>
-    </Page>
-    <Page Include="Carousel\Carousel.xaml">
-      <SubType>Designer</SubType>
-      <Generator>XamlIntelliSenseFileGenerator</Generator>
-    </Page>
-    <Page Include="HeaderedContentControl\HeaderedContentControl.xaml">
-      <SubType>Designer</SubType>
-      <Generator>MSBuild:Compile</Generator>
-      <CopyToOutputDirectory>PreserveNewest</CopyToOutputDirectory>
-    </Page>
-    <Page Include="HeaderedItemsControl\HeaderedItemsControl.xaml">
-      <SubType>Designer</SubType>
-      <Generator>MSBuild:Compile</Generator>
-      <CopyToOutputDirectory>PreserveNewest</CopyToOutputDirectory>
-    </Page>
-    <Page Include="Menu\Menu.xaml">
-      <Generator>MSBuild:Compile</Generator>
-      <SubType>Designer</SubType>
-      <CopyToOutputDirectory>PreserveNewest</CopyToOutputDirectory>
-    </Page>
-    <Page Include="DropShadowPanel\DropShadowPanel.xaml">
-      <Generator>MSBuild:Compile</Generator>
-      <SubType>Designer</SubType>
-      <CopyToOutputDirectory>PreserveNewest</CopyToOutputDirectory>
-    </Page>
-    <Page Include="Expander\Expander.xaml">
-      <SubType>Designer</SubType>
-      <Generator>MSBuild:Compile</Generator>
-      <CopyToOutputDirectory>PreserveNewest</CopyToOutputDirectory>
-    </Page>
-    <Page Include="GridSplitter\GridSplitter.xaml">
-      <SubType>Designer</SubType>
-      <Generator>MSBuild:Compile</Generator>
-      <CopyToOutputDirectory>PreserveNewest</CopyToOutputDirectory>
-    </Page>
-    <Page Include="HamburgerMenu\HamburgerMenu.xaml">
-      <SubType>Designer</SubType>
-      <Generator>MSBuild:Compile</Generator>
-      <CopyToOutputDirectory>PreserveNewest</CopyToOutputDirectory>
-    </Page>
-    <Page Include="HeaderedTextBlock\HeaderedTextBlock.xaml">
-      <SubType>Designer</SubType>
-      <Generator>MSBuild:Compile</Generator>
-      <CopyToOutputDirectory>PreserveNewest</CopyToOutputDirectory>
-    </Page>
-    <Page Include="ImageEx\ImageEx.xaml">
-      <Generator>MSBuild:Compile</Generator>
-      <SubType>Designer</SubType>
-      <CopyToOutputDirectory>PreserveNewest</CopyToOutputDirectory>
-    </Page>
-    <Page Include="ImageEx\RoundImageEx.xaml">
-      <Generator>MSBuild:Compile</Generator>
-      <SubType>Designer</SubType>
-      <CopyToOutputDirectory>PreserveNewest</CopyToOutputDirectory>
-    </Page>
-    <Page Include="MarkdownTextBlock\MarkdownTextBlock.xaml">
-      <Generator>MSBuild:Compile</Generator>
-      <SubType>Designer</SubType>
-    </Page>
-    <Page Include="OrbitView\OrbitView.xaml">
-      <Generator>MSBuild:Compile</Generator>
-      <SubType>Designer</SubType>
-    </Page>
-    <Page Include="TileControl\TileControl.xaml">
-      <Generator>MSBuild:Compile</Generator>
-      <SubType>Designer</SubType>
-    </Page>
-    <Page Include="RadialProgressBar\RadialProgressBar.xaml">
-      <Generator>MSBuild:Compile</Generator>
-      <SubType>Designer</SubType>
-    </Page>
-    <Page Include="ScrollHeader\ScrollHeader.xaml">
-      <SubType>Designer</SubType>
-      <Generator>MSBuild:Compile</Generator>
-      <CopyToOutputDirectory>PreserveNewest</CopyToOutputDirectory>
-    </Page>
-    <Page Include="MasterDetailsView\MasterDetailsView.xaml">
-      <SubType>Designer</SubType>
-      <Generator>MSBuild:Compile</Generator>
-      <CopyToOutputDirectory>PreserveNewest</CopyToOutputDirectory>
-    </Page>
-    <Page Include="Loading\Loading.xaml">
-      <SubType>Designer</SubType>
-      <Generator>MSBuild:Compile</Generator>
-    </Page>
-    <Page Include="RotatorTile\RotatorTile.xaml">
-      <Generator>MSBuild:Compile</Generator>
-      <SubType>Designer</SubType>
-    </Page>
-    <Page Include="PullToRefreshListView\PullToRefreshListView.xaml">
-      <Generator>MSBuild:Compile</Generator>
-      <SubType>Designer</SubType>
-    </Page>
-    <Page Include="RadialGauge\RadialGauge.xaml">
-      <Generator>MSBuild:Compile</Generator>
-      <SubType>Designer</SubType>
-    </Page>
-    <Page Include="RangeSelector\RangeSelector.xaml">
-      <Generator>MSBuild:Compile</Generator>
-      <SubType>Designer</SubType>
-    </Page>
-    <Page Include="SlidableListItem\SlidableListItem.xaml">
-      <Generator>MSBuild:Compile</Generator>
-      <SubType>Designer</SubType>
-    </Page>
-    <Page Include="Themes\Generic.xaml">
-      <SubType>Designer</SubType>
-      <Generator>MSBuild:Compile</Generator>
-      <CopyToOutputDirectory>PreserveNewest</CopyToOutputDirectory>
-    </Page>
-  </ItemGroup>
-  <ItemGroup>
-    <ProjectReference Include="..\Microsoft.Toolkit.Uwp.UI\Microsoft.Toolkit.Uwp.UI.csproj">
-      <Project>{3DD8AA7C-3569-4E51-992F-0C2257E8878E}</Project>
-      <Name>Microsoft.Toolkit.Uwp.UI</Name>
-      <Private>False</Private>
-    </ProjectReference>
-  </ItemGroup>
-  <ItemGroup>
-    <ProjectReference Include="..\Microsoft.Toolkit.Uwp.UI.Animations\Microsoft.Toolkit.Uwp.UI.Animations.csproj">
-      <Project>{b24a296c-b3eb-4e06-a64e-74ac2d1acc91}</Project>
-      <Name>Microsoft.Toolkit.Uwp.UI.Animations</Name>
-      <Private>False</Private>
-    </ProjectReference>
-    <ProjectReference Include="..\Microsoft.Toolkit.Uwp\Microsoft.Toolkit.Uwp.csproj">
-      <Project>{805f80df-75c6-4c2f-8fd9-b47f6d0df5a3}</Project>
-      <Name>Microsoft.Toolkit.Uwp</Name>
-      <Private>False</Private>
-    </ProjectReference>
-  </ItemGroup>
-  <ItemGroup>
-    <EmbeddedResource Include="Properties\Microsoft.Windows.Toolkit.UI.Controls.rd.xml" />
-  </ItemGroup>
-  <ItemGroup />
-  <PropertyGroup Condition=" '$(VisualStudioVersion)' == '' or '$(VisualStudioVersion)' &lt; '14.0' ">
-    <VisualStudioVersion>14.0</VisualStudioVersion>
-  </PropertyGroup>
-  <PropertyGroup>
-    <StartupObject />
-  </PropertyGroup>
-  <Import Project="$(MSBuildExtensionsPath)\Microsoft\WindowsXaml\v$(VisualStudioVersion)\Microsoft.Windows.UI.Xaml.CSharp.targets" />
-  <!-- To modify your build process, add your task inside one of the targets below and uncomment it. 
-       Other similar extension points exist, see Microsoft.Common.targets.
-  <Target Name="BeforeBuild">
-  </Target>
-  <Target Name="AfterBuild">
-  </Target>
-  -->
-  <Target Name="Before_PrepareLibraryLayout" BeforeTargets="PrepareLibraryLayout">
-    <PropertyGroup>
-      <Saved_OutputPath>$(OutputPath)</Saved_OutputPath>
-      <Saved_TargetPath>$(TargetPath)</Saved_TargetPath>
-      <OutputPath>$(OutDir)</OutputPath>
-      <TargetPath>
-      </TargetPath>
-    </PropertyGroup>
-  </Target>
-  <Target Name="After_PrepareLibraryLayout" AfterTargets="PrepareLibraryLayout">
-    <PropertyGroup>
-      <OutputPath>$(Saved_OutputPath)</OutputPath>
-      <TargetPath>$(Saved_TargetPath)</TargetPath>
-    </PropertyGroup>
-  </Target>
-=======
     <None Include="VisualStudioToolsManifest.xml" Pack="true" PackagePath="tools" />
   </ItemGroup>
   
   <Import Project="$(MSBuildSDKExtrasTargets)" Condition="Exists('$(MSBuildSDKExtrasTargets)')" />
->>>>>>> df76c68f
 </Project>