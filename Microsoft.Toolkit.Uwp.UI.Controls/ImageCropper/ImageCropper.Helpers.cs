--- conflicted
+++ resolved
@@ -333,7 +333,6 @@
             return !targetRect.IsEmpty && targetRect.Width > 0 && targetRect.Height > 0;
         }
 
-<<<<<<< HEAD
         private static Point GetSafeSizeChangeWhenKeepAspectRatio(Rect targetRect, ThumbPosition thumbPosition, Rect selectedRect, Point originSizeChange, double aspectRatio)
         {
             var safeWidthChange = originSizeChange.X;
@@ -389,7 +388,8 @@
             }
 
             return new Point(safeWidthChange, safeHeightChange);
-=======
+        }
+      
         private static bool CanContains(Rect targetRect, Rect testRect)
         {
             return (targetRect.Width - testRect.Width > -ThresholdValue) && (targetRect.Height - testRect.Height > -ThresholdValue);
@@ -442,7 +442,6 @@
             }
 
             return false;
->>>>>>> 45476781
         }
     }
 }